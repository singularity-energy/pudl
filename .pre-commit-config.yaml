repos:

# Quick content checks based on grepping for python specific patterns:
- repo: https://github.com/pre-commit/pygrep-hooks
  rev: v1.7.0
  hooks:
  - id: python-check-blanket-noqa   # Prohibit overly broad QA exclusions.
  - id: python-no-eval              # Never use eval() it's dangerous.
  - id: python-no-log-warn          # logger.warning(), not old .warn()

# Other file formatting, plus common Git mistakes & text file standardization:
- repo: https://github.com/pre-commit/pre-commit-hooks
  rev: v3.4.0
  hooks:
  - id: check-added-large-files # Don't accidentally commit giant files.
  - id: check-merge-conflict    # Watch for lingering merge markers.
  - id: check-yaml              # Validate all YAML files.
  - id: check-case-conflict     # Avoid case sensitivity in file names.
  - id: debug-statements        # Watch for lingering debugger calls.
  - id: end-of-file-fixer       # Ensure there's a newline at EOF.
  - id: mixed-line-ending       # Only newlines, no line-feeds.
  - id: trailing-whitespace     # Remove trailing whitespace.
  - id: name-tests-test         # Follow PyTest naming convention.

# Attempt to enforce standardized PEP8 style formatting:
- repo: https://github.com/pre-commit/mirrors-autopep8
  rev: v1.5.4
  hooks:
  - id: autopep8

# Make sure import statements are sorted uniformly.
- repo: https://github.com/pre-commit/mirrors-isort
<<<<<<< HEAD
  rev: v5.5.4
=======
  rev: v5.7.0
>>>>>>> 3a95fcb2
  hooks:
  - id: isort

# Check for PEP8 non-compliance, code complexity, style, errors, etc:
- repo: https://github.com/PyCQA/flake8
  rev: 3.8.4
  hooks:
  - id: flake8
    args: [--config, .flake8]
    additional_dependencies:
      - flake8-docstrings
      - flake8-colors
      - pydocstyle
      - flake8-builtins
      - mccabe
      - naming
      - pycodestyle
      - pyflakes
      - flake8-rst-docstrings
      - flake8-use-fstring

# Check for errors in restructuredtext (.rst) files under the doc hierarchy
- repo: https://github.com/PyCQA/doc8
  rev: 0.9.0a1
  hooks:
  - id: doc8
    args: [--config, tox.ini]

# Check for known security vulnerabilities:
- repo: https://github.com/PyCQA/bandit
  rev: 1.7.0
  hooks:
  - id: bandit
    args: [--configfile, .bandit.yml]<|MERGE_RESOLUTION|>--- conflicted
+++ resolved
@@ -30,11 +30,7 @@
 
 # Make sure import statements are sorted uniformly.
 - repo: https://github.com/pre-commit/mirrors-isort
-<<<<<<< HEAD
-  rev: v5.5.4
-=======
   rev: v5.7.0
->>>>>>> 3a95fcb2
   hooks:
   - id: isort
 
