"""Field metadata."""
from copy import deepcopy
from typing import Any

import pandas as pd
from pytz import all_timezones

from pudl.metadata.codes import CODE_METADATA
from pudl.metadata.constants import FIELD_DTYPES_PANDAS
from pudl.metadata.enums import (
    COUNTRY_CODES_ISO3166,
    CUSTOMER_CLASSES,
    DIVISION_CODES_US_CENSUS,
    EPACEMS_MEASUREMENT_CODES,
    EPACEMS_STATES,
    FUEL_CLASSES,
    NERC_REGIONS,
    PLANT_PARTS,
    RELIABILITY_STANDARDS,
    REVENUE_CLASSES,
    RTO_CLASSES,
    SUBDIVISION_CODES_ISO3166,
    TECH_CLASSES,
    TECH_DESCRIPTIONS,
)
from pudl.metadata.labels import ESTIMATED_OR_ACTUAL, FUEL_UNITS_EIA
from pudl.metadata.sources import SOURCES

# from pudl.transform.params.ferc1 import (
#    PLANT_TYPE_CATEGORIES,
#    PLANT_TYPE_CATEGORIES_HYDRO,
# )

FIELD_METADATA: dict[str, dict[str, Any]] = {
    "active": {
        "type": "boolean",
        "description": "Indicates whether or not the dataset has been pulled into PUDL by the extract transform load process.",
    },
    "actual_peak_demand_savings_mw": {"type": "number", "unit": "MW"},
    "additions": {
        "type": "number",
        "description": "Cost of acquisition of items classified within the account.",
        "unit": "USD",
    },
    "address_2": {"type": "string"},
    "adjustments": {
        "type": "number",
        "description": "Cost of adjustments to the account.",
        "unit": "USD",
    },
    "advanced_metering_infrastructure": {"type": "integer"},
    "air_flow_100pct_load_cubic_feet_per_minute": {
        "type": "number",
        "unit": "cfm",
        "description": "Total air flow including excess air at 100 percent load, reported at standard temperature and pressure (i.e. 68 F and one atmosphere pressure).",
    },
    "alternative_fuel_vehicle_2_activity": {"type": "boolean"},
    "alternative_fuel_vehicle_activity": {"type": "boolean"},
    "annual_indirect_program_cost": {"type": "number", "unit": "USD"},
    "annual_total_cost": {"type": "number", "unit": "USD"},
    "amount": {
        "description": "Reported amount of dollars. This could be a balance or a change in value.",
        "type": "number",
        "unit": "USD",
    },
    "amount_type": {
        "type": "string",
        "description": "Label describing the type of amount being reported. This could be a balance or a change in value.",
    },
    "appro_part_label": {
        "type": "string",
        "description": "Plant part of the associated true granularity record.",
        "constraints": {"enum": PLANT_PARTS},
    },
    "appro_record_id_eia": {
        "type": "string",
        "description": "EIA record ID of the associated true granularity record.",
    },
    "ash_content_pct": {
        "type": "number",
        "description": "Ash content percentage by weight to the nearest 0.1 percent.",
    },
    "ash_impoundment": {
        "type": "boolean",
        "description": "Is there an ash impoundment (e.g. pond, reservoir) at the plant?",
        # TODO: Is this really boolean? Or do we have non-null strings that mean False?
    },
    "ash_impoundment_lined": {
        "type": "boolean",
        "description": "If there is an ash impoundment at the plant, is the impoundment lined?"
        # TODO: Is this really boolean? Or do we have non-null strings that mean False?
    },
    "ash_impoundment_status": {
        "type": "string",
        "description": "If there is an ash impoundment at the plant, the ash impoundment status as of December 31 of the reporting year.",
    },
    "asset_retirement_cost": {
        "type": "number",
        "description": "Asset retirement cost (USD).",
        "unit": "USD",
    },
    "asset_type": {
        "type": "string",
        "description": "Type of asset being reported to the balance_sheet_assets_ferc1 table.",
    },
    "associated_combined_heat_power": {
        "type": "boolean",
        "description": "Indicates whether the generator is associated with a combined heat and power system",
    },
    "attention_line": {"type": "string"},
    "automated_meter_reading": {"type": "integer"},
    "avg_customers_per_month": {
        "type": "number",
        "description": "Average number of customers per month.",
    },
    "avg_num_employees": {"type": "number"},
    "backup_capacity_mw": {"type": "number", "unit": "MW"},
    "balance": {
        "type": "string",
        "description": "Indication of whether a column is a credit or debit, as reported in the XBRL taxonomy.",
    },
    "balancing_authority_code_eia": {
        "type": "string",
        "description": "EIA short code identifying a balancing authority.",
    },
    "balancing_authority_id_eia": {
        "type": "integer",
        "description": "EIA balancing authority ID. This is often (but not always!) the same as the utility ID associated with the same legal entity.",
    },
    "balancing_authority_name_eia": {
        "type": "string",
        "description": "Name of the balancing authority.",
    },
    "bga_source": {
        "type": "string",
        "description": "The source from where the unit_id_pudl is compiled. The unit_id_pudl comes directly from EIA 860, or string association (which looks at all the boilers and generators that are not associated with a unit and tries to find a matching string in the respective collection of boilers or generator), or from a unit connection (where the unit_id_eia is employed to find additional boiler generator connections).",
    },
    "billing_demand_mw": {
        "type": "number",
        "description": "Monthly average billing demand (for requirements purchases, and any transactions involving demand charges). In megawatts.",
        "unit": "MW",
    },
    "billing_status": {
        "type": "string",
        "description": (
            "Whether an amount is billed, unbilled, or both. Billed amounts pertain to "
            "the exchange of energy and unbilled amounts pertain to other sources of "
            "revenue such as contracts with peaker plants to keep them on standby "
            "or charging rent to host cell antennas on transmission towers."
        ),
    },
    "boiler_fuel_code_1": {
        "type": "string",
        "description": "The code representing the most predominant type of energy that fuels the boiler.",
    },
    "boiler_fuel_code_2": {
        "type": "string",
        "description": "The code representing the second most predominant type of energy that fuels the boiler.",
    },
    "boiler_fuel_code_3": {
        "type": "string",
        "description": "The code representing the third most predominant type of energy that fuels the boiler.",
    },
    "boiler_fuel_code_4": {
        "type": "string",
        "description": "The code representing the fourth most predominant type of energy that fuels the boiler.",
    },
    "boiler_generator_assn_type_code": {
        "type": "string",
        "description": (
            "Indicates whether boiler associations with generator during the year were "
            "actual or theoretical. Only available before 2013."
        ),
    },
    "boiler_id": {
        "type": "string",
        "description": "Alphanumeric boiler ID.",
    },
    "boiler_manufacturer": {
        "type": "string",
        "description": "Name of boiler manufacturer.",
    },
    "boiler_manufacturer_code": {
        "type": "string",
        "description": "EIA short code for boiler manufacturer.",
    },
    "boiler_operating_date": {
        "type": "date",
        "description": "Date the boiler began or is planned to begin commercial operation.",
    },
    "boiler_retirement_date": {
        "type": "date",
        "description": "Date of the scheduled or effected retirement of the boiler.",
    },
    "boiler_status": {
        "type": "string",
        "description": "EIA short code identifying boiler operational status.",
    },
    "boiler_type": {
        "type": "string",
        "description": "EIA short code indicating the standards under which the boiler is operating as described in the U.S. EPA regulation under 40 CFR.",
    },
    "bundled_activity": {"type": "boolean"},
    "business_model": {
        "type": "string",
        "constraints": {"enum": ["retail", "energy_services"]},
    },
    "buying_distribution_activity": {"type": "boolean"},
    "buying_transmission_activity": {"type": "boolean"},
    "bypass_heat_recovery": {
        "type": "boolean",
        "description": "Can this generator operate while bypassing the heat recovery steam generator?",
    },
    "caidi_w_major_event_days_minutes": {"type": "number", "unit": "min"},
    "caidi_w_major_event_days_minus_loss_of_service_minutes": {
        "type": "number",
        "unit": "min",
    },
    "caidi_wo_major_event_days_minutes": {"type": "number", "unit": "min"},
    "capacity_eoy_mw": {
        "type": "number",
        "description": "Total end of year installed (nameplate) capacity for a plant part, in megawatts.",
        "unit": "MW",
    },
    "capacity_factor": {
        "type": "number",
        "description": "Fraction of potential generation that was actually reported for a plant part.",
    },
    "capacity_mw": {
        "type": "number",
        "description": "Total installed (nameplate) capacity, in megawatts.",
        "unit": "MW",
        # TODO: Disambiguate if necessary. Does this mean different things in
        # different tables? It shows up in a lot of places.
    },
    "capex_equipment": {
        "type": "number",
        "description": "Cost of plant: equipment (USD).",
        "unit": "USD",
    },
    "capex_equipment_electric": {
        "type": "number",
        "description": "Cost of plant: accessory electric equipment (USD).",
        "unit": "USD",
    },
    "capex_equipment_misc": {
        "type": "number",
        "description": "Cost of plant: miscellaneous power plant equipment (USD).",
        "unit": "USD",
    },
    "capex_facilities": {
        "type": "number",
        "description": "Cost of plant: reservoirs, dams, and waterways (USD).",
        "unit": "USD",
    },
    "capex_land": {
        "type": "number",
        "description": "Cost of plant: land and land rights (USD).",
        "unit": "USD",
    },
    "capex_other": {
        "type": "number",
        "description": "Other costs associated with the plant (USD).",
        "unit": "USD",
    },
    "capex_per_mw": {
        "type": "number",
        "description": "Cost of plant per megawatt of installed (nameplate) capacity. Nominal USD.",
        "unit": "USD_per_MW",
    },
    "capex_roads": {
        "type": "number",
        "description": "Cost of plant: roads, railroads, and bridges (USD).",
        "unit": "USD",
    },
    "capex_structures": {
        "type": "number",
        "description": "Cost of plant: structures and improvements (USD).",
        "unit": "USD",
    },
    "capex_total": {
        "type": "number",
        "description": "Total cost of plant (USD).",
        "unit": "USD",
    },
    "capex_wheels_turbines_generators": {
        "type": "number",
        "description": "Cost of plant: water wheels, turbines, and generators (USD).",
        "unit": "USD",
    },
    "carbon_capture": {
        "type": "boolean",
        "description": "Indicates whether the generator uses carbon capture technology.",
    },
    "chlorine_content_ppm": {"type": "number", "unit": "ppm"},
    "circuits_with_voltage_optimization": {"type": "integer"},
    "city": {
        "type": "string",
        # TODO: Disambiguate column. City means different things in different tables.
    },
    "co2_mass_measurement_code": {
        "type": "string",
        "description": "Identifies whether the reported value of emissions was measured, calculated, or measured and substitute.",
        "constraints": {"enum": EPACEMS_MEASUREMENT_CODES},
    },
    "co2_mass_tons": {
        "type": "number",
        "description": "Carbon dioxide emissions in short tons.",
        "unit": "short_ton",
    },
    "code": {
        "type": "string",
        "description": "Originally reported short code.",
    },
    "cofire_fuels": {
        "type": "boolean",
        "description": "Can the generator co-fire fuels?.",
    },
    "coincident_peak_demand_mw": {
        "type": "number",
        "description": "Average monthly coincident peak (CP) demand (for requirements purchases, and any transactions involving demand charges). Monthly CP demand is the metered demand during the hour (60-minute integration) in which the supplier's system reaches its monthly peak. In megawatts.",
        "unit": "MW",
    },
    "conductor_size_and_material": {
        "type": "string",
        "description": "Size of transmission conductor and material of the transmission line.",
    },
    "construction_type": {
        "type": "string",
        "description": "Type of plant construction ('outdoor', 'semioutdoor', or 'conventional'). Categorized by PUDL based on our best guess of intended value in FERC1 freeform strings.",
        "constraints": {"enum": ["conventional", "outdoor", "semioutdoor"]},
    },
    "construction_year": {
        "type": "integer",
        "description": "Year the plant's oldest still operational unit was built.",
    },
    "consumed_by_facility_mwh": {"type": "number", "unit": "MWh"},
    "consumed_by_respondent_without_charge_mwh": {"type": "number", "unit": "MWh"},
    "contact_firstname": {
        "type": "string",
        "description": "First name of utility contact 1.",
    },
    "contact_firstname_2": {
        "type": "string",
        "description": "First name of utility contact 2.",
    },
    "contact_lastname": {
        "type": "string",
        "description": "Last name of utility contact 1.",
    },
    "contact_lastname_2": {
        "type": "string",
        "description": "Last name of utility contact 2.",
    },
    "contact_title": {
        "type": "string",
        "description": "Title of of utility contact 1.",
    },
    "contact_title_2": {"type": "string", "description": "Title of utility contact 2."},
    "contract_expiration_date": {
        "type": "date",
        "description": "Date contract expires.Format:  MMYY.",
    },
    "contract_type_code": {
        "type": "string",
        "description": "Purchase type under which receipts occurred in the reporting month. C: Contract, NC: New Contract, S: Spot Purchase, T: Tolling Agreement.",
        "constraints": {"enum": ["S", "C", "NC", "T"]},
    },
    "compliance_year_nox": {
        "type": "integer",
        "description": "Year boiler was or is expected to be in compliance with federal, state and/or local regulations for nitrogen oxide emissions.",
    },
    "compliance_year_mercury": {
        "type": "integer",
        "description": "Year boiler was or is expected to be in compliance with federal, state and/or local regulations for mercury emissions.",
    },
    "compliance_year_particulate": {
        "type": "integer",
        "description": "Year boiler was or is expected to be in compliance with federal, state and/or local regulations for particulate matter emissions.",
    },
    "compliance_year_so2": {
        "type": "integer",
        "description": "Year boiler was or is expected to be in compliance with federal, state and/or local regulations for sulfur dioxide emissions.",
    },
    "county": {"type": "string", "description": "County name."},
    "county_id_fips": {
        "type": "string",
        "description": "County ID from the Federal Information Processing Standard Publication 6-4.",
        "constraints": {
            "pattern": r"^\d{5}$",
        },
    },
    "country_code": {
        "type": "string",
        "description": "Three letter ISO-3166 country code (e.g. USA or CAN).",
        "constraints": {"enum": COUNTRY_CODES_ISO3166},
    },
    "country_name": {
        "type": "string",
        "description": "Full country name (e.g. United States of America).",
    },
    "credits_or_adjustments": {"type": "number"},
    "critical_peak_pricing": {"type": "boolean"},
    "critical_peak_rebate": {"type": "boolean"},
    "current_planned_generator_operating_date": {
        "type": "date",
        "description": "The most recently updated effective date on which the generator is scheduled to start operation",
    },
    "customer_class": {
        "type": "string",
        "description": "High level categorization of customer type.",
        "constraints": {"enum": CUSTOMER_CLASSES},
    },
    "customer_incentives_cost": {"type": "number"},
    "customer_incentives_incremental_cost": {"type": "number"},
    "customer_incentives_incremental_life_cycle_cost": {"type": "number"},
    "customer_other_costs_incremental_life_cycle_cost": {"type": "number"},
    "customers": {"description": "Number of customers.", "type": "number"},
    "daily_digital_access_customers": {"type": "integer"},
    "data_observed": {
        "type": "boolean",
        "description": "Is the value observed (True) or imputed (False).",
    },
    "data_maturity": {
        "type": "string",
        "description": "Level of maturity of the data record. Some data sources report less-than-final data. PUDL sometimes includes this data, but use at your own risk.",
    },
    "datasource": {
        "type": "string",
        "description": "Code identifying a dataset available within PUDL.",
        "constraints": {"enum": list(SOURCES)},
    },
    "datum": {
        "type": "string",
        "description": "Geodetic coordinate system identifier (e.g. NAD27, NAD83, or WGS84).",
    },
    "account_detail": {
        "type": "string",
        "description": "Description of the account number credited from making debit adjustment to other regulatory liabilities.",
    },
    "decrease_in_other_regulatory_liabilities": {
        "type": "number",
        "description": "The decrease during the reporting period of other regulatory liabilities.",
        "unit": "USD",
    },
    "deliver_power_transgrid": {
        "type": "boolean",
        "description": "Indicate whether the generator can deliver power to the transmission grid.",
    },
    "delivered_mwh": {
        "type": "number",
        "description": "Gross megawatt-hours delivered in power exchanges and used as the basis for settlement.",
        "unit": "MWh",
    },
    "delivery_customers": {"type": "number"},
    "demand_annual_mwh": {"type": "number", "unit": "MWh"},
    "demand_charges": {
        "type": "number",
        "description": "Demand charges (USD).",
        "unit": "USD",
    },
    "demand_mwh": {"type": "number", "unit": "MWh"},
    "depreciation_type": {
        "type": "string",
        "description": (
            "Type of depreciation provision within FERC Account 108, including cost of"
            "removal, depreciation expenses, salvage, cost of retired plant, etc."
        ),
    },
    "depreciation_amortization_value": {
        "type": "number",
        "unit": "USD",
        "description": "Depreciation and amortization values (USD).",
    },
    "description": {
        "type": "string",
        "description": "Long human-readable description of the meaning of a code/label.",
    },
    "designed_voltage_kv": {
        "type": "number",
        "description": "Manufactured (Designed) voltage, expressed in kilo-volts, for three-phase 60 cycle alternative current transmission lines",
        "unit": "KV",
    },
    "direct_load_control_customers": {"type": "integer"},
    "distributed_generation": {
        "type": "boolean",
        "description": "Whether the generator is considered distributed generation",
    },
    "distributed_generation_owned_capacity_mw": {"type": "number", "unit": "MW"},
    "distribution_activity": {"type": "boolean"},
    "distribution_circuits": {"type": "integer"},
    "division_code_us_census": {
        "type": "string",
        "description": (
            "Three-letter US Census division code as it appears in the bulk "
            "electricity data published by the EIA. Note that EIA splits the Pacific "
            "division into distinct contiguous (CA, OR, WA) and non-contiguous (AK, "
            "HI) states. For reference see this US Census region and division map: "
            "https://www2.census.gov/geo/pdfs/maps-data/maps/reference/us_regdiv.pdf"
        ),
        "constraints": {"enum": DIVISION_CODES_US_CENSUS},
    },
    "division_name_us_census": {
        "type": "string",
        "description": "Longer human readable name describing the US Census division.",
    },
    "doi": {
        "type": "string",
        "description": "Unique digitial object identifier of Zenodo archive.",
    },
    "duct_burners": {
        "type": "boolean",
        "description": "Indicates whether the unit has duct-burners for supplementary firing of the turbine exhaust gas",
    },
    "earnings_type": {
        "type": "string",
        "description": "Label describing types of earnings.",
    },
    "efficiency_100pct_load": {
        "type": "number",
        "description": "Boiler efficiency percentage when burning at 100 percent load to the nearest 0.1 percent.",
    },
    "efficiency_50pct_load": {
        "type": "number",
        "description": "Boiler efficiency percentage when burning at 50 percent load to the nearest 0.1 percent.",
    },
    "eia_code": {"type": "integer"},
    "electric_plant": {
        "type": "number",
        "description": "Electric Plant In Service (USD).",
        "unit": "USD",
    },
    "emissions_unit_id_epa": {
        "type": "string",
        "description": "Emissions (smokestack) unit monitored by EPA CEMS.",
    },
    "end_point": {
        "type": "string",
        "description": "The end point of a transmission line.",
    },
    "ending_balance": {
        "type": "number",
        "description": "Account balance at end of year.",
        "unit": "USD",
    },
    "energy_charges": {
        "type": "number",
        "description": "Energy charges (USD).",
        "unit": "USD",
    },
    "energy_displaced_mwh": {"type": "number", "unit": "MWh"},
    "energy_disposition_type": {
        "type": "string",
        "description": "Type of energy disposition reported in the electric_energy_dispositions_ferc1. Dispositions include sales to customers, re-sales of energy, energy used internally, losses, etc.",
    },
    "energy_efficiency_annual_actual_peak_reduction_mw": {
        "type": "number",
        "unit": "MW",
    },
    "energy_efficiency_annual_cost": {"type": "number"},
    "energy_efficiency_annual_effects_mwh": {"type": "number", "unit": "MWh"},
    "energy_efficiency_annual_incentive_payment": {"type": "number"},
    "energy_efficiency_incremental_actual_peak_reduction_mw": {
        "type": "number",
        "unit": "MW",
    },
    "energy_efficiency_incremental_effects_mwh": {"type": "number", "unit": "MWh"},
    "energy_mwh": {
        "type": "number",
        "unit": "MWh",
        "description": "Sources and uses of energy in MWh.",
    },
    "energy_savings_estimates_independently_verified": {"type": "boolean"},
    "energy_savings_independently_verified": {"type": "boolean"},
    "energy_savings_mwh": {"type": "number", "unit": "MWh"},
    "energy_served_ami_mwh": {"type": "number", "unit": "MWh"},
    "energy_source": {"type": "string"},
    "energy_source_code": {
        "type": "string",
        "description": "The fuel code associated with the fuel receipt. Two or three character alphanumeric.",
    },
    "energy_source_1_transport_1": {
        "type": "string",
        "description": "Primary mode of transport for energy source 1.",
    },
    "energy_source_1_transport_2": {
        "type": "string",
        "description": "Secondary mode of transport for energy source 1.",
    },
    "energy_source_1_transport_3": {
        "type": "string",
        "description": "Tertiary mode of transport for energy source 1.",
    },
    "energy_source_2_transport_1": {
        "type": "string",
        "description": "Primary mode of transport for energy source 2.",
    },
    "energy_source_2_transport_2": {
        "type": "string",
        "description": "Secondary mode of transport for energy source 2.",
    },
    "energy_source_2_transport_3": {
        "type": "string",
        "description": "Tertiary mode of transport for energy source 2.",
    },
    "energy_source_code_1": {
        "type": "string",
        "description": "The code representing the most predominant type of energy that fuels the generator.",
    },
    "energy_source_code_2": {
        "type": "string",
        "description": "The code representing the second most predominant type of energy that fuels the generator",
    },
    "energy_source_code_3": {
        "type": "string",
        "description": "The code representing the third most predominant type of energy that fuels the generator",
    },
    "energy_source_code_4": {
        "type": "string",
        "description": "The code representing the fourth most predominant type of energy that fuels the generator",
    },
    "energy_source_code_5": {
        "type": "string",
        "description": "The code representing the fifth most predominant type of energy that fuels the generator",
    },
    "energy_source_code_6": {
        "type": "string",
        "description": "The code representing the sixth most predominant type of energy that fuels the generator",
    },
    "energy_source_type": {
        "type": "string",
        "description": "Type of energy source reported in the electric_energy_sources_ferc1 table. There are three groups of energy sources: generation, power exchanges and transmission.",
    },
    "energy_storage": {
        "type": "boolean",
        "description": "Indicates if the facility has energy storage capabilities."
        # TODO: Is this really boolean? Or do we have non-null strings that mean False?
    },
    "energy_storage_capacity_mwh": {
        "type": "number",
        "description": "Energy storage capacity in MWh (e.g. for batteries).",
        "unit": "MWh",
    },
    "energy_used_for_pumping_mwh": {
        "type": "number",
        "description": "Energy used for pumping, in megawatt-hours.",
        "unit": "MWh",
    },
    "entity_type": {
        "type": "string",
        "description": "Entity type of principal owner.",
    },
    "environmental_equipment_name": {
        "type": "string",
        "description": "Name of environmental equipment or technology type used to control air emissions",
    },
    "estimated_or_actual_capacity_data": {
        "type": "string",
        "constraints": {"enum": list(ESTIMATED_OR_ACTUAL.values())},
    },
    "estimated_or_actual_fuel_data": {
        "type": "string",
        "constraints": {"enum": list(ESTIMATED_OR_ACTUAL.values())},
    },
    "estimated_or_actual_tech_data": {
        "type": "string",
        "constraints": {"enum": list(ESTIMATED_OR_ACTUAL.values())},
    },
    "exchange_energy_delivered_mwh": {"type": "number", "unit": "MWh"},
    "exchange_energy_received_mwh": {"type": "number", "unit": "MWh"},
    "expense": {
        "type": "number",
        "unit": "USD",
        "description": "The amount of a given expense in USD.",
    },
    "expense_type": {"type": "string", "description": "The type of expense."},
    "ferc_account": {
        "type": "string",
        "description": "Actual FERC Account number (e.g. '359.1') if available, or a PUDL assigned ID when FERC accounts have been split or combined in reporting.",
    },
    "ferc_account_description": {"type": "string"},
    "ferc_account_id": {
        "type": "string",
        "description": "Account identifier from FERC's Uniform System of Accounts for Electric Plant. Includes higher level labeled categories.",
    },
    "ferc_account_label": {
        "type": "string",
        "description": "Long FERC account identifier derived from values reported in the XBRL taxonomies. May also refer to aggregations of individual FERC accounts.",
    },
    "ferc_acct_name": {
        "type": "string",
        "description": "Name of FERC account, derived from technology description and prime mover code.",
        "constraints": {"enum": ["Hydraulic", "Nuclear", "Steam", "Other"]},
    },
    "ferc_cogen_docket_no": {
        "type": "string",
        "description": "The docket number relating to the FERC cogenerator status. See FERC Form 556.",
    },
    "ferc_cogen_status": {
        "type": "boolean",
        "description": "Indicates whether the plant has FERC qualifying facility cogenerator status. See FERC Form 556."
        # TODO: Is this really boolean? Or do we have non-null strings that mean False?
    },
    "ferc_exempt_wholesale_generator": {
        "type": "boolean",
        "description": "Indicates whether the plant has FERC qualifying facility exempt wholesale generator status"
        # TODO: Is this really boolean? Or do we have non-null strings that mean False?
    },
    "ferc_exempt_wholesale_generator_docket_no": {
        "type": "string",
        "description": "The docket number relating to the FERC qualifying facility exempt wholesale generator status.",
    },
    "ferc_small_power_producer": {
        "type": "boolean",
        "description": "Indicates whether the plant has FERC qualifying facility small power producer status. See FERC Form 556.",
    },
    "ferc_small_power_producer_docket_no": {
        "type": "string",
        "description": "The docket number relating to the FERC qualifying facility small power producer status. See FERC Form 556.",
    },
    "ferc_qualifying_facility_docket_no": {
        "type": "string",
        "description": "The docket number relating to the FERC qualifying facility cogenerator status. See FERC Form 556.",
    },
    "ferc_qualifying_facility": {
        "type": "boolean",
        "description": "Indicatates whether or not a generator is a qualifying FERC cogeneation facility.",
    },
    "firing_rate_using_coal_tons_per_hour": {
        "type": "number",
        "unit": "tons_per_hour",
        "description": "Design firing rate at maximum continuous steam flow for coal to the nearest 0.1 ton per hour.",
    },
    "firing_rate_using_gas_mcf_per_hour": {
        "type": "number",
        "unit": "mcf_per_hour",
        "description": "Design firing rate at maximum continuous steam flow for gas to the nearest 0.1 cubic feet per hour.",
    },
    "firing_rate_using_oil_bbls_per_hour": {
        "type": "number",
        "unit": "bbls_per_hour",
        "description": "Design firing rate at maximum continuous steam flow for pet coke to the nearest 0.1 barrels per hour.",
    },
    "firing_rate_using_other_fuels": {
        "type": "number",  # TO DO: unit not in layout files, how to ID?
        "description": "Design firing rate at maximum continuous steam flow for energy sources other than coal, petroleum, or natural gas.",
    },
    "firing_type_1": {
        "type": "string",
        "description": "EIA short code indicating the type of firing used by this boiler.",
    },
    "firing_type_2": {
        "type": "string",
        "description": "EIA short code indicating the type of firing used by this boiler.",
    },
    "firing_type_3": {
        "type": "string",
        "description": "EIA short code indicating the type of firing used by this boiler.",
    },
    "fluidized_bed_tech": {
        "type": "boolean",
        "description": "Indicates whether the generator uses fluidized bed technology",
    },
    "fly_ash_reinjection": {
        "type": "boolean",
        "description": "Indicates whether the boiler is capable of re-injecting fly ash.",
    },
    "fraction_owned": {
        "type": "number",
        "description": "Proportion of generator ownership.",
    },
    "fuel_agg": {
        "type": "string",
        "description": "Category of fuel aggregation in EIA bulk electricity data.",
    },
    "fuel_class": {
        "type": "string",
        # TODO: Needs a description / better name. EIA-861 distributed generation only.
        "constraints": {"enum": FUEL_CLASSES},
    },
    "fuel_consumed_for_electricity_mmbtu": {
        "type": "number",
        "description": "Total consumption of fuel to produce electricity, in physical unit, year to date.",
        "unit": "MMBtu",
    },
    "fuel_consumed_for_electricity_units": {
        "type": "number",
        "description": "Consumption for electric generation of the fuel type in physical unit.",
    },
    "fuel_consumed_mmbtu": {
        "type": "number",
        "description": "Total consumption of fuel in physical unit, year to date. Note: this is the total quantity consumed for both electricity and, in the case of combined heat and power plants, process steam production.",
        "unit": "MMBtu",
    },
    "fuel_consumed_units": {
        "type": "number",
        "description": "Consumption of the fuel type in physical unit. Note: this is the total quantity consumed for both electricity and, in the case of combined heat and power plants, process steam production.",
    },
    "fuel_cost_per_mmbtu": {
        "type": "number",
        "description": "Average fuel cost per mmBTU of heat content in nominal USD.",
        "unit": "USD_per_MMBtu",
    },
    "fuel_cost_per_mwh": {
        "type": "number",
        "description": "Derived from MCOE, a unit level value. Average fuel cost per MWh of heat content in nominal USD.",
        "unit": "USD_per_MWh",
    },
    "fuel_cost_per_unit_burned": {
        "type": "number",
        "description": "Average cost of fuel consumed in the report year per reported fuel unit (USD).",
        "unit": "USD",
    },
    "fuel_cost_per_unit_delivered": {
        "type": "number",
        "description": "Average cost of fuel delivered in the report year per reported fuel unit (USD).",
        "unit": "USD",
    },
    "fuel_derived_from": {
        "type": "string",
        "description": "Original fuel from which this refined fuel was derived.",
        "constraints": {
            "enum": sorted(
                set(CODE_METADATA["energy_sources_eia"]["df"]["fuel_derived_from"])
            )
        },
    },
    "fuel_group_code": {
        "type": "string",
        "description": "Fuel groups used in the Electric Power Monthly",
        "constraints": {
            "enum": ["petroleum", "other_gas", "petroleum_coke", "natural_gas", "coal"]
        },
    },
    "fuel_group_eia": {
        "type": "string",
        "description": "High level fuel group defined in the 2021-2023 EIA Form 860 instructions, Table 28.",
        "constraints": {
            "enum": sorted(
                set(CODE_METADATA["energy_sources_eia"]["df"]["fuel_group_eia"])
            )
        },
    },
    "fuel_mmbtu_per_unit": {
        "type": "number",
        "description": "Heat content of the fuel in millions of Btus per physical unit.",
        "unit": "MMBtu_per_unit",
    },
    "fuel_pct": {"type": "number"},
    "fuel_phase": {
        "type": "string",
        "description": "Physical phase of matter of the fuel.",
        "constraints": {
            "enum": sorted(
                set(CODE_METADATA["energy_sources_eia"]["df"]["fuel_phase"].dropna())
            )
        },
    },
    "fuel_received_mmbtu": {
        "type": "number",
        "description": "Aggregated fuel receipts, in MMBtu, in EIA bulk electricity data.",
        "unit": "MMBtu",
    },
    "fuel_received_units": {
        "type": "number",
        "description": "Quanity of fuel received in tons, barrel, or Mcf.",
    },
    "fuel_type": {
        "type": "string",
        # TODO disambiguate column name. This should be just FERC 1 tables, as the EIA
        # fuel types are now all energy_source_code
    },
    "fuel_type_code_aer": {
        "type": "string",
        "description": "A partial aggregation of the reported fuel type codes into larger categories used by EIA in, for example, the Annual Energy Review (AER). Two or three letter alphanumeric.",
    },
    "fuel_type_code_pudl": {
        "type": "string",
        "description": "Simplified fuel type code used in PUDL",
        "constraints": {
            "enum": sorted(
                set(CODE_METADATA["energy_sources_eia"]["df"].fuel_type_code_pudl)
            )
        },
    },
    "fuel_units": {
        "type": "string",
        "description": "Reported unit of measure for fuel.",
        # Note: Different ENUM constraints are applied below on EIA vs. FERC1
    },
    "furnished_without_charge_mwh": {"type": "number", "unit": "MWh"},
    "future_plant": {
        "type": "number",
        "description": "Electric Plant Held for Future Use (USD).",
        "unit": "USD",
    },
    "generation_activity": {"type": "boolean"},
    "generator_id": {
        "type": "string",
        "description": (
            "Generator ID is usually numeric, but sometimes includes letters. Make "
            "sure you treat it as a string!"
        ),
    },
    "generator_id_epa": {
        "type": "string",
        "description": "Generator ID used by the EPA.",
    },
    "generators_num_less_1_mw": {"type": "number", "unit": "MW"},
    "generators_number": {"type": "number"},
    "generator_operating_date": {
        "type": "date",
        "description": "Date the generator began commercial operation.",
    },
    "generator_operating_year": {
        "type": "integer",
        "description": "Year a generator went into service.",
    },
    "generator_retirement_date": {
        "type": "date",
        "description": "Date of the scheduled or effected retirement of the generator.",
    },
    "geo_agg": {
        "type": "string",
        "description": "Category of geographic aggregation in EIA bulk electricity data.",
    },
    "green_pricing_revenue": {"type": "number", "unit": "USD"},
    "grid_voltage_1_kv": {
        "type": "number",
        "description": "Plant's grid voltage at point of interconnection to transmission or distibution facilities",
        "unit": "kV",
    },
    "grid_voltage_2_kv": {
        "type": "number",
        "description": "Plant's grid voltage at point of interconnection to transmission or distibution facilities",
        "unit": "kV",
    },
    "grid_voltage_3_kv": {
        "type": "number",
        "description": "Plant's grid voltage at point of interconnection to transmission or distibution facilities",
        "unit": "kV",
    },
    "gross_load_mw": {
        "type": "number",
        "description": "Average power in megawatts delivered during time interval measured.",
        "unit": "MW",
    },
    "heat_content_mmbtu": {
        "type": "number",
        "description": "The energy contained in fuel burned, measured in million BTU.",
        "unit": "MMBtu",
    },
    "heat_rate_mmbtu_mwh": {
        "type": "number",
        "description": "Fuel content per unit of electricity generated. Coming from MCOE calculation.",
        "unit": "MMBtu_MWh",
    },
    "highest_distribution_voltage_kv": {"type": "number", "unit": "kV"},
    "home_area_network": {"type": "integer"},
    "hrsg": {
        "type": "boolean",
        "description": "indicates if the boiler is a heat recovery steam generator (HRSG).",
    },
    "inactive_accounts_included": {"type": "boolean"},
    "income_type": {
        "type": "string",
        "description": "Type of income reported in income_statement_ferc1 table.",
    },
    "income": {
        "type": "number",
        "description": "Utility income reported by income type.",
        "unit": "USD",
    },
    "increase_in_other_regulatory_liabilities": {
        "type": "number",
        "description": "The increase during the reporting period of other regulatory liabilities.",
        "unit": "USD",
    },
    "incremental_energy_savings_mwh": {"type": "number", "unit": "MWh"},
    "incremental_life_cycle_energy_savings_mwh": {"type": "number", "unit": "MWh"},
    "incremental_life_cycle_peak_reduction_mwh": {"type": "number", "unit": "MWh"},
    "incremental_peak_reduction_mw": {"type": "number", "unit": "MW"},
    "installation_year": {
        "type": "integer",
        "description": "Year the plant's most recently built unit was installed.",
    },
    "is_epacems_state": {
        "type": "boolean",
        "description": (
            "Indicates whether the associated state reports data within the EPA's "
            "Continuous Emissions Monitoring System."
        ),
    },
    "is_total": {
        "type": "boolean",
        "description": "Indicates whether the row is a total.",
    },
    "iso_rto_code": {
        "type": "string",
        "description": "The code of the plant's ISO or RTO. NA if not reported in that year.",
    },
    "kwh_per_customer": {"type": "number", "description": "kwh per customer."},
    "label": {
        "type": "string",
        "description": "Longer human-readable code using snake_case",
    },
    "latitude": {
        "type": "number",
        "description": "Latitude of the plant's location, in degrees.",
    },
    "leased_plant": {
        "type": "number",
        "description": "Electric Plant Leased to Others (USD).",
        "unit": "USD",
    },
    "liability_type": {
        "type": "string",
        "description": "Type of liability being reported to the balance_sheet_liabilities_ferc1 table.",
    },
    "license_id_ferc1": {
        "type": "integer",
        "description": "FERC issued operating license ID for the facility, if available. This value is extracted from the original plant name where possible.",
    },
    "line_id": {
        "type": "string",
        "description": "A human readable string uniquely identifying the FERC depreciation account. Used in lieu of the actual line number, as those numbers are not guaranteed to be consistent from year to year.",
        # TODO disambiguate column name
    },
    "liquefied_natural_gas_storage": {
        "type": "boolean",
        "description": "Indicates if the facility have the capability to store the natural gas in the form of liquefied natural gas."
        # TODO: Is this really boolean? Or do we have non-null strings that mean False?
    },
    "load_management_annual_actual_peak_reduction_mw": {"type": "number", "unit": "MW"},
    "load_management_annual_cost": {"type": "number"},
    "load_management_annual_effects_mwh": {"type": "number", "unit": "MWh"},
    "load_management_annual_incentive_payment": {"type": "number"},
    "load_management_annual_potential_peak_reduction_mw": {
        "type": "number",
        "unit": "MW",
    },
    "load_management_incremental_actual_peak_reduction_mw": {
        "type": "number",
        "unit": "MW",
    },
    "load_management_incremental_effects_mwh": {"type": "number", "unit": "MWh"},
    "load_management_incremental_potential_peak_reduction_mw": {
        "type": "number",
        "unit": "MW",
    },
    "longitude": {
        "type": "number",
        "description": "Longitude of the plant's location, in degrees.",
    },
    "major_program_changes": {"type": "boolean"},
    "max_fuel_mmbtu_per_unit": {
        "type": "number",
        "description": "Maximum heat content per physical unit of fuel in MMBtu.",
        "unit": "MMBtu",
    },
    "max_steam_flow_1000_lbs_per_hour": {
        "type": "number",
        "unit": "1000_lbs_per_hour",
        "description": "Maximum continuous steam flow at 100 percent load.",
    },
    "mercury_content_ppm": {
        "type": "number",
        "description": "Mercury content in parts per million (ppm) to the nearest 0.001 ppm.",
        "unit": "ppm",
    },
    "mercury_control_existing_strategy_1": {
        "type": "string",
        "description": "Existing strategy to comply with the most stringent mercury regulation.",
    },
    "mercury_control_existing_strategy_2": {
        "type": "string",
        "description": "Existing strategy to comply with the most stringent mercury regulation.",
    },
    "mercury_control_existing_strategy_3": {
        "type": "string",
        "description": "Existing strategy to comply with the most stringent mercury regulation.",
    },
    "mercury_control_existing_strategy_4": {
        "type": "string",
        "description": "Existing strategy to comply with the most stringent mercury regulation.",
    },
    "mercury_control_existing_strategy_5": {
        "type": "string",
        "description": "Existing strategy to comply with the most stringent mercury regulation.",
    },
    "mercury_control_existing_strategy_6": {
        "type": "string",
        "description": "Existing strategy to comply with the most stringent mercury regulation.",
    },
    "mercury_control_proposed_strategy_1": {
        "type": "string",
        "description": "Proposed strategy to comply with the most stringent mercury regulation.",
    },
    "mercury_control_proposed_strategy_2": {
        "type": "string",
        "description": "Proposed strategy to comply with the most stringent mercury regulation.",
    },
    "mercury_control_proposed_strategy_3": {
        "type": "string",
        "description": "Proposed strategy to comply with the most stringent mercury regulation.",
    },
    "merge_address": {"type": "string"},
    "merge_city": {"type": "string"},
    "merge_company": {"type": "string"},
    "merge_date": {"type": "date"},
    "merge_state": {
        "type": "string",
        "description": "Two letter US state abbreviations and three letter ISO-3166-1 country codes for international mines.",
        # TODO: Add ENUM constraint.
    },
    "min_fuel_mmbtu_per_unit": {
        "type": "number",
        "description": "Minimum heat content per physical unit of fuel in MMBtu.",
        "unit": "MMBtu",
    },
    "mine_id_msha": {"type": "integer", "description": "MSHA issued mine identifier."},
    "mine_id_pudl": {
        "type": "integer",
        "description": "Dynamically assigned PUDL mine identifier.",
    },
    "mine_name": {"type": "string", "description": "Coal mine name."},
    "mine_type_code": {
        "type": "string",
        "description": "Type of coal mine.",
    },
    "minimum_load_mw": {
        "type": "number",
        "description": "The minimum load at which the generator can operate at continuosuly.",
        "unit": "MW",
    },
    "fuel_transportation_mode": {"type": "string"},
    "moisture_content_pct": {"type": "number"},
    "momentary_interruption_definition": {
        "type": "string",
    },
    "month": {"type": "integer", "description": "Month of the year"},
    "multiple_fuels": {
        "type": "boolean",
        "description": "Can the generator burn multiple fuels?",
    },
    "nameplate_power_factor": {
        "type": "number",
        "description": "The nameplate power factor of the generator.",
    },
    "natural_gas_delivery_contract_type_code": {
        "type": "string",
        "description": "Contract type for natrual gas delivery service:",
        "constraints": {"enum": ["firm", "interruptible"]},
    },
    "natural_gas_local_distribution_company": {
        "type": "string",
        "description": "Names of Local Distribution Company (LDC), connected to natural gas burning power plants.",
    },
    "natural_gas_pipeline_name_1": {
        "type": "string",
        "description": "The name of the owner or operator of natural gas pipeline that connects directly to this facility or that connects to a lateral pipeline owned by this facility.",
    },
    "natural_gas_pipeline_name_2": {
        "type": "string",
        "description": "The name of the owner or operator of natural gas pipeline that connects directly to this facility or that connects to a lateral pipeline owned by this facility.",
    },
    "natural_gas_pipeline_name_3": {
        "type": "string",
        "description": "The name of the owner or operator of natural gas pipeline that connects directly to this facility or that connects to a lateral pipeline owned by this facility.",
    },
    "natural_gas_storage": {
        "type": "boolean",
        "description": "Indicates if the facility have on-site storage of natural gas."
        # TODO: Is this really boolean? Or do we have non-null strings that mean False?
    },
    "natural_gas_transport_code": {
        "type": "string",
        "description": "Contract type for natural gas transportation service.",
        "constraints": {"enum": ["firm", "interruptible"]},
    },
    "nerc_region": {
        "type": "string",
        "description": "NERC region in which the plant is located",
        "constraints": {"enum": NERC_REGIONS},
    },
    "nerc_regions_of_operation": {
        "type": "string",
        "constraints": {"enum": NERC_REGIONS},
    },
    "net_capacity_adverse_conditions_mw": {
        "type": "number",
        "description": "Net plant capability under the least favorable operating conditions, in megawatts.",
        "unit": "MW",
    },
    "net_capacity_favorable_conditions_mw": {
        "type": "number",
        "description": "Net plant capability under the most favorable operating conditions, in megawatts.",
        "unit": "MW",
    },
    "net_capacity_mwdc": {
        "type": "number",
        "description": (
            "Generation capacity in megawatts of direct current that is subject to a "
            "net metering agreement. Typically used for behind-the-meter solar PV."
        ),
        "unit": "MW",
    },
    "net_generation_mwh": {
        "type": "number",
        "description": "Net electricity generation for the specified period in megawatt-hours (MWh).",
        "unit": "MWh",
        # TODO: disambiguate as this column means something different in
        # generation_fuel_eia923:
        # "description": "Net generation, year to date in megawatthours (MWh). This is total electrical output net of station service.  In the case of combined heat and power plants, this value is intended to include internal consumption of electricity for the purposes of a production process, as well as power put on the grid.",
    },
    "net_load_mwh": {
        "type": "number",
        "description": "Net output for load (net generation - energy used for pumping) in megawatt-hours.",
        "unit": "MWh",
    },
    "net_metering": {
        "type": "boolean",
        "description": "Did this plant have a net metering agreement in effect during the reporting year?  (Only displayed for facilities that report the sun or wind as an energy source). This field was only reported up until 2015"
        # TODO: Is this really boolean? Or do we have non-null strings that mean False?
    },
    "net_power_exchanged_mwh": {"type": "number", "unit": "MWh"},
    "net_wheeled_power_mwh": {"type": "number", "unit": "MWh"},
    "new_parent": {"type": "string"},
    "new_source_review": {
        "type": "boolean",
        "description": "Indicates whether the boiler is subject to New Source Review requirements.",
    },
    "new_source_review_date": {
        "type": "date",
        "description": "Month of issued New Source Review permit.",
    },
    "new_source_review_permit": {
        "type": "string",
        "description": "New Source Review permit number.",
    },
    "non_amr_ami": {"type": "integer"},
    "non_coincident_peak_demand_mw": {
        "type": "number",
        "description": "Average monthly non-coincident peak (NCP) demand (for requirements purhcases, and any transactions involving demand charges). Monthly NCP demand is the maximum metered hourly (60-minute integration) demand in a month. In megawatts.",
        "unit": "MW",
    },
    "notes": {
        "type": "string",
        "description": "Notes previously in the plant_name_ferc1 field that were extracted and associated with the right plant row.",
    },
    "not_water_limited_capacity_mw": {
        "type": "number",
        "description": "Plant capacity in MW when not limited by condenser water.",
        "unit": "MW",
    },
    "nox_control_existing_caaa_compliance_strategy_1": {
        "type": "string",
        "description": "Existing strategies to meet the nitrogen oxide requirements of Title IV of the Clean Air Act Amendment of 1990.",
    },
    "nox_control_existing_caaa_compliance_strategy_2": {
        "type": "string",
        "description": "Existing strategies to meet the nitrogen oxide requirements of Title IV of the Clean Air Act Amendment of 1990.",
    },
    "nox_control_existing_caaa_compliance_strategy_3": {
        "type": "string",
        "description": "Existing strategies to meet the nitrogen oxide requirements of Title IV of the Clean Air Act Amendment of 1990.",
    },
    "nox_control_existing_strategy_1": {
        "type": "string",
        "description": "Existing strategy to comply with the most stringent nitrogen oxide regulation.",
    },
    "nox_control_existing_strategy_2": {
        "type": "string",
        "description": "Existing strategy to comply with the most stringent nitrogen oxide regulation.",
    },
    "nox_control_existing_strategy_3": {
        "type": "string",
        "description": "Existing strategy to comply with the most stringent nitrogen oxide regulation.",
    },
    "nox_control_manufacturer": {
        "type": "string",
        "description": "Name of nitrogen oxide control manufacturer.",
    },
    "nox_control_manufacturer_code": {
        "type": "string",
        "description": "Code indicating the nitrogen oxide control burner manufacturer.",
    },
    "nox_control_out_of_compliance_strategy_1": {
        "type": "string",
        "description": "If boiler is not in compliance with nitrogen oxide regulations, strategy for compliance.",
    },
    "nox_control_out_of_compliance_strategy_2": {
        "type": "string",
        "description": "If boiler is not in compliance with nitrogen oxide regulations, strategy for compliance.",
    },
    "nox_control_out_of_compliance_strategy_3": {
        "type": "string",
        "description": "If boiler is not in compliance with nitrogen oxide regulations, strategy for compliance.",
    },
    "nox_control_planned_caaa_compliance_strategy_1": {
        "type": "string",
        "description": "Planned strategies to meet the nitrogen oxide requirements of Title IV of the Clean Air Act Amendment of 1990.",
    },
    "nox_control_planned_caaa_compliance_strategy_2": {
        "type": "string",
        "description": "Planned strategies to meet the nitrogen oxide requirements of Title IV of the Clean Air Act Amendment of 1990.",
    },
    "nox_control_planned_caaa_compliance_strategy_3": {
        "type": "string",
        "description": "Planned strategies to meet the nitrogen oxide requirements of Title IV of the Clean Air Act Amendment of 1990.",
    },
    "nox_control_proposed_strategy_1": {
        "type": "string",
        "description": "Proposed strategy to comply with the most stringent nitrogen oxide regulation.",
    },
    "nox_control_proposed_strategy_2": {
        "type": "string",
        "description": "Proposed strategy to comply with the most stringent nitrogen oxide regulation.",
    },
    "nox_control_proposed_strategy_3": {
        "type": "string",
        "description": "Proposed strategy to comply with the most stringent nitrogen oxide regulation.",
    },
    "nox_control_status_code": {
        "type": "string",
        "description": "Nitrogen oxide control status code.",
    },
    "nox_mass_lbs": {
        "type": "number",
        "description": "NOx emissions in pounds.",
        "unit": "lb",
    },
    "nox_mass_measurement_code": {
        "type": "string",
        "description": "Identifies whether the reported value of emissions was measured, calculated, or measured and substitute.",
        "constraints": {"enum": EPACEMS_MEASUREMENT_CODES},
    },
    "nuclear_unit_id": {
        "type": "string",
        "description": "For nuclear plants only, the unit number .One digit numeric. Nuclear plants are the only type of plants for which data are shown explicitly at the generating unit level.",
    },
    "num_transmission_circuits": {
        "type": "integer",
        "description": "Number of circuits in a transmission line.",
    },
    "operates_generating_plant": {"type": "boolean"},
    "operating_datetime_utc": {
        "type": "datetime",
        "description": "Date and time measurement began (UTC).",
    },
    "operating_switch": {
        "type": "string",
        "description": "Indicates whether the fuel switching generator can switch when operating",
    },
    "operating_time_hours": {
        "type": "number",
        "description": "Length of time interval measured.",
        "unit": "hr",
    },
    "operating_voltage_kv": {
        "type": "number",
        "description": "The operating voltage, expressed kilo-volts, for three-phase 60 cycle alternative current transmission lines.",
        "unit": "KV",
    },
    "operational_status": {
        "type": "string",
        "description": "The operating status of the generator. This is based on which tab the generator was listed in in EIA 860.",
    },
    "operational_status_code": {
        "type": "string",
        "description": "The operating status of the generator.",
    },
    "operational_status_pudl": {
        "type": "string",
        "description": "The operating status of the generator using PUDL categories.",
        "constraints": {"enum": ["operating", "retired", "proposed"]},
    },
    "opex_allowances": {"type": "number", "description": "Allowances.", "unit": "USD"},
    "opex_boiler": {
        "type": "number",
        "description": "Maintenance of boiler (or reactor) plant.",
        "unit": "USD",
    },
    "opex_coolants": {
        "type": "number",
        "description": "Cost of coolants and water (nuclear plants only)",
        "unit": "USD",
    },
    "opex_dams": {
        "type": "number",
        "description": "Production expenses: maintenance of reservoirs, dams, and waterways (USD).",
        "unit": "USD",
    },
    "opex_electric": {
        "type": "number",
        "description": "Production expenses: electric expenses (USD).",
        "unit": "USD",
    },
    "opex_engineering": {
        "type": "number",
        "description": "Production expenses: maintenance, supervision, and engineering (USD).",
        "unit": "USD",
    },
    "opex_fuel": {
        "type": "number",
        "description": "Production expenses: fuel (USD).",
        "unit": "USD",
    },
    "opex_generation_misc": {
        "type": "number",
        "description": "Production expenses: miscellaneous power generation expenses (USD).",
        "unit": "USD",
    },
    "opex_hydraulic": {
        "type": "number",
        "description": "Production expenses: hydraulic expenses (USD).",
        "unit": "USD",
    },
    "opex_maintenance": {
        "type": "number",
        "description": "Production expenses: Maintenance (USD).",
        "unit": "USD",
    },
    "opex_misc_plant": {
        "type": "number",
        "description": "Production expenses: maintenance of miscellaneous hydraulic plant (USD).",
        "unit": "USD",
    },
    "opex_misc_power": {
        "type": "number",
        "description": "Miscellaneous steam (or nuclear) expenses.",
        "unit": "USD",
    },
    "opex_misc_steam": {
        "type": "number",
        "description": "Maintenance of miscellaneous steam (or nuclear) plant.",
        "unit": "USD",
    },
    "opex_operations": {
        "type": "number",
        "description": "Production expenses: operations, supervision, and engineering (USD).",
        "unit": "USD",
    },
    "opex_per_mwh": {
        "type": "number",
        "description": "Total production expenses (USD per MWh generated).",
        "unit": "USD per MWh",
    },
    "opex_plant": {
        "type": "number",
        "description": "Production expenses: maintenance of electric plant (USD).",
        "unit": "USD",
    },
    "opex_plants": {
        "type": "number",
        "description": "Maintenance of electrical plant.",
        "unit": "USD",
    },
    "opex_production_before_pumping": {
        "type": "number",
        "description": "Total production expenses before pumping (USD).",
        "unit": "USD",
    },
    "opex_production_total": {
        "type": "number",
        "description": "Total operating expenses.",
        "unit": "USD",
    },
    "opex_pumped_storage": {
        "type": "number",
        "description": "Production expenses: pumped storage (USD).",
        "unit": "USD",
    },
    "opex_pumping": {
        "type": "number",
        "description": "Production expenses: We are here to PUMP YOU UP! (USD).",
        "unit": "USD",
    },
    "opex_rents": {
        "type": "number",
        "description": "Production expenses: rents (USD).",
        "unit": "USD",
    },
    "opex_steam": {"type": "number", "description": "Steam expenses.", "unit": "USD"},
    "opex_steam_other": {
        "type": "number",
        "description": "Steam from other sources.",
        "unit": "USD",
    },
    "opex_structures": {
        "type": "number",
        "description": "Production expenses: maintenance of structures (USD).",
        "unit": "USD",
    },
    "opex_total": {
        "type": "number",
        "description": "Total production expenses, excluding fuel (USD).",
        "unit": "USD",
    },
    "opex_transfer": {"type": "number", "description": "Steam transferred (Credit)."},
    "opex_water_for_power": {
        "type": "number",
        "description": "Production expenses: water for power (USD).",
        "unit": "USD",
    },
    "original_planned_generator_operating_date": {
        "type": "date",
        "description": "The date the generator was originally scheduled to be operational",
    },
    "other": {"type": "number"},
    "other_charges": {
        "type": "number",
        "description": "Other charges, including out-of-period adjustments (USD).",
        "unit": "USD",
    },
    "other_combustion_tech": {
        "type": "boolean",
        "description": "Indicates whether the generator uses other combustion technologies",
    },
    "other_costs": {"type": "number", "unit": "USD"},
    "other_costs_incremental_cost": {"type": "number", "unit": "USD"},
    "other_modifications_date": {
        "type": "date",
        "description": "Planned effective date that the generator is scheduled to enter commercial operation after any other planned modification is complete.",
    },
    "other_planned_modifications": {
        "type": "boolean",
        "description": "Indicates whether there are there other modifications planned for the generator.",
    },
    "other_total": {
        "type": "number",
        "description": "Total Other Production Plant (FERC Accounts 340-347).",
    },
    "outages_recorded_automatically": {"type": "boolean"},
    "owned_by_non_utility": {
        "type": "boolean",
        "description": "Whether any part of generator is owned by a nonutilty",
    },
    "owner_city": {"type": "string", "description": "City of owner."},
    "owner_country": {
        "type": "string",
        "description": "Three letter ISO-3166 country code.",
        "constraints": {"enum": COUNTRY_CODES_ISO3166},
    },
    "owner_name": {"type": "string", "description": "Name of owner."},
    "owner_state": {
        "type": "string",
        "description": "Two letter ISO-3166 political subdivision code.",
        "constraints": {"enum": SUBDIVISION_CODES_ISO3166},
    },
    "owner_street_address": {
        "type": "string",
        "description": "Steet address of owner.",
    },
    "owner_utility_id_eia": {
        "type": "integer",
        "description": "EIA-assigned owner's identification number.",
    },
    "owner_zip_code": {
        "type": "string",
        "description": "Zip code of owner.",
        "constraints": {
            "pattern": r"^\d{5}$",
        },
    },
    "ownership_record_type": {
        "type": "string",
        "description": "Whether each generator record is for one owner or represents a total of all ownerships.",
        "constraints": {"enum": ["owned", "total"]},
    },
    "ownership_code": {
        "type": "string",
        "description": "Identifies the ownership for each generator.",
    },
    "ownership_dupe": {
        "type": "boolean",
        "description": "Whether a plant part record has a duplicate record with different ownership status.",
    },
    "particulate_control_out_of_compliance_strategy_1": {
        "type": "string",
        "description": "If boiler is not in compliance with particulate matter regulations, strategy for compliance.",
    },
    "particulate_control_out_of_compliance_strategy_2": {
        "type": "string",
        "description": "If boiler is not in compliance with particulate matter regulations, strategy for compliance.",
    },
    "particulate_control_out_of_compliance_strategy_3": {
        "type": "string",
        "description": "If boiler is not in compliance with particulate matter regulations, strategy for compliance.",
    },
    "partitions": {
        "type": "string",
        "description": "The data parititions used to generate this instance of the database.",
    },
    "peak_demand_mw": {
        "type": "number",
        "unit": "MW",
        "description": "Net peak demand for 60 minutes. Note: in some cases peak demand for other time periods may have been reported instead, if hourly peak demand was unavailable.",
        # TODO Disambiguate column names. Usually this is over 60 minutes, but in
        # other tables it's not specified.
    },
    "peak_demand_summer_mw": {"type": "number", "unit": "MW"},
    "peak_demand_winter_mw": {"type": "number", "unit": "MW"},
    "period_nox": {
        "type": "string",
        "description": "The time period specified by the most stringent nitrogen oxide regulation.",
    },
    "period_particulate": {
        "type": "string",
        "description": "The time period specified by the most stringent particulate matter regulation.",
    },
    "period_so2": {
        "type": "string",
        "description": "The time period specified by the most stringent sulfur dioxide regulation.",
    },
    "phone_extension": {
        "type": "string",
        "description": "Phone extension for utility contact 1",
    },
    "phone_extension_2": {
        "type": "string",
        "description": "Phone extension for utility contact 2",
    },
    "phone_number": {
        "type": "string",
        "description": "Phone number for utility contact 1.",
    },
    "phone_number_2": {
        "type": "string",
        "description": "Phone number for utility contact 2.",
    },
    "pipeline_notes": {
        "type": "string",
        "description": "Additional owner or operator of natural gas pipeline.",
    },
    "planned_derate_date": {
        "type": "date",
        "description": "Planned effective month that the generator is scheduled to enter operation after the derate modification.",
    },
    "planned_energy_source_code_1": {
        "type": "string",
        "description": "New energy source code for the planned repowered generator.",
    },
    "planned_generator_retirement_date": {
        "type": "date",
        "description": "Planned effective date of the scheduled retirement of the generator.",
    },
    "planned_modifications": {
        "type": "boolean",
        "description": "Indicates whether there are any planned capacity uprates/derates, repowering, other modifications, or generator retirements scheduled for the next 5 years.",
    },
    "planned_net_summer_capacity_derate_mw": {
        "type": "number",
        "description": "Decrease in summer capacity expected to be realized from the derate modification to the equipment.",
        "unit": "MW",
    },
    "planned_net_summer_capacity_uprate_mw": {
        "type": "number",
        "description": "Increase in summer capacity expected to be realized from the modification to the equipment.",
        "unit": "MW",
    },
    "planned_net_winter_capacity_derate_mw": {
        "type": "number",
        "description": "Decrease in winter capacity expected to be realized from the derate modification to the equipment.",
        "unit": "MW",
    },
    "planned_net_winter_capacity_uprate_mw": {
        "type": "number",
        "description": "Increase in winter capacity expected to be realized from the uprate modification to the equipment.",
        "unit": "MW",
    },
    "planned_new_capacity_mw": {
        "type": "number",
        "description": "The expected new namplate capacity for the generator.",
        "unit": "MW",
    },
    "planned_new_prime_mover_code": {
        "type": "string",
        "description": "New prime mover for the planned repowered generator.",
    },
    "planned_repower_date": {
        "type": "date",
        "description": "Planned effective date that the generator is scheduled to enter operation after the repowering is complete.",
    },
    "planned_uprate_date": {
        "type": "date",
        "description": "Planned effective date that the generator is scheduled to enter operation after the uprate modification.",
    },
    "plant_capability_mw": {
        "type": "number",
        "description": "Net plant capability in megawatts.",
        "unit": "MW",
    },
    "plant_function": {
        "type": "string",
        "description": "Functional role played by utility plant (steam production, nuclear production, distribution, transmission, etc.).",
    },
    "plant_hours_connected_while_generating": {
        "type": "number",
        "description": "Hours the plant was connected to load while generating in the report year.",
        "unit": "hr",
        # TODO Add min/max constraint. 0 <= X <= 8784
    },
    "plant_id_eia": {
        "type": "integer",
        "description": "The unique six-digit facility identification number, also called an ORISPL, assigned by the Energy Information Administration.",
    },
    "plant_id_epa": {
        "type": "integer",
        "description": "The ORISPL ID used by EPA to refer to the plant. Usually but not always the same as plant_id_eia.",
    },
    "plant_id_ferc1": {
        "type": "integer",
        "description": "Algorithmically assigned PUDL FERC Plant ID. WARNING: NOT STABLE BETWEEN PUDL DB INITIALIZATIONS.",
    },
    "plant_id_pudl": {
        "type": "integer",
        "description": "A manually assigned PUDL plant ID. May not be constant over time.",
    },
    "plant_id_report_year": {
        "type": "string",
        "description": "PUDL plant ID and report year of the record.",
    },
    "plant_name_eia": {"type": "string", "description": "Plant name."},
    "plant_name_ferc1": {
        "type": "string",
        "description": "Name of the plant, as reported to FERC. This is a freeform string, not guaranteed to be consistent across references to the same plant.",
    },
    "plant_name_ppe": {
        "type": "string",
        "description": "Derived plant name that includes EIA plant name and other strings associated with ID and PK columns of the plant part.",
    },
    "plant_name_pudl": {
        "type": "string",
        "description": "Plant name, chosen arbitrarily from the several possible plant names available in the plant matching process. Included for human readability only.",
    },
    "plant_part": {
        "type": "string",
        "description": "The part of the plant a record corresponds to.",
        "constraints": {"enum": PLANT_PARTS},
    },
    "plant_part_id_eia": {
        "type": "string",
        "description": "Contains EIA plant ID, plant part, ownership, and EIA utility id",
    },
    "plant_status": {
        "type": "string",
        "description": "Utility plant financial status (in service, future, leased, total).",
    },
    "plant_type": {
        "type": "string"  # if plant_type is categorized w/ categorize_strings, add enum in FIELD_METADATA_BY_RESOURCE
    },
    "plants_reported_asset_manager": {
        "type": "boolean",
        "description": "Is the reporting entity an asset manager of power plants reported on Schedule 2 of the form?",
    },
    "plants_reported_operator": {
        "type": "boolean",
        "description": "Is the reporting entity an operator of power plants reported on Schedule 2 of the form?",
    },
    "plants_reported_other_relationship": {
        "type": "boolean",
        "description": "Does the reporting entity have any other relationship to the power plants reported on Schedule 2 of the form?",
    },
    "plants_reported_owner": {
        "type": "boolean",
        "description": "Is the reporting entity an owner of power plants reported on Schedule 2 of the form?",
    },
<<<<<<< HEAD
    "pm_control_id_eia": {
=======
    "particulate_control_id_eia": {
>>>>>>> b14a8c15
        "type": "string",
        "description": "Alphanumeric particulate matter control ID.",
    },
    "potential_peak_demand_savings_mw": {"type": "number", "unit": "MW"},
    "previously_canceled": {
        "type": "boolean",
        "description": "Indicates whether the generator was previously reported as indefinitely postponed or canceled",
    },
    "price_responsive_programs": {"type": "boolean"},
    "price_responsiveness_customers": {"type": "integer"},
    "primary_purpose_id_naics": {
        "type": "integer",
        "description": "North American Industry Classification System (NAICS) code that best describes the primary purpose of the reporting plant",
    },
    "primary_transportation_mode_code": {
        "type": "string",
        "description": "Transportation mode for the longest distance transported.",
    },
    "prime_mover": {
        "type": "string",
        "description": "Full description of the type of prime mover.",
    },
    "prime_mover_code": {
        "type": "string",
        "description": "Code for the type of prime mover (e.g. CT, CG)",
    },
    "project_num": {"type": "integer", "description": "FERC Licensed Project Number."},
    "pudl_version": {
        "type": "string",
        "description": "The version of PUDL used to generate this database.",
    },
    "pulverized_coal_tech": {
        "type": "boolean",
        "description": "Indicates whether the generator uses pulverized coal technology",
    },
    "purchase_type_code": {
        "type": "string",
        "description": "Categorization based on the original contractual terms and conditions of the service. Must be one of 'requirements', 'long_firm', 'intermediate_firm', 'short_firm', 'long_unit', 'intermediate_unit', 'electricity_exchange', 'other_service', or 'adjustment'. Requirements service is ongoing high reliability service, with load integrated into system resource planning. 'Long term' means 5+ years. 'Intermediate term' is 1-5 years. 'Short term' is less than 1 year. 'Firm' means not interruptible for economic reasons. 'unit' indicates service from a particular designated generating unit. 'exchange' is an in-kind transaction.",
    },
    "purchased_mwh": {
        "type": "number",
        "description": "Megawatt-hours shown on bills rendered to the respondent.",
        "unit": "MWh",
    },
    "pv_current_flow_type": {"type": "string", "constraints": {"enum": ["AC", "DC"]}},
    "rate_schedule_description": {
        "type": "string",
        "description": "Free-form description of what the rate schedule name is. Not standardized. Often a sub-category of rate_schedule_type.",
    },
    "rate_schedule_type": {
        "type": "string",
        "description": "Categorization of rate schedule type.",
    },
    "reactive_power_output_mvar": {
        "type": "number",
        "description": "Reactive Power Output (MVAr)",
        "unit": "MVAr",
    },
    "real_time_pricing": {"type": "boolean"},
    "rec_revenue": {"type": "number", "unit": "USD"},
    "rec_sales_mwh": {"type": "number", "unit": "MWh"},
    "received_mwh": {
        "type": "number",
        "description": "Gross megawatt-hours received in power exchanges and used as the basis for settlement.",
        "unit": "MWh",
    },
    "record_count": {
        "type": "integer",
        "description": "Number of distinct generator IDs that partcipated in the aggregation for a plant part list record.",
    },
    "record_id": {
        "type": "string",
        "description": "Identifier indicating original FERC Form 1 source record. format: {table_name}_{report_year}_{report_prd}_{respondent_id}_{spplmnt_num}_{row_number}. Unique within FERC Form 1 DB tables which are not row-mapped.",  # noqa: FS003
    },
    "region_name_us_census": {
        "type": "string",
        "description": "Human-readable name of a US Census region.",
    },
    "regulation_mercury": {
        "type": "string",
        "description": "Most stringent type of statute or regulation code under which the boiler is operating for mercury control standards.",
    },
    "regulation_nox": {
        "type": "string",
        "description": "EIA short code for most stringent type of statute or regulation code under which the boiler is operating for nitrogen oxide control standards.",
    },
    "regulation_particulate": {
        "type": "string",
        "description": "EIA short code for most stringent type of statute or regulation code under which the boiler is operating for particulate matter control standards.",
    },
    "regulation_so2": {
        "type": "string",
        "description": "EIA short code for most stringent type of statute or regulation code under which the boiler is operating for sulfur dioxide control standards.",
    },
    "regulatory_status_code": {
        "type": "string",
        "description": "Indicates whether the plant is regulated or non-regulated.",
    },
    "report_date": {"type": "date", "description": "Date reported."},
    "report_year": {
        "type": "integer",
        "description": "Four-digit year in which the data was reported.",
    },
    "reported_as_another_company": {"type": "string"},
    "reporting_frequency_code": {
        "type": "string",
        "description": "Code that specifies what time period data has to be reported (i.e. monthly data or annual totals) and how often the power plant reports this data to EIA. See reporting_frequencies_eia for more details.",
        "constraints": {
            "enum": sorted(
                set(CODE_METADATA["reporting_frequencies_eia"]["df"]["code"])
            )
        },
    },
    "respondent_id_ferc714": {"type": "integer"},
    "respondent_name_ferc714": {"type": "string"},
    "respondent_type": {
        "type": "string",
        "constraints": {"enum": ["utility", "balancing_authority"]},
    },
    "retail_marketing_activity": {"type": "boolean"},
    "retail_sales": {"type": "number"},
    "retail_sales_mwh": {"type": "number", "unit": "MWh"},
    "retirements": {
        "type": "number",
        "description": "Cost of disposal of items classified within the account.",
        "unit": "USD",
    },
    "revenue": {"type": "number", "unit": "USD"},
    "revenue_class": {"type": "string", "constraints": {"enum": REVENUE_CLASSES}},
    "revenue_per_kwh": {"type": "number", "unit": "USD"},
    "revenue_type": {
        "type": "string",
        "description": "Label describing types of revenues.",
    },
    "row_type_xbrl": {
        "type": "string",
        "description": "Indicates whether the value reported in the row is calculated, or uniquely reported within the table.",
        "constraints": {"enum": ["calculated_value", "reported_value"]},
    },
    "rto_iso_lmp_node_id": {
        "type": "string",
        "description": "The designation used to identify the price node in RTO/ISO Locational Marginal Price reports",
    },
    "rto_iso_location_wholesale_reporting_id": {
        "type": "string",
        "description": "The designation used to report ths specific location of the wholesale sales transactions to FERC for the Electric Quarterly Report",
    },
    "rtos_of_operation": {"type": "string", "constraints": {"enum": RTO_CLASSES}},
    "saidi_w_major_event_days_minus_loss_of_service_minutes": {
        "type": "number",
        "unit": "min",
    },
    "saidi_w_major_event_days_minutes": {"type": "number", "unit": "min"},
    "saidi_wo_major_event_days_minutes": {"type": "number", "unit": "min"},
    "saifi_w_major_event_days_customers": {"type": "number"},
    "saifi_w_major_event_days_minus_loss_of_service_customers": {"type": "number"},
    "saifi_wo_major_event_days_customers": {"type": "number"},
    "sales_for_resale": {"type": "number"},
    "sales_for_resale_mwh": {"type": "number", "unit": "MWh"},
    "sales_mwh": {
        "description": "Quantity of electricity sold in MWh.",
        "type": "number",
        "unit": "MWh",
    },
    "sales_revenue": {
        "description": "Revenue from electricity sold.",
        "type": "number",
        "unit": "USD",
    },
    "sales_to_ultimate_consumers_mwh": {"type": "number", "unit": "MWh"},
    "secondary_transportation_mode_code": {
        "type": "string",
        "description": "Transportation mode for the second longest distance transported.",
    },
    "sector_agg": {
        "type": "string",
        "description": "Category of sectoral aggregation in EIA bulk electricity data.",
    },
    "sector_id_eia": {
        "type": "integer",
        "description": "EIA assigned sector ID, corresponding to high level NAICS sector, designated by the primary purpose, regulatory status and plant-level combined heat and power status",
    },
    "sector_name_eia": {
        "type": "string",
        "description": "EIA assigned sector name, corresponding to high level NAICS sector, designated by the primary purpose, regulatory status and plant-level combined heat and power status",
    },
    "seller_name": {
        "type": "string",
        "description": "Name of the seller, or the other party in an exchange transaction.",
    },
    "service_area": {
        "type": "string",
        "description": "Service area in which plant is located; for unregulated companies, it's the electric utility with which plant is interconnected",
    },
    "service_type": {
        "type": "string",
        "constraints": {"enum": ["bundled", "energy", "delivery"]},
    },
    "short_form": {"type": "boolean"},
    "so2_control_existing_caaa_compliance_strategy_1": {
        "type": "string",
        "description": "Existing strategies to meet the sulfur dioxide requirements of Title IV of the Clean Air Act Amendment of 1990.",
    },
    "so2_control_existing_caaa_compliance_strategy_2": {
        "type": "string",
        "description": "Existing strategies to meet the sulfur dioxide requirements of Title IV of the Clean Air Act Amendment of 1990.",
    },
    "so2_control_existing_caaa_compliance_strategy_3": {
        "type": "string",
        "description": "Existing strategies to meet the sulfur dioxide requirements of Title IV of the Clean Air Act Amendment of 1990.",
    },
    "so2_control_existing_strategy_1": {
        "type": "string",
        "description": "Existing strategy to comply with the most stringent sulfur dioxide regulation.",
    },
    "so2_control_existing_strategy_2": {
        "type": "string",
        "description": "Existing strategy to comply with the most stringent sulfur dioxide regulation.",
    },
    "so2_control_existing_strategy_3": {
        "type": "string",
        "description": "Existing strategy to comply with the most stringent sulfur dioxide regulation.",
    },
    "so2_control_out_of_compliance_strategy_1": {
        "type": "string",
        "description": "If boiler is not in compliance with sulfur dioxide regulations, strategy for compliance.",
    },
    "so2_control_out_of_compliance_strategy_2": {
        "type": "string",
        "description": "If boiler is not in compliance with sulfur dioxide regulations, strategy for compliance.",
    },
    "so2_control_out_of_compliance_strategy_3": {
        "type": "string",
        "description": "If boiler is not in compliance with sulfur dioxide regulations, strategy for compliance.",
    },
    "so2_control_planned_caaa_compliance_strategy_1": {
        "type": "string",
        "description": "Planned strategies to meet the sulfur dioxide requirements of Title IV of the Clean Air Act Amendment of 1990.",
    },
    "so2_control_planned_caaa_compliance_strategy_2": {
        "type": "string",
        "description": "Planned strategies to meet the sulfur dioxide requirements of Title IV of the Clean Air Act Amendment of 1990.",
    },
    "so2_control_planned_caaa_compliance_strategy_3": {
        "type": "string",
        "description": "Planned strategies to meet the sulfur dioxide requirements of Title IV of the Clean Air Act Amendment of 1990.",
    },
    "so2_control_proposed_strategy_1": {
        "type": "string",
        "description": "Proposed strategy to comply with the most stringent sulfur dioxide regulation.",
    },
    "so2_control_proposed_strategy_2": {
        "type": "string",
        "description": "Proposed strategy to comply with the most stringent sulfur dioxide regulation.",
    },
    "so2_control_proposed_strategy_3": {
        "type": "string",
        "description": "Proposed strategy to comply with the most stringent sulfur dioxide regulation.",
    },
    "so2_control_id_eia": {
        "type": "string",
        "description": "Alphanumeric so2 control ID.",
    },
    "so2_mass_lbs": {
        "type": "number",
        "description": "Sulfur dioxide emissions in pounds.",
        "unit": "lb",
    },
    "so2_mass_measurement_code": {
        "type": "string",
        "description": "Identifies whether the reported value of emissions was measured, calculated, or measured and substitute.",
        "constraints": {"enum": EPACEMS_MEASUREMENT_CODES},
    },
    "sold_to_utility_mwh": {"type": "number", "unit": "MWh"},
    "solid_fuel_gasification": {
        "type": "boolean",
        "description": "Indicates whether the generator is part of a solid fuel gasification system",
    },
    "standard": {"type": "string", "constraints": {"enum": RELIABILITY_STANDARDS}},
    "standard_nox_rate": {
        "type": "number",
        "description": "Numeric value for the unit of measurement specified for nitrogen oxide.",
    },
    "standard_particulate_rate": {
        "type": "number",
        "description": "Numeric value for the unit of measurement specified for particulate matter.",
    },
    "standard_so2_rate": {
        "type": "number",
        "description": "Numeric value for the unit of measurement specified for sulfur dioxide.",
    },
    "standard_so2_percent_scrubbed": {
        "type": "number",
        "description": "The percent of sulfur dioxide to be scrubbed specified by the most stringent sulfur dioxide regulation.",
    },
    "start_point": {
        "type": "string",
        "description": "The starting point of a transmission line.",
    },
    "starting_balance": {
        "type": "number",
        "description": "Account balance at beginning of year.",
        "unit": "USD",
    },
    "startup_source_code_1": {
        "type": "string",
        "description": "The code representing the first, second, third or fourth start-up and flame stabilization energy source used by the combustion unit(s) associated with this generator.",
    },
    "startup_source_code_2": {
        "type": "string",
        "description": "The code representing the first, second, third or fourth start-up and flame stabilization energy source used by the combustion unit(s) associated with this generator.",
    },
    "startup_source_code_3": {
        "type": "string",
        "description": "The code representing the first, second, third or fourth start-up and flame stabilization energy source used by the combustion unit(s) associated with this generator.",
    },
    "startup_source_code_4": {
        "type": "string",
        "description": "The code representing the first, second, third or fourth start-up and flame stabilization energy source used by the combustion unit(s) associated with this generator.",
    },
    "state": {
        "type": "string",
        # TODO: disambiguate the column name. State means different things in
        # different tables. E.g. state of the utility's HQ address vs. state that a
        # plant is located in vs. state in which a utility provides service.
        "description": "Two letter US state abbreviation.",
    },
    "state_id_fips": {
        "type": "string",
        "description": "Two digit state FIPS code.",
        "constraints": {
            "pattern": r"^\d{2}$",
        },
    },
    "status": {
        "type": "string"
        # TODO: Disambiguate column name.
    },
    "steam_load_1000_lbs": {
        "type": "number",
        "description": "Total steam pressure produced by a unit during the reported hour.",
        "unit": "lb",
    },
    "steam_plant_type_code": {
        "type": "integer",
        "description": "Code that describes types of steam plants from EIA 860. See steam_plant_types_eia table for more details.",
    },
    "stoker_tech": {
        "type": "boolean",
        "description": "Indicates whether the generator uses stoker technology",
    },
    "storage_capacity_mw": {"type": "number", "unit": "MW"},
    "storage_customers": {"type": "integer"},
    "street_address": {
        "type": "string",
        # TODO: Disambiguate as this means different things in different tables.
    },
    "subcritical_tech": {
        "type": "boolean",
        "description": "Indicates whether the generator uses subcritical technology",
    },
    "subdivision_code": {
        "type": "string",
        "description": (
            "Two-letter ISO-3166 political subdivision code (e.g. US state "
            "or Canadian provice abbreviations like CA or AB)."
        ),
        "constraints": {"enum": SUBDIVISION_CODES_ISO3166},
    },
    "subdivision_name": {
        "type": "string",
        "description": (
            "Full name of political subdivision (e.g. US state or Canadian "
            "province names like California or Alberta."
        ),
    },
    "subdivision_type": {
        "type": "string",
        "description": (
            "ISO-3166 political subdivision type. E.g. state, province, outlying_area."
        ),
    },
    "sulfur_content_pct": {
        "type": "number",
        "description": "Sulfur content percentage by weight to the nearest 0.01 percent.",
    },
    "summer_capacity_estimate": {
        "type": "boolean",
        "description": "Whether the summer capacity value was an estimate",
    },
    "summer_capacity_mw": {
        "type": "number",
        "description": "The net summer capacity.",
        "unit": "MW",
    },
    "summer_estimated_capability_mw": {
        "type": "number",
        "description": "EIA estimated summer capacity (in MWh).",
        "unit": "MWh",
    },
    "summer_peak_demand_mw": {"type": "number", "unit": "MW"},
    "supercritical_tech": {
        "type": "boolean",
        "description": "Indicates whether the generator uses supercritical technology",
    },
    "supplier_name": {
        "type": "string",
        "description": "Company that sold the fuel to the plant or, in the case of Natural Gas, pipline owner.",
    },
    "supporting_structure_type": {
        "type": "string",
        "description": "Supporting structure of the transmission line.",
    },
    "switch_oil_gas": {
        "type": "boolean",
        "description": "Indicates whether the generator switch between oil and natural gas.",
    },
    "syncronized_transmission_grid": {
        "type": "boolean",
        "description": "Indicates whether standby generators (SB status) can be synchronized to the grid.",
    },
    "tariff": {
        "type": "string",
        "description": "FERC Rate Schedule Number or Tariff. (Note: may be incomplete if originally reported on multiple lines.)",
    },
    "tech_class": {"type": "string", "constraints": {"enum": TECH_CLASSES}},
    "technology_description": {
        "type": "string",
        "description": "High level description of the technology used by the generator to produce electricity.",
    },
    "temporal_agg": {
        "type": "string",
        "description": "Category of temporal aggregation in EIA bulk electricity data.",
    },
    "time_cold_shutdown_full_load_code": {
        "type": "string",
        "description": "The minimum amount of time required to bring the unit to full load from shutdown.",
    },
    "time_of_use_pricing": {"type": "boolean"},
    "time_responsive_programs": {"type": "boolean"},
    "time_responsiveness_customers": {"type": "integer"},
    "timezone": {
        "type": "string",
        "description": "IANA timezone name",
        "constraints": {"enum": all_timezones},
    },
    "timezone_approx": {
        "type": "string",
        "description": (
            "IANA timezone name of the timezone which encompasses the largest portion "
            "of the population in the associated geographic area."
        ),
        "constraints": {"enum": all_timezones},
    },
    "topping_bottoming_code": {
        "type": "string",
        "description": "If the generator is associated with a combined heat and power system, indicates whether the generator is part of a topping cycle or a bottoming cycle",
    },
    "total": {
        "type": "number",
        "description": "Total of Electric Plant In Service, Electric Plant Held for Future Use, and Electric Plant Leased to Others (USD).",
        "unit": "USD",
    },
    "total_capacity_less_1_mw": {"type": "number", "unit": "MW"},
    "total_disposition_mwh": {"type": "number", "unit": "MWh"},
    "total_energy_losses_mwh": {"type": "number", "unit": "MWh"},
    "total_fuel_cost": {
        "type": "number",
        "description": "Total annual reported fuel costs for the plant part. Includes costs from all fuels.",
    },
    "total_meters": {"type": "integer", "unit": "m"},
    "total_mmbtu": {
        "type": "number",
        "description": "Total annual heat content of fuel consumed by a plant part record in the plant parts list.",
    },
    "total_settlement": {
        "type": "number",
        "description": "Sum of demand, energy, and other charges (USD). For power exchanges, the settlement amount for the net receipt of energy. If more energy was delivered than received, this amount is negative.",
        "unit": "USD",
    },
    "total_sources_mwh": {"type": "number", "unit": "MWh"},
    "transmission": {"type": "number"},
    "transmission_activity": {"type": "boolean"},
    "transmission_by_other_losses_mwh": {"type": "number", "unit": "MWh"},
    "transmission_distribution_owner_id": {
        "type": "integer",
        "description": "EIA-assigned code for owner of transmission/distribution system to which the plant is interconnected.",
    },
    "transfers": {
        "type": "number",
        "description": "Cost of transfers into (out of) the account.",
        "unit": "USD",
    },
    "transmission_distribution_owner_name": {
        "type": "string",
        "description": "Name of the owner of the transmission or distribution system to which the plant is interconnected.",
    },
    "transmission_distribution_owner_state": {
        "type": "string",
        "description": "State location for owner of transmission/distribution system to which the plant is interconnected.",
    },
    "transmission_line_and_structures_length_miles": {
        "type": "number",
        "description": "Length (in pole miles or circuit miles (if transmission lines are underground)) for lines that are agrregated with other lines / structures (whose cost are aggregated and combined with other structures).",
    },
    "transmission_line_length_miles": {
        "type": "number",
        "description": "Length (in pole miles or circuit miles (if transmission lines are underground)) for lines that are stand alone structures (whose cost are reported on a stand-alone basis).",
    },
    "true_gran": {
        "type": "boolean",
        "description": "Indicates whether a plant part list record is associated with the highest priority plant part for all identical records.",
    },
    "turbines_inverters_hydrokinetics": {
        "type": "integer",
        "description": "Number of wind turbines, or hydrokinetic buoys.",
    },
    "turbines_num": {
        "type": "integer",
        "description": "Number of wind turbines, or hydrokinetic buoys.",
    },
    "turndown_ratio": {
        "type": "number",
        "description": "The turndown ratio for the boiler.",
    },
    "ultrasupercritical_tech": {
        "type": "boolean",
        "description": "Indicates whether the generator uses ultra-supercritical technology",
    },
    "unbundled_revenues": {"type": "number", "unit": "USD"},
    "unit_id_eia": {
        "type": "string",
        "description": "EIA-assigned unit identification code.",
    },
    "unit_id_pudl": {
        "type": "integer",
        "description": "Dynamically assigned PUDL unit id. WARNING: This ID is not guaranteed to be static long term as the input data and algorithm may evolve over time.",
    },
    "unit_nox": {
        "type": "string",
        "description": "Numeric value for the unit of measurement specified for nitrogen oxide.",
    },
    "unit_particulate": {
        "type": "string",
        "description": "Numeric value for the unit of measurement specified for particulate matter.",
    },
    "unit_so2": {
        "type": "string",
        "description": "Numeric value for the unit of measurement specified for sulfur dioxide.",
    },
    "uprate_derate_completed_date": {
        "type": "date",
        "description": "The date when the uprate or derate was completed.",
    },
    "uprate_derate_during_year": {
        "type": "boolean",
        "description": "Was an uprate or derate completed on this generator during the reporting year?",
    },
    "utc_datetime": {"type": "datetime"},
    "utility_attn": {"type": "string"},
    "utility_id_eia": {
        "type": "integer",
        "description": "The EIA Utility Identification number.",
        # TODO: Disambiguate column name. In some cases this specifically refers to
        # the utility which operates a given plant or generator, but comes from the
        # same set of IDs as all the utility IDs.
        # E.g. in ownership_eia860 or generators_eia860 it would be something like:
        # "description": "EIA-assigned identification number for the company that is responsible for the day-to-day operations of the generator.",
    },
    "utility_id_ferc1": {
        "type": "integer",
        "description": "PUDL-assigned utility ID, identifying a FERC1 utility. This is an auto-incremented ID and is not expected to be stable from year to year.",
    },
    "utility_id_ferc1_dbf": {
        "type": "integer",
        "description": "FERC-assigned respondent_id from DBF reporting years, identifying the reporting entity. Stable from year to year.",
    },
    "utility_id_ferc1_xbrl": {
        "type": "string",
        "description": "FERC-assigned entity_id from XBRL reporting years, identifying the reporting entity. Stable from year to year.",
    },
    "utility_id_pudl": {
        "type": "integer",
        "description": "A manually assigned PUDL utility ID. May not be stable over time.",
    },
    "utility_name_eia": {"type": "string", "description": "The name of the utility."},
    "utility_name_ferc1": {
        "type": "string",
        "description": "Name of the responding utility, as it is reported in FERC Form 1. For human readability only.",
    },
    "utility_name_pudl": {
        "type": "string",
        "description": "Utility name, chosen arbitrarily from the several possible utility names available in the utility matching process. Included for human readability only.",
    },
    "utility_owned_capacity_mw": {"type": "number", "unit": "MW"},
    "utility_plant_asset_type": {
        "type": "string",
        "description": "Type of utility plant asset reported in the utility_plant_summary_ferc1 table. Assets include those leased to others, held for future use, construction work-in-progress and details of accumulated depreciation.",
    },
    "utility_plant_value": {"type": "number", "description": "Utility plant value."},
    "utility_pobox": {"type": "string"},
    "utility_type": {
        "type": "string",
        "description": "Listing of utility plant types. Examples include Electric Utility, Gas Utility, and Other Utility.",
    },
    "utility_type_other": {
        "type": "string",
        "description": "Freeform description of type of utility reported in one of the other three other utility_type sections in the utility_plant_summary_ferc1 table. This field is reported only in the DBF reporting years (1994-2020).",
    },
    "variable_peak_pricing": {"type": "boolean"},
    "virtual_capacity_mw": {"type": "number", "unit": "MW"},
    "virtual_customers": {"type": "integer"},
    "waste_heat_input_mmbtu_per_hour": {
        "type": "number",
        "unit": "MMBtu_per_hour",
        "description": "Design waste-heat input rate at maximum continuous steam flow where a waste-heat boiler is a boiler that receives all or a substantial portion of its energy input from the noncumbustible exhaust gases of a separate fuel-burning process (MMBtu per hour).",
    },
    "water_heater": {"type": "integer"},
    "water_limited_capacity_mw": {
        "type": "number",
        "description": "Plant capacity in MW when limited by condenser water.",
        "unit": "MW",
    },
    "water_source": {
        "type": "string",
        "description": "Name of water source associated with the plant.",
    },
    "weighted_average_life_years": {"type": "number"},
    "wet_dry_bottom": {
        "type": "string",
        "unit": "MMBtu_per_hour",
        "description": "Wet or Dry Bottom where Wet Bottom is defined as slag tanks that are installed at furnace throat to contain and remove molten ash from the furnace, and Dry Bottom is defined as having no slag tanks at furnace throat area, throat area is clear, and bottom ash drops through throat to bottom ash water hoppers.",
    },
    "wheeled_power_delivered_mwh": {"type": "number", "unit": "MWh"},
    "wheeled_power_received_mwh": {"type": "number", "unit": "MWh"},
    "wholesale_marketing_activity": {"type": "boolean"},
    "wholesale_power_purchases_mwh": {"type": "number", "unit": "MWh"},
    "winter_capacity_estimate": {
        "type": "boolean",
        "description": "Whether the winter capacity value was an estimate",
    },
    "winter_capacity_mw": {
        "type": "number",
        "description": "The net winter capacity.",
        "unit": "MW",
    },
    "winter_estimated_capability_mw": {
        "type": "number",
        "description": "EIA estimated winter capacity (in MWh).",
        "unit": "MWh",
    },
    "winter_peak_demand_mw": {"type": "number", "unit": "MW"},
    "year": {
        "type": "integer",
        "description": "Year the data was reported in, used for partitioning EPA CEMS.",
    },
    "zip_code": {
        "type": "string",
        "description": "Five digit US Zip Code.",
        "constraints": {
            "pattern": r"^\d{5}$",
        },
    },
    "zip_code_4": {
        "type": "string",
        "description": "Four digit US Zip Code suffix.",
        "constraints": {
            "pattern": r"^\d{4}$",
        },
    },
}
"""Field attributes by PUDL identifier (`field.name`).

Keys are in alphabetical order.
"""

FIELD_METADATA_BY_GROUP: dict[str, dict[str, Any]] = {
    "epacems": {
        "state": {"constraints": {"enum": EPACEMS_STATES}},
        "operating_datetime_utc": {
            "constraints": {
                "required": True,
            }
        },
        "year": {
            "constraints": {
                "required": True,
            }
        },
    },
    "eia": {"fuel_units": {"constraints": {"enum": sorted(FUEL_UNITS_EIA.keys())}}},
    "ferc1": {
        "fuel_units": {
            "constraints": {
                "enum": [
                    "mmbtu",
                    "gramsU",
                    "kg",
                    "mwhth",
                    "kgal",
                    "bbl",
                    "klbs",
                    "mcf",
                    "gal",
                    "mwdth",
                    "btu",
                    "ton",
                ]
            }
        }
    },
}
"""Field attributes by resource group (`resource.group`) and PUDL identifier.

If a field exists in more than one data group (e.g. both ``eia`` and ``ferc1``) and has
distinct metadata in those groups, this is the place to specify the override. Only those
elements which should be overridden need to be specified.
"""

FIELD_METADATA_BY_RESOURCE: dict[str, dict[str, Any]] = {
    "sector_consolidated_eia": {"code": {"type": "integer"}},
    "plants_hydro_ferc1": {
        "plant_type": {
            "type": "string",
            "constraints": {
                # This ENUM is made up of the keys from
                # pudl.transform.params.ferc1.PLANT_TYPE_CATEGORIES_HYDRO, which it
                # would be better to use directly, but we have to work out some cross
                # subpackage import dependencies
                "enum": {
                    "hydro",
                    "na_category",
                    "run_of_river_with_storage",
                    "run_of_river",
                    "storage",
                }
            },
        }
    },
    "plants_steam_ferc1": {
        "plant_type": {
            "type": "string",
            "constraints": {
                # This ENUM is made up of the keys from
                # pudl.transform.params.ferc1.PLANT_TYPE_CATEGORIES, which it
                # would be better to use directly, but we have to work out some cross
                # subpackage import dependencies
                "enum": {
                    "combined_cycle",
                    "combustion_turbine",
                    "geothermal",
                    "internal_combustion",
                    "na_category",
                    "nuclear",
                    "photovoltaic",
                    "solar_thermal",
                    "steam",
                    "wind",
                }
            },
        }
    },
    "plant_parts_eia": {
        "energy_source_code_1": {
            "constraints": {"enum": set(CODE_METADATA["energy_sources_eia"]["df"].code)}
        },
        "prime_movers_eia": {
            "constraints": {"enum": set(CODE_METADATA["prime_movers_eia"]["df"].code)}
        },
        "technology_description": {"constraints": {"enum": set(TECH_DESCRIPTIONS)}},
    },
    "transmission_statistics_ferc1": {
        "capex_land": {
            "description": "Cost of Land and land rights for the transmission line."
        },
        "capex_other": {
            "description": "Construction and other costs for the transmission line."
        },
        "capex_total": {"description": "Total costs for the transmission line."},
        "opex_operations": {
            "description": "Operating expenses for the transmission line."
        },
        "opex_maintenance": {
            "description": "Maintenance expenses for the transmission line."
        },
        "opex_rents": {"description": "Rent expenses for the transmission line."},
        "opex_total": {"description": "Overall expenses for the transmission line."},
    },
    "demand_hourly_pa_ferc714": {
        "timezone": {
            "constraints": {
                "enum": [
                    "America/New_York",
                    "America/Chicago",
                    "America/Denver",
                    "America/Los_Angeles",
                    "America/Anchorage",
                    "Pacific/Honolulu",
                ]
            }
        }
    },
}


def get_pudl_dtypes(
    group: str | None = None,
    field_meta: dict[str, Any] | None = FIELD_METADATA,
    field_meta_by_group: dict[str, Any] | None = FIELD_METADATA_BY_GROUP,
    dtype_map: dict[str, Any] | None = FIELD_DTYPES_PANDAS,
) -> dict[str, Any]:
    """Compile a dictionary of field dtypes, applying group overrides.

    Args:
        group: The data group (e.g. ferc1, eia) to use for overriding the default
            field types. If None, no overrides are applied and the default types
            are used.
        field_meta: Field metadata dictionary which at least describes a "type".
        field_meta_by_group: Field metadata type overrides to apply based on the data
            group that the field is part of, if any.
        dtype_map: Mapping from canonical PUDL data types to some other set of data
            types. Uses pandas data types by default.

    Returns:
        A mapping of PUDL field names to their associated data types.
    """
    field_meta = deepcopy(field_meta)
    dtypes = {}
    for f in field_meta:
        if f in field_meta_by_group.get(group, []):
            field_meta[f].update(field_meta_by_group[group][f])
        dtypes[f] = dtype_map[field_meta[f]["type"]]

    return dtypes


def apply_pudl_dtypes(
    df: pd.DataFrame,
    group: str | None = None,
    field_meta: dict[str, Any] | None = FIELD_METADATA,
    field_meta_by_group: dict[str, Any] | None = FIELD_METADATA_BY_GROUP,
) -> pd.DataFrame:
    """Apply dtypes to those columns in a dataframe that have PUDL types defined.

    Note at ad-hoc column dtypes can be defined and merged with default PUDL field
    metadata before it's passed in as ``field_meta`` if you have module specific column
    types you need to apply alongside the standard PUDL field types.

    Args:
        df: The dataframe to apply types to. Not all columns need to have types
            defined in the PUDL metadata.
        group: The data group to use for overrides, if any. E.g. "eia", "ferc1".
        field_meta: A dictionary of field metadata, where each key is a field name
            and the values are dictionaries which must have a "type" element. By
            default this is pudl.metadata.fields.FIELD_METADATA.
        field_meta_by_group: A dictionary of field metadata to use as overrides,
            based on the value of `group`, if any. By default it uses the overrides
            defined in pudl.metadata.fields.FIELD_METADATA_BY_GROUP.

    Returns:
        The input dataframe, but with standard PUDL types applied.
    """
    dtypes = get_pudl_dtypes(
        group=group,
        field_meta=field_meta,
        field_meta_by_group=field_meta_by_group,
        dtype_map=FIELD_DTYPES_PANDAS,
    )

    return df.astype({col: dtypes[col] for col in df.columns if col in dtypes})<|MERGE_RESOLUTION|>--- conflicted
+++ resolved
@@ -1766,11 +1766,7 @@
         "type": "boolean",
         "description": "Is the reporting entity an owner of power plants reported on Schedule 2 of the form?",
     },
-<<<<<<< HEAD
-    "pm_control_id_eia": {
-=======
     "particulate_control_id_eia": {
->>>>>>> b14a8c15
         "type": "string",
         "description": "Alphanumeric particulate matter control ID.",
     },
