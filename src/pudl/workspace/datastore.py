--- conflicted
+++ resolved
@@ -30,19 +30,11 @@
 
 DOI = {
     "sandbox": {
-<<<<<<< HEAD
         "censusdp1tract": "10.5072/zenodo.674992",
         "eia860": "10.5072/zenodo.672210",
         "eia861": "10.5072/zenodo.672199",
         "eia923": "10.5072/zenodo.673469",
         "epacems": "10.5072/zenodo.672963",
-=======
-        "census": "10.5072/zenodo.665425",
-        "eia860": "10.5072/zenodo.657345",
-        "eia861": "10.5072/zenodo.658437",
-        "eia923": "10.5072/zenodo.657350",
->>>>>>> 5b656263
-        "epaipm": "10.5072/zenodo.602953",
         "ferc1": "10.5072/zenodo.672226",
         "ferc714": "10.5072/zenodo.672224",
     },
@@ -448,10 +440,7 @@
         Returns:
             list of dicts, each representing a resource per the frictionless
             datapackage spec, except that local paths are modified to be absolute.
-<<<<<<< HEAD
-
-=======
->>>>>>> 5b656263
+
         """
         filters = dict(**kwargs)
 
