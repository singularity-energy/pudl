--- conflicted
+++ resolved
@@ -25,12 +25,7 @@
 import requests
 import sqlalchemy as sa
 
-<<<<<<< HEAD
-from pudl.metadata.fields import apply_pudl_dtypes, get_pudl_dtypes
-=======
-from pudl.metadata.classes import DataSource, Package
 from pudl.metadata.fields import get_pudl_dtypes
->>>>>>> 0663e2fe
 
 sum_na = partial(pd.Series.sum, skipna=False)
 """A sum function that returns NA if the Series includes any NA values.
@@ -1572,7 +1567,7 @@
     return pd.ExcelFile(workbook)
 
 
-def configure_root_logger(logfile: Optional[str] = None):
+def configure_root_logger(logfile: str | None = None):
     """Configure the root catalystcoop logger.
 
     Args:
