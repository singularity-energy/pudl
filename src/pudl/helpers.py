--- conflicted
+++ resolved
@@ -1795,8 +1795,7 @@
     )
     return gens
 
-
-<<<<<<< HEAD
+  
 def get_dagster_execution_config(num_workers: int = 0):
     """Get the dagster execution config for a given number of workers.
 
@@ -1830,7 +1829,8 @@
             },
         },
     }
-=======
+
+
 def assert_cols_areclose(
     df: pd.DataFrame,
     a_cols: list[str],
@@ -1856,5 +1856,4 @@
         raise AssertionError(
             f"{message} Mismatch ratio {mismatch_ratio:.01%} > "
             f"threshold {mismatch_threshold:.01%}."
-        )
->>>>>>> 8c4e6401
+        )