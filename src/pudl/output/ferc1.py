--- conflicted
+++ resolved
@@ -1649,19 +1649,9 @@
             .gt(1)
         )
         if multi_valued_weights.any():
-            # Maybe this should be an AssertionError but we have one weird special case
-            # That we are dealing with explicitly in building the trees below. Maybe it
-            # should be happening here instead?
             logger.warning(
-<<<<<<< HEAD
-                "Calculation forest nodes specified with conflicting weights."
-            )
-            logger.debug(
-                f"Nodes with conflicting weights:\n{v.loc[multi_valued_weights]}"
-=======
                 f"Found {sum(multi_valued_weights)} calculations with conflicting "
                 "weights."
->>>>>>> b78e69a4
             )
         return v
 
@@ -1730,14 +1720,6 @@
             raise ValueError(f"Seeds missing from exploded_calcs index: {bad_seeds=}")
         return v
 
-    # Need to update this to generate a new valid set of seeds
-    # @validator("seeds", always=True)
-    # def seeds_not_empty(cls, v, values):
-    #    """If no seeds are provided, use all nodes in the index of exploded_calcs."""
-    #    if v == []:
-    #        logger.info("No seeds provided. Using all nodes from exploded_calcs.")
-    #        v = list(values["exploded_calcs"].index)
-    #    return v
 
     def exploded_calcs_to_digraph(
         self: Self,
