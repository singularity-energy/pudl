"""A collection of denormalized FERC assets and helper functions."""
import json

import numpy as np
import pandas as pd
from dagster import AssetIn, AssetsDefinition, Field, Mapping, asset

import pudl

logger = pudl.logging_helpers.get_logger(__name__)


@asset(io_manager_key="pudl_sqlite_io_manager", compute_kind="Python")
def denorm_plants_utilities_ferc1(
    plants_ferc1: pd.DataFrame,
    utilities_ferc1: pd.DataFrame,
) -> pd.DataFrame:
    """A denormalized table containing FERC plant and utility names and IDs."""
    return pd.merge(plants_ferc1, utilities_ferc1, on="utility_id_ferc1")


@asset(io_manager_key="pudl_sqlite_io_manager", compute_kind="Python")
def denorm_plants_steam_ferc1(
    denorm_plants_utilities_ferc1: pd.DataFrame, plants_steam_ferc1: pd.DataFrame
) -> pd.DataFrame:
    """Select and joins some useful fields from the FERC Form 1 steam table.

    Select the FERC Form 1 steam plant table entries, add in the reporting
    utility's name, and the PUDL ID for the plant and utility for readability
    and integration with other tables that have PUDL IDs.
    Also calculates ``capacity_factor`` (based on ``net_generation_mwh`` &
    ``capacity_mw``)

    Args:
        denorm_plants_utilities_ferc1: Denormalized dataframe of FERC Form 1 plants and
            utilities data.
        plants_steam_ferc1: The normalized FERC Form 1 steam table.

    Returns:
        A DataFrame containing useful fields from the FERC Form 1 steam table.
    """
    steam_df = (
        plants_steam_ferc1.merge(
            denorm_plants_utilities_ferc1,
            on=["utility_id_ferc1", "plant_name_ferc1"],
            how="left",
        )
        .assign(
            capacity_factor=lambda x: x.net_generation_mwh / (8760 * x.capacity_mw),
            opex_fuel_per_mwh=lambda x: x.opex_fuel / x.net_generation_mwh,
            opex_total_nonfuel=lambda x: x.opex_production_total
            - x.opex_fuel.fillna(0),
            opex_nonfuel_per_mwh=lambda x: np.where(
                x.net_generation_mwh > 0,
                x.opex_total_nonfuel / x.net_generation_mwh,
                np.nan,
            ),
        )
        .pipe(calc_annual_capital_additions_ferc1)
        .pipe(
            pudl.helpers.organize_cols,
            [
                "report_year",
                "utility_id_ferc1",
                "utility_id_pudl",
                "utility_name_ferc1",
                "plant_id_pudl",
                "plant_id_ferc1",
                "plant_name_ferc1",
            ],
        )
    )
    return steam_df


@asset(io_manager_key="pudl_sqlite_io_manager", compute_kind="Python")
def denorm_plants_small_ferc1(
    plants_small_ferc1: pd.DataFrame, denorm_plants_utilities_ferc1: pd.DataFrame
) -> pd.DataFrame:
    """Pull a useful dataframe related to the FERC Form 1 small plants."""
    plants_small_df = (
        plants_small_ferc1.merge(
            denorm_plants_utilities_ferc1,
            on=["utility_id_ferc1", "plant_name_ferc1"],
            how="left",
        )
        .assign(
            opex_total=lambda x: (
                x[["opex_fuel", "opex_maintenance", "opex_operations"]]
                .fillna(0)
                .sum(axis=1)
            ),
            opex_total_nonfuel=lambda x: (x.opex_total - x.opex_fuel.fillna(0)),
        )
        .pipe(
            pudl.helpers.organize_cols,
            [
                "report_year",
                "utility_id_ferc1",
                "utility_id_pudl",
                "utility_name_ferc1",
                "plant_id_pudl",
                "plant_name_ferc1",
                "record_id",
            ],
        )
    )

    return plants_small_df


@asset(io_manager_key="pudl_sqlite_io_manager", compute_kind="Python")
def denorm_plants_hydro_ferc1(
    plants_hydro_ferc1: pd.DataFrame, denorm_plants_utilities_ferc1: pd.DataFrame
) -> pd.DataFrame:
    """Pull a useful dataframe related to the FERC Form 1 hydro plants."""
    plants_hydro_df = (
        plants_hydro_ferc1.merge(
            denorm_plants_utilities_ferc1,
            on=["utility_id_ferc1", "plant_name_ferc1"],
            how="left",
        )
        .assign(
            capacity_factor=lambda x: (x.net_generation_mwh / (8760 * x.capacity_mw)),
            opex_total_nonfuel=lambda x: x.opex_total,
        )
        .pipe(
            pudl.helpers.organize_cols,
            [
                "report_year",
                "utility_id_ferc1",
                "utility_id_pudl",
                "utility_name_ferc1",
                "plant_name_ferc1",
                "record_id",
            ],
        )
    )
    return plants_hydro_df


@asset(io_manager_key="pudl_sqlite_io_manager", compute_kind="Python")
def denorm_plants_pumped_storage_ferc1(
    plants_pumped_storage_ferc1: pd.DataFrame,
    denorm_plants_utilities_ferc1: pd.DataFrame,
) -> pd.DataFrame:
    """Pull a dataframe of FERC Form 1 Pumped Storage plant data."""
    pumped_storage_df = (
        plants_pumped_storage_ferc1.merge(
            denorm_plants_utilities_ferc1,
            on=["utility_id_ferc1", "plant_name_ferc1"],
            how="left",
        )
        .assign(
            capacity_factor=lambda x: x.net_generation_mwh / (8760 * x.capacity_mw),
            opex_total_nonfuel=lambda x: x.opex_total,
        )
        .pipe(
            pudl.helpers.organize_cols,
            [
                "report_year",
                "utility_id_ferc1",
                "utility_id_pudl",
                "utility_name_ferc1",
                "plant_name_ferc1",
                "record_id",
            ],
        )
    )
    return pumped_storage_df


@asset(io_manager_key="pudl_sqlite_io_manager", compute_kind="Python")
def denorm_fuel_ferc1(
    fuel_ferc1: pd.DataFrame, denorm_plants_utilities_ferc1: pd.DataFrame
) -> pd.DataFrame:
    """Pull a useful dataframe related to FERC Form 1 fuel information.

    This function pulls the FERC Form 1 fuel data, and joins in the name of the
    reporting utility, as well as the PUDL IDs for that utility and the plant, allowing
    integration with other PUDL tables. Useful derived values include:

    * ``fuel_consumed_mmbtu`` (total fuel heat content consumed)
    * ``fuel_consumed_total_cost`` (total cost of that fuel)

    Args:
        pudl_engine (sqlalchemy.engine.Engine): Engine for connecting to the
            PUDL database.

    Returns:
        A DataFrame containing useful FERC Form 1 fuel
        information.
    """
    fuel_df = (
        fuel_ferc1.assign(
            fuel_consumed_mmbtu=lambda x: x["fuel_consumed_units"]
            * x["fuel_mmbtu_per_unit"],
            fuel_consumed_total_cost=lambda x: x["fuel_consumed_units"]
            * x["fuel_cost_per_unit_burned"],
        )
        .merge(
            denorm_plants_utilities_ferc1,
            on=["utility_id_ferc1", "plant_name_ferc1"],
        )
        .pipe(
            pudl.helpers.organize_cols,
            [
                "report_year",
                "utility_id_ferc1",
                "utility_id_pudl",
                "utility_name_ferc1",
                "plant_id_pudl",
                "plant_name_ferc1",
            ],
        )
    )
    return fuel_df


@asset(io_manager_key="pudl_sqlite_io_manager", compute_kind="Python")
def denorm_purchased_power_ferc1(
    purchased_power_ferc1: pd.DataFrame, utilities_ferc1: pd.DataFrame
) -> pd.DataFrame:
    """Pull a useful dataframe of FERC Form 1 Purchased Power data."""
    purchased_power_df = purchased_power_ferc1.merge(
        utilities_ferc1, on="utility_id_ferc1"
    ).pipe(
        pudl.helpers.organize_cols,
        [
            "report_year",
            "utility_id_ferc1",
            "utility_id_pudl",
            "utility_name_ferc1",
            "seller_name",
            "record_id",
        ],
    )
    return purchased_power_df


@asset(io_manager_key="pudl_sqlite_io_manager", compute_kind="Python")
def denorm_plant_in_service_ferc1(
    plant_in_service_ferc1: pd.DataFrame, utilities_ferc1: pd.DataFrame
) -> pd.DataFrame:
    """Pull a dataframe of FERC Form 1 Electric Plant in Service data."""
    pis_df = plant_in_service_ferc1.merge(utilities_ferc1, on="utility_id_ferc1").pipe(
        pudl.helpers.organize_cols,
        [
            "report_year",
            "utility_id_ferc1",
            "utility_id_pudl",
            "utility_name_ferc1",
            "record_id",
        ],
    )
    return pis_df


@asset(io_manager_key="pudl_sqlite_io_manager", compute_kind="Python")
def denorm_balance_sheet_assets_ferc1(
    balance_sheet_assets_ferc1: pd.DataFrame,
    utilities_ferc1: pd.DataFrame,
) -> pd.DataFrame:
    """Pull a useful dataframe of FERC Form 1 balance sheet assets data."""
    denorm_balance_sheet_assets_ferc1 = balance_sheet_assets_ferc1.merge(
        utilities_ferc1, on="utility_id_ferc1"
    ).pipe(
        pudl.helpers.organize_cols,
        [
            "report_year",
            "utility_id_ferc1",
            "utility_id_pudl",
            "utility_name_ferc1",
            "record_id",
            "asset_type",
        ],
    )
    return denorm_balance_sheet_assets_ferc1


@asset(io_manager_key="pudl_sqlite_io_manager", compute_kind="Python")
def denorm_balance_sheet_liabilities_ferc1(
    balance_sheet_liabilities_ferc1: pd.DataFrame, utilities_ferc1: pd.DataFrame
) -> pd.DataFrame:
    """Pull a useful dataframe of FERC Form 1 balance_sheet liabilities data."""
    denorm_balance_sheet_liabilities_ferc1 = balance_sheet_liabilities_ferc1.merge(
        utilities_ferc1, on="utility_id_ferc1"
    ).pipe(
        pudl.helpers.organize_cols,
        [
            "report_year",
            "utility_id_ferc1",
            "utility_id_pudl",
            "utility_name_ferc1",
            "record_id",
            "liability_type",
        ],
    )
    return denorm_balance_sheet_liabilities_ferc1


@asset(io_manager_key="pudl_sqlite_io_manager", compute_kind="Python")
def denorm_cash_flow_ferc1(
    cash_flow_ferc1: pd.DataFrame, utilities_ferc1: pd.DataFrame
) -> pd.DataFrame:
    """Pull a useful dataframe of FERC Form 1 cash flow data."""
    denorm_cash_flow_ferc1 = cash_flow_ferc1.merge(
        utilities_ferc1, on="utility_id_ferc1"
    ).pipe(
        pudl.helpers.organize_cols,
        [
            "report_year",
            "utility_id_ferc1",
            "utility_id_pudl",
            "utility_name_ferc1",
            "record_id",
            "amount_type",
        ],
    )
    return denorm_cash_flow_ferc1


@asset(io_manager_key="pudl_sqlite_io_manager", compute_kind="Python")
def denorm_depreciation_amortization_summary_ferc1(
    depreciation_amortization_summary_ferc1: pd.DataFrame, utilities_ferc1: pd.DataFrame
) -> pd.DataFrame:
    """Pull a useful dataframe of FERC Form 1 depreciation amortization data."""
    denorm_depreciation_amortization_summary_ferc1 = (
        depreciation_amortization_summary_ferc1.merge(
            utilities_ferc1, on="utility_id_ferc1"
        ).pipe(
            pudl.helpers.organize_cols,
            [
                "report_year",
                "utility_id_ferc1",
                "utility_id_pudl",
                "utility_name_ferc1",
                "record_id",
                "plant_function",
                "ferc_account_label",
            ],
        )
    )
    return denorm_depreciation_amortization_summary_ferc1


@asset(io_manager_key="pudl_sqlite_io_manager", compute_kind="Python")
def denorm_electric_energy_dispositions_ferc1(
    electric_energy_dispositions_ferc1: pd.DataFrame, utilities_ferc1: pd.DataFrame
) -> pd.DataFrame:
    """Pull a useful dataframe of FERC Form 1 energy dispositions data."""
    denorm_electric_energy_dispositions_ferc1 = (
        electric_energy_dispositions_ferc1.merge(
            utilities_ferc1, on="utility_id_ferc1"
        ).pipe(
            pudl.helpers.organize_cols,
            [
                "report_year",
                "utility_id_ferc1",
                "utility_id_pudl",
                "utility_name_ferc1",
                "record_id",
                "energy_disposition_type",
            ],
        )
    )
    return denorm_electric_energy_dispositions_ferc1


@asset(io_manager_key="pudl_sqlite_io_manager", compute_kind="Python")
def denorm_electric_energy_sources_ferc1(
    electric_energy_sources_ferc1: pd.DataFrame, utilities_ferc1: pd.DataFrame
) -> pd.DataFrame:
    """Pull a useful dataframe of FERC Form 1 Purchased Power data."""
    denorm_electric_energy_sources_ferc1 = electric_energy_sources_ferc1.merge(
        utilities_ferc1, on="utility_id_ferc1"
    ).pipe(
        pudl.helpers.organize_cols,
        [
            "report_year",
            "utility_id_ferc1",
            "utility_id_pudl",
            "utility_name_ferc1",
            "record_id",
            "energy_source_type",
        ],
    )
    return denorm_electric_energy_sources_ferc1


@asset(io_manager_key="pudl_sqlite_io_manager", compute_kind="Python")
def denorm_electric_operating_expenses_ferc1(
    electric_operating_expenses_ferc1: pd.DataFrame, utilities_ferc1: pd.DataFrame
) -> pd.DataFrame:
    """Pull a useful dataframe of FERC Form 1 Purchased Power data."""
    denorm_electric_operating_expenses_ferc1 = electric_operating_expenses_ferc1.merge(
        utilities_ferc1, on="utility_id_ferc1"
    ).pipe(
        pudl.helpers.organize_cols,
        [
            "report_year",
            "utility_id_ferc1",
            "utility_id_pudl",
            "utility_name_ferc1",
            "record_id",
            "expense_type",
        ],
    )
    return denorm_electric_operating_expenses_ferc1


@asset(io_manager_key="pudl_sqlite_io_manager", compute_kind="Python")
def denorm_electric_operating_revenues_ferc1(
    electric_operating_revenues_ferc1: pd.DataFrame, utilities_ferc1: pd.DataFrame
) -> pd.DataFrame:
    """Pull a useful dataframe of FERC Form 1 Purchased Power data."""
    denorm_electric_operating_revenues_ferc1 = electric_operating_revenues_ferc1.merge(
        utilities_ferc1, on="utility_id_ferc1"
    ).pipe(
        pudl.helpers.organize_cols,
        [
            "report_year",
            "utility_id_ferc1",
            "utility_id_pudl",
            "utility_name_ferc1",
            "record_id",
            "revenue_type",
        ],
    )
    return denorm_electric_operating_revenues_ferc1


@asset(io_manager_key="pudl_sqlite_io_manager", compute_kind="Python")
def denorm_electric_plant_depreciation_changes_ferc1(
    electric_plant_depreciation_changes_ferc1: pd.DataFrame,
    utilities_ferc1: pd.DataFrame,
) -> pd.DataFrame:
    """Pull a useful dataframe of FERC Form 1 Purchased Power data."""
    denorm_electric_plant_depreciation_changes_ferc1 = (
        electric_plant_depreciation_changes_ferc1.merge(
            utilities_ferc1, on="utility_id_ferc1"
        ).pipe(
            pudl.helpers.organize_cols,
            [
                "report_year",
                "utility_id_ferc1",
                "utility_id_pudl",
                "utility_name_ferc1",
                "record_id",
                "depreciation_type",
                "plant_status",
                "utility_type",
            ],
        )
    )
    return denorm_electric_plant_depreciation_changes_ferc1


@asset(io_manager_key="pudl_sqlite_io_manager", compute_kind="Python")
def denorm_electric_plant_depreciation_functional_ferc1(
    electric_plant_depreciation_functional_ferc1: pd.DataFrame,
    utilities_ferc1: pd.DataFrame,
) -> pd.DataFrame:
    """Pull a useful dataframe of FERC Form 1 Purchased Power data."""
    denorm_electric_plant_depreciation_functional_ferc1 = (
        electric_plant_depreciation_functional_ferc1.merge(
            utilities_ferc1, on="utility_id_ferc1"
        ).pipe(
            pudl.helpers.organize_cols,
            [
                "report_year",
                "utility_id_ferc1",
                "utility_id_pudl",
                "utility_name_ferc1",
                "record_id",
                "plant_function",
                "plant_status",
                "utility_type",
            ],
        )
    )
    return denorm_electric_plant_depreciation_functional_ferc1


@asset(io_manager_key="pudl_sqlite_io_manager", compute_kind="Python")
def denorm_electricity_sales_by_rate_schedule_ferc1(
    electricity_sales_by_rate_schedule_ferc1: pd.DataFrame,
    utilities_ferc1: pd.DataFrame,
) -> pd.DataFrame:
    """Pull a useful dataframe of FERC Form 1 Purchased Power data."""
    denorm_electricity_sales_by_rate_schedule_ferc1 = (
        electricity_sales_by_rate_schedule_ferc1.merge(
            utilities_ferc1, on="utility_id_ferc1"
        ).pipe(
            pudl.helpers.organize_cols,
            [
                "report_year",
                "utility_id_ferc1",
                "utility_id_pudl",
                "utility_name_ferc1",
                "record_id",
            ],
        )
    )
    return denorm_electricity_sales_by_rate_schedule_ferc1


@asset(io_manager_key="pudl_sqlite_io_manager", compute_kind="Python")
def denorm_income_statement_ferc1(
    income_statement_ferc1: pd.DataFrame, utilities_ferc1: pd.DataFrame
) -> pd.DataFrame:
    """Pull a useful dataframe of FERC Form 1 Purchased Power data."""
    denorm_income_statement_ferc1 = income_statement_ferc1.merge(
        utilities_ferc1, on="utility_id_ferc1"
    ).pipe(
        pudl.helpers.organize_cols,
        [
            "report_year",
            "utility_id_ferc1",
            "utility_id_pudl",
            "utility_name_ferc1",
            "record_id",
            "utility_type",
            "income_type",
        ],
    )
    return denorm_income_statement_ferc1


@asset(io_manager_key="pudl_sqlite_io_manager", compute_kind="Python")
def denorm_other_regulatory_liabilities_ferc1(
    other_regulatory_liabilities_ferc1: pd.DataFrame, utilities_ferc1: pd.DataFrame
) -> pd.DataFrame:
    """Pull a useful dataframe of FERC Form 1 Purchased Power data."""
    denorm_other_regulatory_liabilities_ferc1 = (
        other_regulatory_liabilities_ferc1.merge(
            utilities_ferc1, on="utility_id_ferc1"
        ).pipe(
            pudl.helpers.organize_cols,
            [
                "report_year",
                "utility_id_ferc1",
                "utility_id_pudl",
                "utility_name_ferc1",
            ],
        )
    )
    return denorm_other_regulatory_liabilities_ferc1


@asset(io_manager_key="pudl_sqlite_io_manager", compute_kind="Python")
def denorm_retained_earnings_ferc1(
    retained_earnings_ferc1: pd.DataFrame, utilities_ferc1: pd.DataFrame
) -> pd.DataFrame:
    """Pull a useful dataframe of FERC Form 1 Purchased Power data."""
    denorm_retained_earnings_ferc1 = retained_earnings_ferc1.merge(
        utilities_ferc1, on="utility_id_ferc1"
    ).pipe(
        pudl.helpers.organize_cols,
        [
            "report_year",
            "utility_id_ferc1",
            "utility_id_pudl",
            "utility_name_ferc1",
            "record_id",
            "earnings_type",
        ],
    )
    return denorm_retained_earnings_ferc1


@asset(io_manager_key="pudl_sqlite_io_manager", compute_kind="Python")
def denorm_transmission_statistics_ferc1(
    transmission_statistics_ferc1: pd.DataFrame, utilities_ferc1: pd.DataFrame
) -> pd.DataFrame:
    """Pull a useful dataframe of FERC Form 1 Purchased Power data."""
    denorm_transmission_statistics_ferc1 = transmission_statistics_ferc1.merge(
        utilities_ferc1, on="utility_id_ferc1"
    ).pipe(
        pudl.helpers.organize_cols,
        [
            "report_year",
            "utility_id_ferc1",
            "utility_id_pudl",
            "utility_name_ferc1",
        ],
    )
    return denorm_transmission_statistics_ferc1


@asset(io_manager_key="pudl_sqlite_io_manager", compute_kind="Python")
def denorm_utility_plant_summary_ferc1(
    utility_plant_summary_ferc1: pd.DataFrame, utilities_ferc1: pd.DataFrame
) -> pd.DataFrame:
    """Pull a useful dataframe of FERC Form 1 Purchased Power data."""
    denorm_utility_plant_summary_ferc1 = utility_plant_summary_ferc1.merge(
        utilities_ferc1, on="utility_id_ferc1"
    ).pipe(
        pudl.helpers.organize_cols,
        [
            "report_year",
            "utility_id_ferc1",
            "utility_id_pudl",
            "utility_name_ferc1",
            "record_id",
            "utility_type",
            "utility_plant_asset_type",
        ],
    )
    return denorm_utility_plant_summary_ferc1


@asset(io_manager_key="pudl_sqlite_io_manager", compute_kind="Python")
def denorm_plants_all_ferc1(
    denorm_plants_steam_ferc1: pd.DataFrame,
    denorm_plants_small_ferc1: pd.DataFrame,
    denorm_plants_hydro_ferc1: pd.DataFrame,
    denorm_plants_pumped_storage_ferc1: pd.DataFrame,
) -> pd.DataFrame:
    """Combine the steam, small generators, hydro, and pumped storage tables.

    While this table may have many purposes, the main one is to prepare it for
    integration with the EIA Master Unit List (MUL). All subtables included in this
    output table must have pudl ids. Table prepping involves ensuring that the
    individual tables can merge correctly (like columns have the same name) both with
    each other and the EIA MUL.
    """
    # Prep steam table
    logger.debug("prepping steam table")
    steam_df = denorm_plants_steam_ferc1.rename(columns={"opex_plants": "opex_plant"})

    # Prep hydro tables (Add this to the meta data later)
    logger.debug("prepping hydro tables")
    hydro_df = denorm_plants_hydro_ferc1.rename(
        columns={"project_num": "ferc_license_id"}
    )
    pump_df = denorm_plants_pumped_storage_ferc1.rename(
        columns={"project_num": "ferc_license_id"}
    )

    # Combine all the tables together
    logger.debug("combining all tables")
    all_df = (
        pd.concat([steam_df, denorm_plants_small_ferc1, hydro_df, pump_df])
        .rename(
            columns={
                "fuel_cost": "total_fuel_cost",
                "fuel_mmbtu": "total_mmbtu",
                "opex_fuel_per_mwh": "fuel_cost_per_mwh",
                "primary_fuel_by_mmbtu": "fuel_type_code_pudl",
            }
        )
        .replace({"": np.nan})
    )

    return all_df


@asset(
    io_manager_key="pudl_sqlite_io_manager",
    config_schema={
        "thresh": Field(
            float,
            default_value=0.5,
            description=(
                "Minimum fraction of fuel (cost and mmbtu) required in order for a "
                "plant to be assigned a primary fuel. Must be between 0.5 and 1.0. "
                "Default value is 0.5."
            ),
        )
    },
    compute_kind="Python",
)
def denorm_fuel_by_plant_ferc1(
    context,
    fuel_ferc1: pd.DataFrame,
    denorm_plants_utilities_ferc1: pd.DataFrame,
) -> pd.DataFrame:
    """Summarize FERC fuel data by plant for output.

    This is mostly a wrapper around
    :func:`pudl.analysis.classify_plants_ferc1.fuel_by_plant_ferc1`
    which calculates some summary values on a per-plant basis (as indicated
    by ``utility_id_ferc1`` and ``plant_name_ferc1``) related to fuel
    consumption.

    Args:
        context: Dagster context object
        fuel_ferc1: Normalized FERC fuel table.
        denorm_plants_utilities_ferc1: Denormalized table of FERC1 plant & utility IDs.

    Returns:
        A DataFrame with fuel use summarized by plant.
    """

    def drop_other_fuel_types(df):
        """Internal function to drop other fuel type.

        Fuel type other indicates we didn't know how to categorize the reported fuel
        type, which leads to records with incomplete and unsable data.
        """
        return df[df.fuel_type_code_pudl != "other"].copy()

    thresh = context.op_config["thresh"]
    # The existing function expects `fuel_type_code_pudl` to be an object, rather than
    # a category. This is a legacy of pre-dagster code, and we convert here to prevent
    # further retooling in the code-base.
    fuel_ferc1["fuel_type_code_pudl"] = fuel_ferc1["fuel_type_code_pudl"].astype(str)

    fuel_categories = list(
        pudl.transform.ferc1.FuelFerc1TableTransformer()
        .params.categorize_strings["fuel_type_code_pudl"]
        .categories.keys()
    )

    fbp_df = (
        fuel_ferc1.pipe(drop_other_fuel_types)
        .pipe(
            pudl.analysis.classify_plants_ferc1.fuel_by_plant_ferc1,
            fuel_categories=fuel_categories,
            thresh=thresh,
        )
        .pipe(pudl.analysis.classify_plants_ferc1.revert_filled_in_float_nulls)
        .pipe(pudl.analysis.classify_plants_ferc1.revert_filled_in_string_nulls)
        .merge(
            denorm_plants_utilities_ferc1, on=["utility_id_ferc1", "plant_name_ferc1"]
        )
        .pipe(
            pudl.helpers.organize_cols,
            [
                "report_year",
                "utility_id_ferc1",
                "utility_id_pudl",
                "utility_name_ferc1",
                "plant_id_pudl",
                "plant_name_ferc1",
            ],
        )
    )
    return fbp_df


###########################################################################
# HELPER FUNCTIONS
###########################################################################


def calc_annual_capital_additions_ferc1(
    steam_df: pd.DataFrame, window: int = 3
) -> pd.DataFrame:
    """Calculate annual capital additions for FERC1 steam records.

    Convert the capex_total column into annual capital additons the
    `capex_total` column is the cumulative capital poured into the plant over
    time. This function takes the annual difference should generate the annual
    capial additions. It also want generates a rolling average, to smooth out
    the big annual fluxuations.

    Args:
        steam_df: result of `prep_plants_ferc()`
        window: number of years for window to generate rolling average. Argument for
            :func:`pudl.helpers.generate_rolling_avg`

    Returns:
        Augemented version of steam_df with two additional columns:
        ``capex_annual_addition`` and ``capex_annual_addition_rolling``.
    """
    idx_steam_no_date = ["utility_id_ferc1", "plant_id_ferc1"]
    # we need to sort the df so it lines up w/ the groupby
    steam_df = steam_df.assign(
        report_date=lambda x: pd.to_datetime(x.report_year, format="%Y")
    ).sort_values(idx_steam_no_date + ["report_date"])
    steam_df = steam_df.assign(
        capex_wo_retirement_total=lambda x: x.capex_equipment.fillna(0)
        + x.capex_land.fillna(0)
        + x.capex_structures.fillna(0)
    )
    # we group on everything but the year so the groups are multi-year unique
    # plants the shift happens within these multi-year plant groups
    steam_df["capex_total_shifted"] = steam_df.groupby(idx_steam_no_date)[
        ["capex_wo_retirement_total"]
    ].shift()
    steam_df = steam_df.assign(
        capex_annual_addition=lambda x: x.capex_wo_retirement_total
        - x.capex_total_shifted
    )

    addts = pudl.helpers.generate_rolling_avg(
        steam_df,
        group_cols=idx_steam_no_date,
        data_col="capex_annual_addition",
        window=window,
    )
    steam_df_w_addts = pd.merge(
        steam_df,
        addts[
            idx_steam_no_date
            + [
                "report_date",
                "capex_wo_retirement_total",
                "capex_annual_addition_rolling",
            ]
        ],
        on=idx_steam_no_date + ["report_date", "capex_wo_retirement_total"],
        how="left",
    ).assign(
        capex_annual_per_mwh=lambda x: x.capex_annual_addition / x.net_generation_mwh,
        capex_annual_per_mw=lambda x: x.capex_annual_addition / x.capacity_mw,
        capex_annual_per_kw=lambda x: x.capex_annual_addition / x.capacity_mw / 1000,
        capex_annual_per_mwh_rolling=lambda x: x.capex_annual_addition_rolling
        / x.net_generation_mwh,
        capex_annual_per_mw_rolling=lambda x: x.capex_annual_addition_rolling
        / x.capacity_mw,
    )

    steam_df_w_addts = add_mean_cap_additions(steam_df_w_addts)
    # bb tests for volumne of negative annual capex
    neg_cap_addts = len(
        steam_df_w_addts[steam_df_w_addts.capex_annual_addition_rolling < 0]
    ) / len(steam_df_w_addts)
    neg_cap_addts_mw = (
        steam_df_w_addts[
            steam_df_w_addts.capex_annual_addition_rolling < 0
        ].net_generation_mwh.sum()
        / steam_df_w_addts.net_generation_mwh.sum()
    )
    message = (
        f"{neg_cap_addts:.02%} records have negative capitial additions"
        f": {neg_cap_addts_mw:.02%} of capacity"
    )
    if neg_cap_addts > 0.1:
        logger.warning(message)
    else:
        logger.info(message)
    return steam_df_w_addts.drop(
        columns=[
            "report_date",
            "capex_total_shifted",
            "capex_annual_addition_gen_mean",
            "capex_annual_addition_gen_std",
            "capex_annual_addition_diff_mean",
        ]
    )


def add_mean_cap_additions(steam_df):
    """Add mean capital additions over lifetime of plant."""
    idx_steam_no_date = ["utility_id_ferc1", "plant_id_ferc1"]
    gb_cap_an = steam_df.groupby(idx_steam_no_date)[["capex_annual_addition"]]
    # calcuate the standard deviatoin of each generator's capex over time
    df = (
        steam_df.merge(
            gb_cap_an.std()
            .add_suffix("_gen_std")
            .reset_index()
            .pipe(pudl.helpers.convert_cols_dtypes, "ferc1"),
            how="left",
            on=idx_steam_no_date,
            validate="m:1",
        )
        .merge(
            gb_cap_an.mean()
            .add_suffix("_gen_mean")
            .reset_index()
            .pipe(pudl.helpers.convert_cols_dtypes, "ferc1"),
            how="left",
            on=idx_steam_no_date,
            validate="m:1",
        )
        .assign(
            capex_annual_addition_diff_mean=lambda x: x.capex_annual_addition
            - x.capex_annual_addition_gen_mean,
        )
    )
    return df


#########
# Explode
#########
<<<<<<< HEAD


def explode_table_asset_factory(
    root_table: str,
    table_names_to_explode: list[str],
    # io_manager_key: str = "pudl_sqlite_io_manager", # TODO: Add metadata for tables
=======
def exploded_table_asset_factory(
    root_table: str,
    table_names_to_explode: list[str],
    io_manager_key: str | None = None,  # TODO: Add metadata for tables
>>>>>>> 9279e585
) -> AssetsDefinition:
    """Create an exploded table based on a set of related input tables."""
    ins: Mapping[str, AssetIn] = {}
    ins = {"clean_xbrl_metadata_json": AssetIn("clean_xbrl_metadata_json")}
    ins |= {table_name: AssetIn(table_name) for table_name in table_names_to_explode}

<<<<<<< HEAD
    @asset(name=f"{root_table}_exploded", ins=ins)  # , io_manager_key=io_manager_key)
    def exploded_tables_asset(
        **kwargs: dict[str : pd.DataFrame],
=======
    @asset(name=f"{root_table}_exploded", ins=ins, io_manager_key=io_manager_key)
    def exploded_tables_asset(
        **kwargs: dict[str, pd.DataFrame],
>>>>>>> 9279e585
    ) -> pd.DataFrame:
        clean_xbrl_metadata_json = kwargs["clean_xbrl_metadata_json"]
        tables_to_explode = {
            name: df
            for (name, df) in kwargs.items()
            if name != "clean_xbrl_metadata_json"
        }
        return explode_tables(
            tables_to_explode=tables_to_explode,
            root_table=root_table,
            clean_xbrl_metadata_json=clean_xbrl_metadata_json,
        )

    return exploded_tables_asset


<<<<<<< HEAD
def create_explode_table_assets() -> list[AssetsDefinition]:
=======
def create_exploded_table_assets() -> list[AssetsDefinition]:
>>>>>>> 9279e585
    """Create a list of exploded FERC1 assets.

    Returns:
        A list of AssetsDefinitions where each asset is a clean ferc form 1 table.
    """
    explosion_tables = {
        "income_statement_ferc1": [
            "income_statement_ferc1",
            "depreciation_amortization_summary_ferc1",
            "electric_operating_expenses_ferc1",
            "electric_operating_revenues_ferc1",
        ],
        "balance_sheet_assets_ferc1": [
            "utility_plant_summary_ferc1",
            "plant_in_service_ferc1",
            # "electric_plant_depreciation_changes_ferc1", this tbl isnt calc checked
        ],
        # "balance_sheet_liabilities_ferc1": [
        #     "retained_earnings_ferc1", this tbl isnt calc checked so there is no tree
        # ],
    }
    assets = []
    for root_table, table_names_to_explode in explosion_tables.items():
<<<<<<< HEAD
        assets.append(explode_table_asset_factory(root_table, table_names_to_explode))
    return assets


exploded_ferc1_assets = create_explode_table_assets()


def explode_tables(
    tables_to_explode: dict[str : pd.DataFrame],
=======
        assets.append(exploded_table_asset_factory(root_table, table_names_to_explode))
    return assets


exploded_ferc1_assets = create_exploded_table_assets()


def explode_tables(
    tables_to_explode: dict[str, pd.DataFrame],
>>>>>>> 9279e585
    root_table: str,
    clean_xbrl_metadata_json: dict,
) -> pd.DataFrame:
    """Explode a set of nested tables.

    There are five main stages of this process:
    #. Prep all of the individual tables for explosion.
    #. Concatenate all of the tabels together.
    #. Remove duplication in the concatenated exploded table.
    #. Add in metadata for the remaining ``xbrl_factoid`` s regarding linage (not
       implemented yet).
    #. Validate (not implemented yet).

    Args:
        tables_to_explode: dictionary of table name (key) to transfomed table (value).
        root_table: the table at the base of the tree of tables_to_explode.
        clean_xbrl_metadata_json: json version of the XBRL-metadata.
    """
    # we wanna save some stuff from each of the tables we are concating
    # root_table = list(tables_to_explode.keys())[0]
    explosion_tables = []
<<<<<<< HEAD
=======
    other_dimensions = []
    pks = []
    value_cols = []
>>>>>>> 9279e585
    # GRAB/PREP EACH TABLE
    for table_name, table_df in tables_to_explode.items():
        xbrl_factoid_name = pudl.transform.ferc1.FERC1_TFR_CLASSES[
            table_name
        ]().params.xbrl_factoid_name
        tbl_meta = pudl.transform.ferc1.FERC1_TFR_CLASSES[table_name](
            xbrl_metadata_json=clean_xbrl_metadata_json[table_name]
        ).xbrl_metadata[
            [
                "xbrl_factoid",
                "calculations",
                "xbrl_factoid_name_original",
                "inter_table_calc_flag",
            ]
        ]
<<<<<<< HEAD
=======
        other_dimensions.append(
            pudl.transform.ferc1.FERC1_TFR_CLASSES[
                table_name
            ]().params.reconcile_table_calculations.subtotal_column
        )
>>>>>>> 9279e585
        tbl = (
            table_df.assign(table_name=table_name)
            .rename(columns={xbrl_factoid_name: "xbrl_factoid"})
            .merge(tbl_meta, how="left", on="xbrl_factoid", validate="m:1")
        )
        explosion_tables.append(tbl)
<<<<<<< HEAD

    other_dimensions = get_other_dimensions(tbl_names=tables_to_explode.keys())
    pks = get_exploded_pks(tbl_names=tables_to_explode.keys())
    value_col = get_value_col(tbl_names=tables_to_explode.keys())
    # REMOVE THE DUPLICATION
    logger.info("CONCAT!")
    exploded = (
        pd.concat(explosion_tables)
        .pipe(
            remove_factoids_from_mutliple_tables,
            tables_to_explode,
            root_table,
            value_col,
            pks,
        )
        .pipe(remove_totals_from_other_dimension, other_dimensions)
        .pipe(remove_inter_table_calc_duplication)
        .pipe(remove_intra_table_calculated_values)
    )
    return exploded


def get_other_dimensions(tbl_names: list[str]) -> list[str]:
    """Get all of the column names for the other dimensions."""
    other_dimensions = []
    for table_name in tbl_names:
        other_dimensions.append(
            pudl.transform.ferc1.FERC1_TFR_CLASSES[
                table_name
            ]().params.reconcile_table_calculations.subtotal_column
        )
    other_dimensions = [sub for sub in other_dimensions if sub]
    return other_dimensions


def get_exploded_pks(tbl_names: list[str]) -> list[str]:
    """Get the joint primary keys of the exploded tables."""
    pks = []
    for table_name in tbl_names:
        xbrl_factoid_name = pudl.transform.ferc1.FERC1_TFR_CLASSES[
            table_name
        ]().params.xbrl_factoid_name
=======
>>>>>>> 9279e585
        pks.append(
            [
                col
                for col in pudl.metadata.classes.Resource.from_id(
                    table_name
                ).schema.primary_key
                if col != xbrl_factoid_name
            ]
        )
<<<<<<< HEAD
    pks = pudl.helpers.dedupe_n_flatten_list_of_lists(pks) + ["xbrl_factoid"]
    return pks


def get_value_col(tbl_names: list[str]) -> str:
    """Get the value column for the exploded tables."""
    value_cols = []
    for table_name in tbl_names:
=======
>>>>>>> 9279e585
        value_cols.append(
            pudl.transform.ferc1.FERC1_TFR_CLASSES[
                table_name
            ]().params.reconcile_table_calculations.column_to_check
        )
<<<<<<< HEAD
=======
        logger.info(f"Grabbed {table_name}")

    other_dimensions = [sub for sub in other_dimensions if sub]
    pks = pudl.helpers.dedupe_n_flatten_list_of_lists(pks) + ["xbrl_factoid"]
>>>>>>> 9279e585
    if len(set(value_cols)) != 1:
        raise ValueError(
            "Exploding FERC tables requires tables with only one value column. Got: "
            f"{set(value_cols)}"
        )
    value_col = list(set(value_cols))[0]
<<<<<<< HEAD
    return value_col
=======
    # REMOVE THE DUPLICATION
    logger.info("CONCAT!")
    exploded = (
        pd.concat(explosion_tables)
        .pipe(
            remove_factoids_from_mutliple_tables,
            tables_to_explode,
            root_table,
            value_col,
            pks,
        )
        .pipe(remove_totals_from_other_dimension, other_dimensions)
        .pipe(remove_inter_table_calc_duplication)
        .pipe(remove_intra_table_calculated_values)
    )
    return exploded
>>>>>>> 9279e585


def remove_factoids_from_mutliple_tables(
    exploded, tables_to_explode, root_table, value_col, pks
) -> pd.DataFrame:
    """Remove duplicate factoids that have references in multiple tables."""
    # add the table-level so we know which inter-table duped factoid is downstream
    logger.info("Explode: Remove factoids from multiple tables.")
    exploded = pd.merge(
        exploded,
        get_table_levels(tables_to_explode, root_table),
        on="table_name",
        how="left",
        validate="m:1",
    )
    # ensure all tbls have level references
    assert ~exploded.table_level.isnull().any()

    # deal w/ factoids that show up in
    inter_table_facts = (
        exploded[
            [
                "xbrl_factoid_name_original",
                "table_name",
                "row_type_xbrl",
                "inter_table_calc_flag",
                "table_level",
            ]
        ]
        .dropna(subset=["xbrl_factoid_name_original"])
        .drop_duplicates(["xbrl_factoid_name_original", "table_name"])
        .sort_values(["xbrl_factoid_name_original", "table_level"], ascending=False)
    )
    # its the combo of xbrl_factoid_name_original and table_name that we really care about
    # in terms of dropping bc we want to drop the higher-level/less granular table.
    inter_table_facts_to_drop = inter_table_facts[
        inter_table_facts.duplicated(["xbrl_factoid_name_original"], keep="first")
    ]
    logger.info(
        f"Explode: Preparing to drop: {inter_table_facts_to_drop.xbrl_factoid_name_original}"
    )
    # TODO: We need to fill in the other_dimensions columns before doing this check.
    # check to see if there are different values in the values that show up in two tables
    inter_table_ref_check = (
        # these are all the dupes not just the ones we are axing
        exploded[
            exploded.xbrl_factoid_name_original.isin(
                inter_table_facts_to_drop.xbrl_factoid_name_original
            )
        ]
        .groupby(
            [col for col in pks if col != "xbrl_factoid"]
            + ["xbrl_factoid_name_original"],
            dropna=False,
        )[[value_col]]
        .nunique()
    )
    assert inter_table_ref_check[inter_table_ref_check[value_col] > 1].empty

    factoid_idx = ["xbrl_factoid_name_original", "table_name"]
    exploded = exploded.set_index(factoid_idx)
    inter_table_refs = exploded.loc[
        inter_table_facts_to_drop.set_index(factoid_idx).index
    ]
    if len(inter_table_refs) > 1:
        logger.info(
            f"Explode: Dropping {len(inter_table_refs)} ({len(inter_table_refs)/len(exploded):.01%}) inter-table references."
        )
        exploded = exploded.loc[
            exploded.index.difference(
                inter_table_facts_to_drop.set_index(factoid_idx).index
            )
        ].reset_index()
    else:
        logger.info("Explode: Found no inter-table references. Dropping nothing.")
        # reset the index bc our index rn is tbl name and factoid name og.
        exploded = exploded.reset_index()
    return exploded


def get_table_level(table_name: str, top_table: str) -> int:
    """Get a table level."""
    # we may be able to infer this nesting from the metadata
    table_nesting = {
        "balance_sheet_assets_ferc1": {
            "utility_plant_summary_ferc1": {
                "plant_in_service_ferc1": None,
                "electric_plant_depreciation_changes_ferc1": None,
            },
        },
        "balance_sheet_liabilities_ferc1": {"retained_earnings_ferc1": None},
        "income_statement_ferc1": {
            "depreciation_amortization_summary_ferc1": None,
            "electric_operating_expenses_ferc1": None,
            "electric_operating_revenues_ferc1": None,
        },
    }
    if table_name == top_table:
        level = 1
    elif table_name in table_nesting[top_table].keys():
        level = 2
    elif table_name in pudl.helpers.dedupe_n_flatten_list_of_lists(
        [values.keys() for values in table_nesting[top_table].values()]
    ):
        level = 3
    else:
        raise AssertionError(
            f"AH we didn't find yer table name {table_name} in the nested group of "
            "tables. Be sure all the tables you are trying to explode are related."
        )
    return level


<<<<<<< HEAD
def get_table_levels(tables_to_explode: list, top_table: str) -> pd.DataFrame:
=======
def get_table_levels(tables_to_explode: list[str], top_table: str) -> pd.DataFrame:
>>>>>>> 9279e585
    """Get a set of table's level in the explosion.

    Level in this context means where it sits in the tree of the relationship of these
    tables. Level 1 is at the root while the higher numbers are towards the leaves of
    the trees.
    """
    table_levels = {"table_name": [], "table_level": []}
    for table_name in tables_to_explode:
        table_levels["table_name"].append(table_name)
        table_levels["table_level"].append(get_table_level(table_name, top_table))
    return pd.DataFrame(table_levels)


<<<<<<< HEAD
def remove_totals_from_other_dimension(exploded, other_dimensions) -> pd.DataFrame:
=======
def remove_totals_from_other_dimension(
    exploded: pd.DataFrame, other_dimensions: list[str]
) -> pd.DataFrame:
>>>>>>> 9279e585
    """Remove the totals from the other dimensions."""
    logger.info("Explode: Interdimensional time.")
    # TODO: Right now we have not filled in null dimensions for tables that are
    # implicitly all total or electric etc. When we do this, we'll need to edit this
    # methodology here to ensure we are only taking totals from table_name's that have
    # more than one value for their other dimensions.
    # find the totals from the other dimensions
    total_mask = (exploded[other_dimensions] != "total").any(axis=1) | (
        exploded[other_dimensions].notnull().any(axis=1)
    )
    total_len = len(exploded[~total_mask])
    logger.info(
        f"Removing {total_len} ({total_len/len(exploded):.1%}) of records which are "
        f"totals of the following dimensions {other_dimensions}"
    )
    # remove the totals.
    exploded = exploded[total_mask].copy()
    logger.info(exploded.columns)
    return exploded


def find_intra_table_components_to_remove(inter_table_calc: str) -> list[str]:
    """Find all xbrl_factoid's within a calc which are native to the source table.

    For all calculations which contain any component's that are natively reported in a
    different table than the calculated factoid, we label those as "inter-table"
    calculations. Sometimes those calculations have components with mix sources - from
    the native table and from other tables. For those mixed-source inter-table
    calculated values, we are going to remove all of the components which are native to
    the source table. This removes some detail but enables us to keep the calculated
    value in the table without any duplication.

    Returns:
        a list of ``xbrl_factoid`` names.
    """
    return [
        component["name"]
        for component in json.loads(inter_table_calc)
        if not component.get("source_table", False)
    ]


def remove_inter_table_calc_duplication(exploded: pd.DataFrame) -> pd.DataFrame:
    """Treat the duplication in the inter-table calculations.

    There are several possible ways to remove the duplication in the inter table calcs.
    See issue #2622. Right now we are doing the simplest option which removes some level
    of detail.
    """
    logger.info("Explode: Doing inter-table calc deduplications stuff.")
    inter_table_calcs = (
        exploded[
            (exploded.row_type_xbrl == "calculated_value")
            & (exploded.inter_table_calc_flag)
        ][["table_name", "xbrl_factoid", "calculations"]]
        .drop_duplicates()
        .set_index("xbrl_factoid")
    )
    inter_table_components_in_intra_table_calc = (
        pudl.helpers.dedupe_n_flatten_list_of_lists(
            inter_table_calcs.calculations.apply(find_intra_table_components_to_remove)
        )
    )
    if inter_table_components_in_intra_table_calc:
        logger.info(
            "Explode: Removing intra-table calculation components in inter-table "
            f"calcution ({inter_table_components_in_intra_table_calc})."
        )
        # remove the calcuation components that are a part of an inter-table calculation
        exploded = exploded[
            ~exploded.xbrl_factoid.isin(inter_table_components_in_intra_table_calc)
        ]
    return exploded


def remove_intra_table_calculated_values(exploded: pd.DataFrame) -> pd.DataFrame:
    """Remove all of the intra-table calculated values.

    This is assuming that all of these calculated values have been validated as a part
    of the table transform step.
    """
    exploded = exploded[
        (exploded.row_type_xbrl != "calculated_value")
        | (exploded.row_type_xbrl.isnull())
        # keep in the inter-table calced value
        | (
            (exploded.row_type_xbrl == "calculated_value")
            & (exploded.inter_table_calc_flag)
        )
    ]
    return exploded<|MERGE_RESOLUTION|>--- conflicted
+++ resolved
@@ -878,34 +878,19 @@
 #########
 # Explode
 #########
-<<<<<<< HEAD
-
-
-def explode_table_asset_factory(
-    root_table: str,
-    table_names_to_explode: list[str],
-    # io_manager_key: str = "pudl_sqlite_io_manager", # TODO: Add metadata for tables
-=======
 def exploded_table_asset_factory(
     root_table: str,
     table_names_to_explode: list[str],
     io_manager_key: str | None = None,  # TODO: Add metadata for tables
->>>>>>> 9279e585
 ) -> AssetsDefinition:
     """Create an exploded table based on a set of related input tables."""
     ins: Mapping[str, AssetIn] = {}
     ins = {"clean_xbrl_metadata_json": AssetIn("clean_xbrl_metadata_json")}
     ins |= {table_name: AssetIn(table_name) for table_name in table_names_to_explode}
 
-<<<<<<< HEAD
-    @asset(name=f"{root_table}_exploded", ins=ins)  # , io_manager_key=io_manager_key)
-    def exploded_tables_asset(
-        **kwargs: dict[str : pd.DataFrame],
-=======
     @asset(name=f"{root_table}_exploded", ins=ins, io_manager_key=io_manager_key)
     def exploded_tables_asset(
         **kwargs: dict[str, pd.DataFrame],
->>>>>>> 9279e585
     ) -> pd.DataFrame:
         clean_xbrl_metadata_json = kwargs["clean_xbrl_metadata_json"]
         tables_to_explode = {
@@ -922,11 +907,7 @@
     return exploded_tables_asset
 
 
-<<<<<<< HEAD
-def create_explode_table_assets() -> list[AssetsDefinition]:
-=======
 def create_exploded_table_assets() -> list[AssetsDefinition]:
->>>>>>> 9279e585
     """Create a list of exploded FERC1 assets.
 
     Returns:
@@ -950,17 +931,6 @@
     }
     assets = []
     for root_table, table_names_to_explode in explosion_tables.items():
-<<<<<<< HEAD
-        assets.append(explode_table_asset_factory(root_table, table_names_to_explode))
-    return assets
-
-
-exploded_ferc1_assets = create_explode_table_assets()
-
-
-def explode_tables(
-    tables_to_explode: dict[str : pd.DataFrame],
-=======
         assets.append(exploded_table_asset_factory(root_table, table_names_to_explode))
     return assets
 
@@ -970,7 +940,6 @@
 
 def explode_tables(
     tables_to_explode: dict[str, pd.DataFrame],
->>>>>>> 9279e585
     root_table: str,
     clean_xbrl_metadata_json: dict,
 ) -> pd.DataFrame:
@@ -992,12 +961,6 @@
     # we wanna save some stuff from each of the tables we are concating
     # root_table = list(tables_to_explode.keys())[0]
     explosion_tables = []
-<<<<<<< HEAD
-=======
-    other_dimensions = []
-    pks = []
-    value_cols = []
->>>>>>> 9279e585
     # GRAB/PREP EACH TABLE
     for table_name, table_df in tables_to_explode.items():
         xbrl_factoid_name = pudl.transform.ferc1.FERC1_TFR_CLASSES[
@@ -1013,21 +976,12 @@
                 "inter_table_calc_flag",
             ]
         ]
-<<<<<<< HEAD
-=======
-        other_dimensions.append(
-            pudl.transform.ferc1.FERC1_TFR_CLASSES[
-                table_name
-            ]().params.reconcile_table_calculations.subtotal_column
-        )
->>>>>>> 9279e585
         tbl = (
             table_df.assign(table_name=table_name)
             .rename(columns={xbrl_factoid_name: "xbrl_factoid"})
             .merge(tbl_meta, how="left", on="xbrl_factoid", validate="m:1")
         )
         explosion_tables.append(tbl)
-<<<<<<< HEAD
 
     other_dimensions = get_other_dimensions(tbl_names=tables_to_explode.keys())
     pks = get_exploded_pks(tbl_names=tables_to_explode.keys())
@@ -1070,8 +1024,6 @@
         xbrl_factoid_name = pudl.transform.ferc1.FERC1_TFR_CLASSES[
             table_name
         ]().params.xbrl_factoid_name
-=======
->>>>>>> 9279e585
         pks.append(
             [
                 col
@@ -1081,7 +1033,6 @@
                 if col != xbrl_factoid_name
             ]
         )
-<<<<<<< HEAD
     pks = pudl.helpers.dedupe_n_flatten_list_of_lists(pks) + ["xbrl_factoid"]
     return pks
 
@@ -1090,46 +1041,18 @@
     """Get the value column for the exploded tables."""
     value_cols = []
     for table_name in tbl_names:
-=======
->>>>>>> 9279e585
         value_cols.append(
             pudl.transform.ferc1.FERC1_TFR_CLASSES[
                 table_name
             ]().params.reconcile_table_calculations.column_to_check
         )
-<<<<<<< HEAD
-=======
-        logger.info(f"Grabbed {table_name}")
-
-    other_dimensions = [sub for sub in other_dimensions if sub]
-    pks = pudl.helpers.dedupe_n_flatten_list_of_lists(pks) + ["xbrl_factoid"]
->>>>>>> 9279e585
     if len(set(value_cols)) != 1:
         raise ValueError(
             "Exploding FERC tables requires tables with only one value column. Got: "
             f"{set(value_cols)}"
         )
     value_col = list(set(value_cols))[0]
-<<<<<<< HEAD
     return value_col
-=======
-    # REMOVE THE DUPLICATION
-    logger.info("CONCAT!")
-    exploded = (
-        pd.concat(explosion_tables)
-        .pipe(
-            remove_factoids_from_mutliple_tables,
-            tables_to_explode,
-            root_table,
-            value_col,
-            pks,
-        )
-        .pipe(remove_totals_from_other_dimension, other_dimensions)
-        .pipe(remove_inter_table_calc_duplication)
-        .pipe(remove_intra_table_calculated_values)
-    )
-    return exploded
->>>>>>> 9279e585
 
 
 def remove_factoids_from_mutliple_tables(
@@ -1243,11 +1166,7 @@
     return level
 
 
-<<<<<<< HEAD
-def get_table_levels(tables_to_explode: list, top_table: str) -> pd.DataFrame:
-=======
 def get_table_levels(tables_to_explode: list[str], top_table: str) -> pd.DataFrame:
->>>>>>> 9279e585
     """Get a set of table's level in the explosion.
 
     Level in this context means where it sits in the tree of the relationship of these
@@ -1261,13 +1180,9 @@
     return pd.DataFrame(table_levels)
 
 
-<<<<<<< HEAD
-def remove_totals_from_other_dimension(exploded, other_dimensions) -> pd.DataFrame:
-=======
 def remove_totals_from_other_dimension(
     exploded: pd.DataFrame, other_dimensions: list[str]
 ) -> pd.DataFrame:
->>>>>>> 9279e585
     """Remove the totals from the other dimensions."""
     logger.info("Explode: Interdimensional time.")
     # TODO: Right now we have not filled in null dimensions for tables that are
