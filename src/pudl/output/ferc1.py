"""A collection of denormalized FERC assets and helper functions."""
import importlib
import re
from copy import deepcopy
from functools import cached_property
from typing import Any, Literal, NamedTuple, Self

import networkx as nx
import numpy as np
import pandas as pd
from dagster import AssetIn, AssetsDefinition, Field, Mapping, asset
from matplotlib import pyplot as plt
from networkx.drawing.nx_agraph import graphviz_layout
from pandas._libs.missing import NAType as pandas_NAType
from pydantic import BaseModel, validator

import pudl
from pudl.transform.ferc1 import (
    GroupMetricChecks,
    GroupMetricTolerances,
    MetricTolerances,
)

logger = pudl.logging_helpers.get_logger(__name__)


<<<<<<< HEAD
class CalculationToleranceFerc1(BaseModel):
    """Data quality expectations related to FERC 1 calculations.

    We are doing a lot of comparisons between calculated and reported values to identify
    reporting errors in the data, errors in FERC's metadata, and bugs in our own code.
    This class provides a structure for encoding our expectations about the level of
    acceptable (or at least expected) errors, and allows us to pass them around.

    In the future we might also want to specify much more granular expectations,
    pertaining to individual tables, years, utilities, or facts to ensure that we don't
    have low overall error rates, but a problem with the way the data or metadata is
    reported in a particular year.  We could also define per-filing and per-table error
    tolerances to help us identify individual utilities that have e.g. used an outdated
    version of Form 1 when filing.
    """

    intertable_calculation_errors: confloat(ge=0.0, le=1.0) = 0.05
    """Fraction of interatble calculations that are allowed to not match exactly."""


EXPLOSION_CALCULATION_TOLERANCES: dict[str, CalculationToleranceFerc1] = {
    "core_ferc1__yearly_income_statement": CalculationToleranceFerc1(
        intertable_calculation_errors=0.20,
    ),
    "core_ferc1__yearly_balance_sheet_assets": CalculationToleranceFerc1(
        intertable_calculation_errors=0.65,
    ),
    "core_ferc1__yearly_balance_sheet_liabilities": CalculationToleranceFerc1(
        intertable_calculation_errors=0.07,
=======
EXPLOSION_CALCULATION_TOLERANCES: dict[str, GroupMetricChecks] = {
    "income_statement_ferc1": GroupMetricChecks(
        groups_to_check=[
            "ungrouped",
            "report_year",
            "xbrl_factoid",
            "utility_id_ferc1",
        ],
        group_metric_tolerances=GroupMetricTolerances(
            ungrouped=MetricTolerances(
                error_frequency=0.02,
                relative_error_magnitude=0.04,
                null_calculated_value_frequency=1.0,
            ),
            report_year=MetricTolerances(
                error_frequency=0.036,
                relative_error_magnitude=0.048,
                null_calculated_value_frequency=1.0,
            ),
            xbrl_factoid=MetricTolerances(
                error_frequency=0.35,
                relative_error_magnitude=0.17,
                null_calculated_value_frequency=1.0,
            ),
            utility_id_ferc1=MetricTolerances(
                error_frequency=0.13,
                relative_error_magnitude=0.42,
                null_calculated_value_frequency=1.0,
            ),
        ),
    ),
    "balance_sheet_assets_ferc1": GroupMetricChecks(
        groups_to_check=[
            "ungrouped",
            "report_year",
            "xbrl_factoid",
            "utility_id_ferc1",
        ],
        group_metric_tolerances=GroupMetricTolerances(
            ungrouped=MetricTolerances(
                error_frequency=0.014,
                relative_error_magnitude=0.04,
                null_calculated_value_frequency=1.0,
            ),
            report_year=MetricTolerances(
                error_frequency=0.12,
                relative_error_magnitude=0.04,
                null_calculated_value_frequency=1.0,
            ),
            xbrl_factoid=MetricTolerances(
                error_frequency=0.37,
                relative_error_magnitude=0.22,
                null_calculated_value_frequency=1.0,
            ),
            utility_id_ferc1=MetricTolerances(
                error_frequency=0.21,
                relative_error_magnitude=0.26,
                null_calculated_value_frequency=1.0,
            ),
        ),
    ),
    "balance_sheet_liabilities_ferc1": GroupMetricChecks(
        groups_to_check=[
            "ungrouped",
            "report_year",
            "xbrl_factoid",
            "utility_id_ferc1",
        ],
        group_metric_tolerances=GroupMetricTolerances(
            ungrouped=MetricTolerances(
                error_frequency=0.028,
                relative_error_magnitude=0.019,
                null_calculated_value_frequency=1.0,
            ),
            report_year=MetricTolerances(
                error_frequency=0.028,
                relative_error_magnitude=0.04,
                null_calculated_value_frequency=1.0,
            ),
            xbrl_factoid=MetricTolerances(
                error_frequency=0.028,
                relative_error_magnitude=0.019,
                null_calculated_value_frequency=1.0,
            ),
            utility_id_ferc1=MetricTolerances(
                error_frequency=0.063,
                relative_error_magnitude=0.04,
                null_calculated_value_frequency=1.0,
            ),
        ),
>>>>>>> bbd82bac
    ),
}


@asset(io_manager_key="pudl_sqlite_io_manager", compute_kind="Python")
def _out_ferc1__yearly_plants_utilities(
    core_pudl__assn_plants_ferc1: pd.DataFrame,
    core_pudl__assn_utilities_ferc1: pd.DataFrame,
) -> pd.DataFrame:
    """A denormalized table containing FERC plant and utility names and IDs."""
    return pd.merge(
        core_pudl__assn_plants_ferc1,
        core_pudl__assn_utilities_ferc1,
        on="utility_id_ferc1",
    )


@asset(io_manager_key="pudl_sqlite_io_manager", compute_kind="Python")
def _out_ferc1__yearly_steam_plants(
    _out_ferc1__yearly_plants_utilities: pd.DataFrame,
    core_ferc1__yearly_plants_steam: pd.DataFrame,
) -> pd.DataFrame:
    """Select and joins some useful fields from the FERC Form 1 steam table.

    Select the FERC Form 1 steam plant table entries, add in the reporting
    utility's name, and the PUDL ID for the plant and utility for readability
    and integration with other tables that have PUDL IDs.
    Also calculates ``capacity_factor`` (based on ``net_generation_mwh`` &
    ``capacity_mw``)

    Args:
        _out_ferc1__yearly_plants_utilities: Denormalized dataframe of FERC Form 1 plants and
            utilities data.
        core_ferc1__yearly_plants_steam: The normalized FERC Form 1 steam table.

    Returns:
        A DataFrame containing useful fields from the FERC Form 1 steam table.
    """
    steam_df = (
        core_ferc1__yearly_plants_steam.merge(
            _out_ferc1__yearly_plants_utilities,
            on=["utility_id_ferc1", "plant_name_ferc1"],
            how="left",
        )
        .assign(
            capacity_factor=lambda x: x.net_generation_mwh / (8760 * x.capacity_mw),
            opex_fuel_per_mwh=lambda x: x.opex_fuel / x.net_generation_mwh,
            opex_total_nonfuel=lambda x: x.opex_production_total
            - x.opex_fuel.fillna(0),
            opex_nonfuel_per_mwh=lambda x: np.where(
                x.net_generation_mwh > 0,
                x.opex_total_nonfuel / x.net_generation_mwh,
                np.nan,
            ),
        )
        .pipe(calc_annual_capital_additions_ferc1)
        .pipe(
            pudl.helpers.organize_cols,
            [
                "report_year",
                "utility_id_ferc1",
                "utility_id_pudl",
                "utility_name_ferc1",
                "plant_id_pudl",
                "plant_id_ferc1",
                "plant_name_ferc1",
            ],
        )
    )
    return steam_df


@asset(io_manager_key="pudl_sqlite_io_manager", compute_kind="Python")
def _out_ferc1__yearly_small_plants(
    core_ferc1__yearly_plants_small: pd.DataFrame,
    _out_ferc1__yearly_plants_utilities: pd.DataFrame,
) -> pd.DataFrame:
    """Pull a useful dataframe related to the FERC Form 1 small plants."""
    plants_small_df = (
        core_ferc1__yearly_plants_small.merge(
            _out_ferc1__yearly_plants_utilities,
            on=["utility_id_ferc1", "plant_name_ferc1"],
            how="left",
        )
        .assign(
            opex_total=lambda x: (
                x[["opex_fuel", "opex_maintenance", "opex_operations"]]
                .fillna(0)
                .sum(axis=1)
            ),
            opex_total_nonfuel=lambda x: (x.opex_total - x.opex_fuel.fillna(0)),
        )
        .pipe(
            pudl.helpers.organize_cols,
            [
                "report_year",
                "utility_id_ferc1",
                "utility_id_pudl",
                "utility_name_ferc1",
                "plant_id_pudl",
                "plant_name_ferc1",
                "record_id",
            ],
        )
    )

    return plants_small_df


@asset(io_manager_key="pudl_sqlite_io_manager", compute_kind="Python")
def _out_ferc1__yearly_hydro_plants(
    core_ferc1__yearly_plants_hydro: pd.DataFrame,
    _out_ferc1__yearly_plants_utilities: pd.DataFrame,
) -> pd.DataFrame:
    """Pull a useful dataframe related to the FERC Form 1 hydro plants."""
    plants_hydro_df = (
        core_ferc1__yearly_plants_hydro.merge(
            _out_ferc1__yearly_plants_utilities,
            on=["utility_id_ferc1", "plant_name_ferc1"],
            how="left",
        )
        .assign(
            capacity_factor=lambda x: (x.net_generation_mwh / (8760 * x.capacity_mw)),
            opex_total_nonfuel=lambda x: x.opex_total,
        )
        .pipe(
            pudl.helpers.organize_cols,
            [
                "report_year",
                "utility_id_ferc1",
                "utility_id_pudl",
                "utility_name_ferc1",
                "plant_name_ferc1",
                "record_id",
            ],
        )
    )
    return plants_hydro_df


@asset(io_manager_key="pudl_sqlite_io_manager", compute_kind="Python")
def _out_ferc1__yearly_pumped_storage_plants(
    core_ferc1__yearly_plants_pumped_storage: pd.DataFrame,
    _out_ferc1__yearly_plants_utilities: pd.DataFrame,
) -> pd.DataFrame:
    """Pull a dataframe of FERC Form 1 Pumped Storage plant data."""
    pumped_storage_df = (
        core_ferc1__yearly_plants_pumped_storage.merge(
            _out_ferc1__yearly_plants_utilities,
            on=["utility_id_ferc1", "plant_name_ferc1"],
            how="left",
        )
        .assign(
            capacity_factor=lambda x: x.net_generation_mwh / (8760 * x.capacity_mw),
            opex_total_nonfuel=lambda x: x.opex_total,
        )
        .pipe(
            pudl.helpers.organize_cols,
            [
                "report_year",
                "utility_id_ferc1",
                "utility_id_pudl",
                "utility_name_ferc1",
                "plant_name_ferc1",
                "record_id",
            ],
        )
    )
    return pumped_storage_df


@asset(io_manager_key="pudl_sqlite_io_manager", compute_kind="Python")
def out_ferc1__yearly_fuel(
    core_ferc1__yearly_fuel: pd.DataFrame,
    _out_ferc1__yearly_plants_utilities: pd.DataFrame,
) -> pd.DataFrame:
    """Pull a useful dataframe related to FERC Form 1 fuel information.

    This function pulls the FERC Form 1 fuel data, and joins in the name of the
    reporting utility, as well as the PUDL IDs for that utility and the plant, allowing
    integration with other PUDL tables. Useful derived values include:

    * ``fuel_consumed_mmbtu`` (total fuel heat content consumed)
    * ``fuel_consumed_total_cost`` (total cost of that fuel)

    Args:
        pudl_engine (sqlalchemy.engine.Engine): Engine for connecting to the
            PUDL database.

    Returns:
        A DataFrame containing useful FERC Form 1 fuel
        information.
    """
    fuel_df = (
        core_ferc1__yearly_fuel.assign(
            fuel_consumed_mmbtu=lambda x: x["fuel_consumed_units"]
            * x["fuel_mmbtu_per_unit"],
            fuel_consumed_total_cost=lambda x: x["fuel_consumed_units"]
            * x["fuel_cost_per_unit_burned"],
        )
        .merge(
            _out_ferc1__yearly_plants_utilities,
            on=["utility_id_ferc1", "plant_name_ferc1"],
        )
        .pipe(
            pudl.helpers.organize_cols,
            [
                "report_year",
                "utility_id_ferc1",
                "utility_id_pudl",
                "utility_name_ferc1",
                "plant_id_pudl",
                "plant_name_ferc1",
            ],
        )
    )
    return fuel_df


@asset(io_manager_key="pudl_sqlite_io_manager", compute_kind="Python")
def out_ferc1__yearly_purchased_power(
    core_ferc1__yearly_purchased_power: pd.DataFrame,
    core_pudl__assn_utilities_ferc1: pd.DataFrame,
) -> pd.DataFrame:
    """Pull a useful dataframe of FERC Form 1 Purchased Power data."""
    purchased_power_df = core_ferc1__yearly_purchased_power.merge(
        core_pudl__assn_utilities_ferc1, on="utility_id_ferc1"
    ).pipe(
        pudl.helpers.organize_cols,
        [
            "report_year",
            "utility_id_ferc1",
            "utility_id_pudl",
            "utility_name_ferc1",
            "seller_name",
            "record_id",
        ],
    )
    return purchased_power_df


@asset(io_manager_key="pudl_sqlite_io_manager", compute_kind="Python")
def out_ferc1__yearly_plant_in_service(
    core_ferc1__yearly_plant_in_service: pd.DataFrame,
    core_pudl__assn_utilities_ferc1: pd.DataFrame,
) -> pd.DataFrame:
    """Pull a dataframe of FERC Form 1 Electric Plant in Service data."""
    pis_df = core_ferc1__yearly_plant_in_service.merge(
        core_pudl__assn_utilities_ferc1, on="utility_id_ferc1"
    ).pipe(
        pudl.helpers.organize_cols,
        [
            "report_year",
            "utility_id_ferc1",
            "utility_id_pudl",
            "utility_name_ferc1",
            "record_id",
        ],
    )
    return pis_df


@asset(io_manager_key="pudl_sqlite_io_manager", compute_kind="Python")
def out_ferc1__yearly_balance_sheet_assets(
    core_ferc1__yearly_balance_sheet_assets: pd.DataFrame,
    core_pudl__assn_utilities_ferc1: pd.DataFrame,
) -> pd.DataFrame:
    """Pull a useful dataframe of FERC Form 1 balance sheet assets data."""
    out_ferc1__yearly_balance_sheet_assets = (
        core_ferc1__yearly_balance_sheet_assets.merge(
            core_pudl__assn_utilities_ferc1, on="utility_id_ferc1"
        ).pipe(
            pudl.helpers.organize_cols,
            [
                "report_year",
                "utility_id_ferc1",
                "utility_id_pudl",
                "utility_name_ferc1",
                "record_id",
                "asset_type",
            ],
        )
    )
    return out_ferc1__yearly_balance_sheet_assets


@asset(io_manager_key="pudl_sqlite_io_manager", compute_kind="Python")
def out_ferc1__yearly_balance_sheet_liabilities(
    core_ferc1__yearly_balance_sheet_liabilities: pd.DataFrame,
    core_pudl__assn_utilities_ferc1: pd.DataFrame,
) -> pd.DataFrame:
    """Pull a useful dataframe of FERC Form 1 balance_sheet liabilities data."""
    out_ferc1__yearly_balance_sheet_liabilities = (
        core_ferc1__yearly_balance_sheet_liabilities.merge(
            core_pudl__assn_utilities_ferc1, on="utility_id_ferc1"
        ).pipe(
            pudl.helpers.organize_cols,
            [
                "report_year",
                "utility_id_ferc1",
                "utility_id_pudl",
                "utility_name_ferc1",
                "record_id",
                "liability_type",
            ],
        )
    )
    return out_ferc1__yearly_balance_sheet_liabilities


@asset(io_manager_key="pudl_sqlite_io_manager", compute_kind="Python")
def out_ferc1__yearly_cash_flow(
    core_ferc1__yearly_cash_flow: pd.DataFrame,
    core_pudl__assn_utilities_ferc1: pd.DataFrame,
) -> pd.DataFrame:
    """Pull a useful dataframe of FERC Form 1 cash flow data."""
    out_ferc1__yearly_cash_flow = core_ferc1__yearly_cash_flow.merge(
        core_pudl__assn_utilities_ferc1, on="utility_id_ferc1"
    ).pipe(
        pudl.helpers.organize_cols,
        [
            "report_year",
            "utility_id_ferc1",
            "utility_id_pudl",
            "utility_name_ferc1",
            "record_id",
            "amount_type",
        ],
    )
    return out_ferc1__yearly_cash_flow


@asset(io_manager_key="pudl_sqlite_io_manager", compute_kind="Python")
def out_ferc1__yearly_depreciation_amortization_summary(
    core_ferc1__yearly_depreciation_amortization_summary: pd.DataFrame,
    core_pudl__assn_utilities_ferc1: pd.DataFrame,
) -> pd.DataFrame:
    """Pull a useful dataframe of FERC Form 1 depreciation amortization data."""
    out_ferc1__yearly_depreciation_amortization_summary = (
        core_ferc1__yearly_depreciation_amortization_summary.merge(
            core_pudl__assn_utilities_ferc1, on="utility_id_ferc1"
        ).pipe(
            pudl.helpers.organize_cols,
            [
                "report_year",
                "utility_id_ferc1",
                "utility_id_pudl",
                "utility_name_ferc1",
                "record_id",
                "plant_function",
                "ferc_account_label",
            ],
        )
    )
    return out_ferc1__yearly_depreciation_amortization_summary


@asset(io_manager_key="pudl_sqlite_io_manager", compute_kind="Python")
def out_ferc1__yearly_electric_energy_dispositions(
    core_ferc1__yearly_electric_energy_dispositions: pd.DataFrame,
    core_pudl__assn_utilities_ferc1: pd.DataFrame,
) -> pd.DataFrame:
    """Pull a useful dataframe of FERC Form 1 energy dispositions data."""
    out_ferc1__yearly_electric_energy_dispositions = (
        core_ferc1__yearly_electric_energy_dispositions.merge(
            core_pudl__assn_utilities_ferc1, on="utility_id_ferc1"
        ).pipe(
            pudl.helpers.organize_cols,
            [
                "report_year",
                "utility_id_ferc1",
                "utility_id_pudl",
                "utility_name_ferc1",
                "record_id",
                "energy_disposition_type",
            ],
        )
    )
    return out_ferc1__yearly_electric_energy_dispositions


@asset(io_manager_key="pudl_sqlite_io_manager", compute_kind="Python")
def out_ferc1__yearly_electric_energy_sources(
    core_ferc1__yearly_electric_energy_sources: pd.DataFrame,
    core_pudl__assn_utilities_ferc1: pd.DataFrame,
) -> pd.DataFrame:
    """Pull a useful dataframe of FERC Form 1 Purchased Power data."""
    out_ferc1__yearly_electric_energy_sources = (
        core_ferc1__yearly_electric_energy_sources.merge(
            core_pudl__assn_utilities_ferc1, on="utility_id_ferc1"
        ).pipe(
            pudl.helpers.organize_cols,
            [
                "report_year",
                "utility_id_ferc1",
                "utility_id_pudl",
                "utility_name_ferc1",
                "record_id",
                "energy_source_type",
            ],
        )
    )
    return out_ferc1__yearly_electric_energy_sources


@asset(io_manager_key="pudl_sqlite_io_manager", compute_kind="Python")
def out_ferc1__yearly_electric_operating_expenses(
    core_ferc1__yearly_electric_operating_expenses: pd.DataFrame,
    core_pudl__assn_utilities_ferc1: pd.DataFrame,
) -> pd.DataFrame:
    """Pull a useful dataframe of FERC Form 1 Purchased Power data."""
    out_ferc1__yearly_electric_operating_expenses = (
        core_ferc1__yearly_electric_operating_expenses.merge(
            core_pudl__assn_utilities_ferc1, on="utility_id_ferc1"
        ).pipe(
            pudl.helpers.organize_cols,
            [
                "report_year",
                "utility_id_ferc1",
                "utility_id_pudl",
                "utility_name_ferc1",
                "record_id",
                "expense_type",
            ],
        )
    )
    return out_ferc1__yearly_electric_operating_expenses


@asset(io_manager_key="pudl_sqlite_io_manager", compute_kind="Python")
def out_ferc1__yearly_electric_operating_revenues(
    core_ferc1__yearly_electric_operating_revenues: pd.DataFrame,
    core_pudl__assn_utilities_ferc1: pd.DataFrame,
) -> pd.DataFrame:
    """Pull a useful dataframe of FERC Form 1 Purchased Power data."""
    out_ferc1__yearly_electric_operating_revenues = (
        core_ferc1__yearly_electric_operating_revenues.merge(
            core_pudl__assn_utilities_ferc1, on="utility_id_ferc1"
        ).pipe(
            pudl.helpers.organize_cols,
            [
                "report_year",
                "utility_id_ferc1",
                "utility_id_pudl",
                "utility_name_ferc1",
                "record_id",
                "revenue_type",
            ],
        )
    )
    return out_ferc1__yearly_electric_operating_revenues


@asset(io_manager_key="pudl_sqlite_io_manager", compute_kind="Python")
def out_ferc1__yearly_electric_plant_depreciation_changes(
    core_ferc1__yearly_electric_plant_depreciation_changes: pd.DataFrame,
    core_pudl__assn_utilities_ferc1: pd.DataFrame,
) -> pd.DataFrame:
    """Pull a useful dataframe of FERC Form 1 Purchased Power data."""
    out_ferc1__yearly_electric_plant_depreciation_changes = (
        core_ferc1__yearly_electric_plant_depreciation_changes.merge(
            core_pudl__assn_utilities_ferc1, on="utility_id_ferc1"
        ).pipe(
            pudl.helpers.organize_cols,
            [
                "report_year",
                "utility_id_ferc1",
                "utility_id_pudl",
                "utility_name_ferc1",
                "record_id",
                "depreciation_type",
                "plant_status",
                "utility_type",
            ],
        )
    )
    return out_ferc1__yearly_electric_plant_depreciation_changes


@asset(io_manager_key="pudl_sqlite_io_manager", compute_kind="Python")
def out_ferc1__yearly_electric_plant_depreciation_functional(
    core_ferc1__yearly_electric_plant_depreciation_functional: pd.DataFrame,
    core_pudl__assn_utilities_ferc1: pd.DataFrame,
) -> pd.DataFrame:
    """Pull a useful dataframe of FERC Form 1 Purchased Power data."""
    out_ferc1__yearly_electric_plant_depreciation_functional = (
        core_ferc1__yearly_electric_plant_depreciation_functional.merge(
            core_pudl__assn_utilities_ferc1, on="utility_id_ferc1"
        ).pipe(
            pudl.helpers.organize_cols,
            [
                "report_year",
                "utility_id_ferc1",
                "utility_id_pudl",
                "utility_name_ferc1",
                "record_id",
                "plant_function",
                "plant_status",
                "utility_type",
            ],
        )
    )
    return out_ferc1__yearly_electric_plant_depreciation_functional


@asset(io_manager_key="pudl_sqlite_io_manager", compute_kind="Python")
def out_ferc1__yearly_electricity_sales_by_rate_schedule(
    core_ferc1__yearly_electricity_sales_by_rate_schedule: pd.DataFrame,
    core_pudl__assn_utilities_ferc1: pd.DataFrame,
) -> pd.DataFrame:
    """Pull a useful dataframe of FERC Form 1 Purchased Power data."""
    out_ferc1__yearly_electricity_sales_by_rate_schedule = (
        core_ferc1__yearly_electricity_sales_by_rate_schedule.merge(
            core_pudl__assn_utilities_ferc1, on="utility_id_ferc1"
        ).pipe(
            pudl.helpers.organize_cols,
            [
                "report_year",
                "utility_id_ferc1",
                "utility_id_pudl",
                "utility_name_ferc1",
                "record_id",
            ],
        )
    )
    return out_ferc1__yearly_electricity_sales_by_rate_schedule


@asset(io_manager_key="pudl_sqlite_io_manager", compute_kind="Python")
def out_ferc1__yearly_income_statement(
    core_ferc1__yearly_income_statement: pd.DataFrame,
    core_pudl__assn_utilities_ferc1: pd.DataFrame,
) -> pd.DataFrame:
    """Pull a useful dataframe of FERC Form 1 Purchased Power data."""
    out_ferc1__yearly_income_statement = core_ferc1__yearly_income_statement.merge(
        core_pudl__assn_utilities_ferc1, on="utility_id_ferc1"
    ).pipe(
        pudl.helpers.organize_cols,
        [
            "report_year",
            "utility_id_ferc1",
            "utility_id_pudl",
            "utility_name_ferc1",
            "record_id",
            "utility_type",
            "income_type",
        ],
    )
    return out_ferc1__yearly_income_statement


@asset(io_manager_key="pudl_sqlite_io_manager", compute_kind="Python")
def out_ferc1__yearly_other_regulatory_liabilities(
    core_ferc1__yearly_other_regulatory_liabilities: pd.DataFrame,
    core_pudl__assn_utilities_ferc1: pd.DataFrame,
) -> pd.DataFrame:
    """Pull a useful dataframe of FERC Form 1 Purchased Power data."""
    out_ferc1__yearly_other_regulatory_liabilities = (
        core_ferc1__yearly_other_regulatory_liabilities.merge(
            core_pudl__assn_utilities_ferc1, on="utility_id_ferc1"
        ).pipe(
            pudl.helpers.organize_cols,
            [
                "report_year",
                "utility_id_ferc1",
                "utility_id_pudl",
                "utility_name_ferc1",
            ],
        )
    )
    return out_ferc1__yearly_other_regulatory_liabilities


@asset(io_manager_key="pudl_sqlite_io_manager", compute_kind="Python")
def out_ferc1__yearly_retained_earnings(
    core_ferc1__yearly_retained_earnings: pd.DataFrame,
    core_pudl__assn_utilities_ferc1: pd.DataFrame,
) -> pd.DataFrame:
    """Pull a useful dataframe of FERC Form 1 Purchased Power data."""
    out_ferc1__yearly_retained_earnings = core_ferc1__yearly_retained_earnings.merge(
        core_pudl__assn_utilities_ferc1, on="utility_id_ferc1"
    ).pipe(
        pudl.helpers.organize_cols,
        [
            "report_year",
            "utility_id_ferc1",
            "utility_id_pudl",
            "utility_name_ferc1",
            "record_id",
            "earnings_type",
        ],
    )
    return out_ferc1__yearly_retained_earnings


@asset(io_manager_key="pudl_sqlite_io_manager", compute_kind="Python")
def out_ferc1__yearly_transmission_statistics(
    core_ferc1__yearly_transmission_statistics: pd.DataFrame,
    core_pudl__assn_utilities_ferc1: pd.DataFrame,
) -> pd.DataFrame:
    """Pull a useful dataframe of FERC Form 1 Purchased Power data."""
    out_ferc1__yearly_transmission_statistics = (
        core_ferc1__yearly_transmission_statistics.merge(
            core_pudl__assn_utilities_ferc1, on="utility_id_ferc1"
        ).pipe(
            pudl.helpers.organize_cols,
            [
                "report_year",
                "utility_id_ferc1",
                "utility_id_pudl",
                "utility_name_ferc1",
            ],
        )
    )
    return out_ferc1__yearly_transmission_statistics


@asset(io_manager_key="pudl_sqlite_io_manager", compute_kind="Python")
def out_ferc1__yearly_utility_plant_summary(
    core_ferc1__yearly_utility_plant_summary: pd.DataFrame,
    core_pudl__assn_utilities_ferc1: pd.DataFrame,
) -> pd.DataFrame:
    """Pull a useful dataframe of FERC Form 1 Purchased Power data."""
    out_ferc1__yearly_utility_plant_summary = (
        core_ferc1__yearly_utility_plant_summary.merge(
            core_pudl__assn_utilities_ferc1, on="utility_id_ferc1"
        ).pipe(
            pudl.helpers.organize_cols,
            [
                "report_year",
                "utility_id_ferc1",
                "utility_id_pudl",
                "utility_name_ferc1",
                "record_id",
                "utility_type",
                "utility_plant_asset_type",
            ],
        )
    )
    return out_ferc1__yearly_utility_plant_summary


@asset(io_manager_key="pudl_sqlite_io_manager", compute_kind="Python")
def out_ferc1__yearly_all_plants(
    _out_ferc1__yearly_steam_plants: pd.DataFrame,
    _out_ferc1__yearly_small_plants: pd.DataFrame,
    _out_ferc1__yearly_hydro_plants: pd.DataFrame,
    _out_ferc1__yearly_pumped_storage_plants: pd.DataFrame,
) -> pd.DataFrame:
    """Combine the steam, small generators, hydro, and pumped storage tables.

    While this table may have many purposes, the main one is to prepare it for
    integration with the EIA Master Unit List (MUL). All subtables included in this
    output table must have pudl ids. Table prepping involves ensuring that the
    individual tables can merge correctly (like columns have the same name) both with
    each other and the EIA MUL.
    """
    # Prep steam table
    logger.debug("prepping steam table")
    steam_df = _out_ferc1__yearly_steam_plants.rename(
        columns={"opex_plants": "opex_plant"}
    )

    # Prep hydro tables (Add this to the meta data later)
    logger.debug("prepping hydro tables")
    hydro_df = _out_ferc1__yearly_hydro_plants.rename(
        columns={"project_num": "ferc_license_id"}
    )
    pump_df = _out_ferc1__yearly_pumped_storage_plants.rename(
        columns={"project_num": "ferc_license_id"}
    )

    # Combine all the tables together
    logger.debug("combining all tables")
    all_df = (
        pd.concat([steam_df, _out_ferc1__yearly_small_plants, hydro_df, pump_df])
        .rename(
            columns={
                "fuel_cost": "total_fuel_cost",
                "fuel_mmbtu": "total_mmbtu",
                "opex_fuel_per_mwh": "fuel_cost_per_mwh",
                "primary_fuel_by_mmbtu": "fuel_type_code_pudl",
            }
        )
        .replace({"": np.nan})
    )

    return all_df


@asset(
    io_manager_key="pudl_sqlite_io_manager",
    config_schema={
        "thresh": Field(
            float,
            default_value=0.5,
            description=(
                "Minimum fraction of fuel (cost and mmbtu) required in order for a "
                "plant to be assigned a primary fuel. Must be between 0.5 and 1.0. "
                "Default value is 0.5."
            ),
        )
    },
    compute_kind="Python",
)
def out_ferc1__yearly_fuel_by_plant(
    context,
    core_ferc1__yearly_fuel: pd.DataFrame,
    _out_ferc1__yearly_plants_utilities: pd.DataFrame,
) -> pd.DataFrame:
    """Summarize FERC fuel data by plant for output.

    This is mostly a wrapper around
    :func:`pudl.analysis.classify_plants_ferc1.fuel_by_plant_ferc1`
    which calculates some summary values on a per-plant basis (as indicated
    by ``utility_id_ferc1`` and ``plant_name_ferc1``) related to fuel
    consumption.

    Args:
        context: Dagster context object
        core_ferc1__yearly_fuel: Normalized FERC fuel table.
        _out_ferc1__yearly_plants_utilities: Denormalized table of FERC1 plant & utility IDs.

    Returns:
        A DataFrame with fuel use summarized by plant.
    """

    def drop_other_fuel_types(df):
        """Internal function to drop other fuel type.

        Fuel type other indicates we didn't know how to categorize the reported fuel
        type, which leads to records with incomplete and unsable data.
        """
        return df[df.fuel_type_code_pudl != "other"].copy()

    thresh = context.op_config["thresh"]
    # The existing function expects `fuel_type_code_pudl` to be an object, rather than
    # a category. This is a legacy of pre-dagster code, and we convert here to prevent
    # further retooling in the code-base.
    core_ferc1__yearly_fuel["fuel_type_code_pudl"] = core_ferc1__yearly_fuel[
        "fuel_type_code_pudl"
    ].astype(str)

    fuel_categories = list(
        pudl.transform.ferc1.FuelFerc1TableTransformer()
        .params.categorize_strings["fuel_type_code_pudl"]
        .categories.keys()
    )

    fbp_df = (
        core_ferc1__yearly_fuel.pipe(drop_other_fuel_types)
        .pipe(
            pudl.analysis.classify_plants_ferc1.fuel_by_plant_ferc1,
            fuel_categories=fuel_categories,
            thresh=thresh,
        )
        .pipe(pudl.analysis.classify_plants_ferc1.revert_filled_in_float_nulls)
        .pipe(pudl.analysis.classify_plants_ferc1.revert_filled_in_string_nulls)
        .merge(
            _out_ferc1__yearly_plants_utilities,
            on=["utility_id_ferc1", "plant_name_ferc1"],
        )
        .pipe(
            pudl.helpers.organize_cols,
            [
                "report_year",
                "utility_id_ferc1",
                "utility_id_pudl",
                "utility_name_ferc1",
                "plant_id_pudl",
                "plant_name_ferc1",
            ],
        )
    )
    return fbp_df


###########################################################################
# HELPER FUNCTIONS
###########################################################################


def calc_annual_capital_additions_ferc1(
    steam_df: pd.DataFrame, window: int = 3
) -> pd.DataFrame:
    """Calculate annual capital additions for FERC1 steam records.

    Convert the capex_total column into annual capital additons the
    `capex_total` column is the cumulative capital poured into the plant over
    time. This function takes the annual difference should generate the annual
    capial additions. It also want generates a rolling average, to smooth out
    the big annual fluxuations.

    Args:
        steam_df: result of `prep_plants_ferc()`
        window: number of years for window to generate rolling average. Argument for
            :func:`pudl.helpers.generate_rolling_avg`

    Returns:
        Augemented version of steam_df with two additional columns:
        ``capex_annual_addition`` and ``capex_annual_addition_rolling``.
    """
    idx_steam_no_date = ["utility_id_ferc1", "plant_id_ferc1"]
    # we need to sort the df so it lines up w/ the groupby
    steam_df = steam_df.assign(
        report_date=lambda x: pd.to_datetime(x.report_year, format="%Y")
    ).sort_values(idx_steam_no_date + ["report_date"])
    steam_df = steam_df.assign(
        capex_wo_retirement_total=lambda x: x.capex_equipment.fillna(0)
        + x.capex_land.fillna(0)
        + x.capex_structures.fillna(0)
    )
    # we group on everything but the year so the groups are multi-year unique
    # plants the shift happens within these multi-year plant groups
    steam_df["capex_total_shifted"] = steam_df.groupby(idx_steam_no_date)[
        ["capex_wo_retirement_total"]
    ].shift()
    steam_df = steam_df.assign(
        capex_annual_addition=lambda x: x.capex_wo_retirement_total
        - x.capex_total_shifted
    )

    addts = pudl.helpers.generate_rolling_avg(
        steam_df,
        group_cols=idx_steam_no_date,
        data_col="capex_annual_addition",
        window=window,
    )
    steam_df_w_addts = pd.merge(
        steam_df,
        addts[
            idx_steam_no_date
            + [
                "report_date",
                "capex_wo_retirement_total",
                "capex_annual_addition_rolling",
            ]
        ],
        on=idx_steam_no_date + ["report_date", "capex_wo_retirement_total"],
        how="left",
    ).assign(
        capex_annual_per_mwh=lambda x: x.capex_annual_addition / x.net_generation_mwh,
        capex_annual_per_mw=lambda x: x.capex_annual_addition / x.capacity_mw,
        capex_annual_per_kw=lambda x: x.capex_annual_addition / x.capacity_mw / 1000,
        capex_annual_per_mwh_rolling=lambda x: x.capex_annual_addition_rolling
        / x.net_generation_mwh,
        capex_annual_per_mw_rolling=lambda x: x.capex_annual_addition_rolling
        / x.capacity_mw,
    )

    steam_df_w_addts = add_mean_cap_additions(steam_df_w_addts)
    # bb tests for volumne of negative annual capex
    neg_cap_addts = len(
        steam_df_w_addts[steam_df_w_addts.capex_annual_addition_rolling < 0]
    ) / len(steam_df_w_addts)
    neg_cap_addts_mw = (
        steam_df_w_addts[
            steam_df_w_addts.capex_annual_addition_rolling < 0
        ].net_generation_mwh.sum()
        / steam_df_w_addts.net_generation_mwh.sum()
    )
    message = (
        f"{neg_cap_addts:.02%} records have negative capitial additions"
        f": {neg_cap_addts_mw:.02%} of capacity"
    )
    if neg_cap_addts > 0.1:
        logger.warning(message)
    else:
        logger.info(message)
    return steam_df_w_addts.drop(
        columns=[
            "report_date",
            "capex_total_shifted",
            "capex_annual_addition_gen_mean",
            "capex_annual_addition_gen_std",
            "capex_annual_addition_diff_mean",
        ]
    )


def add_mean_cap_additions(steam_df):
    """Add mean capital additions over lifetime of plant."""
    idx_steam_no_date = ["utility_id_ferc1", "plant_id_ferc1"]
    gb_cap_an = steam_df.groupby(idx_steam_no_date)[["capex_annual_addition"]]
    # calcuate the standard deviatoin of each generator's capex over time
    df = (
        steam_df.merge(
            gb_cap_an.std()
            .add_suffix("_gen_std")
            .reset_index()
            .pipe(pudl.helpers.convert_cols_dtypes, "ferc1"),
            how="left",
            on=idx_steam_no_date,
            validate="m:1",
        )
        .merge(
            gb_cap_an.mean()
            .add_suffix("_gen_mean")
            .reset_index()
            .pipe(pudl.helpers.convert_cols_dtypes, "ferc1"),
            how="left",
            on=idx_steam_no_date,
            validate="m:1",
        )
        .assign(
            capex_annual_addition_diff_mean=lambda x: x.capex_annual_addition
            - x.capex_annual_addition_gen_mean,
        )
    )
    return df


#########
# Explode
#########
class NodeId(NamedTuple):
    """The primary keys which identify a node in a calculation tree.

    Since NodeId is just a :class:`NamedTuple` a list of NodeId instances can also be
    used to index into a :class:pandas.DataFrame` that uses these fields as its index.
    This is convenient since many :mod:`networkx` functions and methods return iterable
    containers of graph nodes, which can be turned into lists and used directly to index
    into dataframes.

    The additional dimensions (``utility_type``, ``plant_status``, and
    ``plant_function``) each have a small number of allowable values, which we could
    further impose as constraints on the values here using Pydantic if we wanted.
    """

    table_name: str
    xbrl_factoid: str
    utility_type: str | pandas_NAType
    plant_status: str | pandas_NAType
    plant_function: str | pandas_NAType


@asset
def _out_ferc1__explosion_tags(table_dimensions_ferc1) -> pd.DataFrame:
    """Grab the stored table of tags and add infered dimension."""
    # NOTE: there are a bunch of duplicate records in xbrl_factoid_rate_base_tags.csv
    # Also, these tags are only applicable to the
    # core_ferc1__yearly_balance_sheet_assets table, but we need to pass in
    # a dataframe with the right structure to all of the exploders,
    # so we're just re-using this one for the moment.
    tags_csv = (
        importlib.resources.files("pudl.package_data.ferc1")
        / "xbrl_factoid_rate_base_tags.csv"
    )
    tags_df = (
        pd.read_csv(
            tags_csv,
            usecols=[
                "table_name",
                "xbrl_factoid",
                "in_rate_base",
                "utility_type",
                "plant_function",
                "plant_status",
            ],
        )
        .drop_duplicates()
        .dropna(subset=["table_name", "xbrl_factoid"], how="any")
        .pipe(
            pudl.transform.ferc1.make_calculation_dimensions_explicit,
            table_dimensions_ferc1,
            dimensions=["utility_type", "plant_function", "plant_status"],
        )
        .astype(pd.StringDtype())
    )
    return tags_df


def exploded_table_asset_factory(
    root_table: str,
    table_names_to_explode: list[str],
    seed_nodes: list[NodeId],
    group_metric_checks: GroupMetricChecks,
    io_manager_key: str | None = None,
) -> AssetsDefinition:
    """Create an exploded table based on a set of related input tables."""
    ins: Mapping[str, AssetIn] = {
        "metadata_xbrl_ferc1": AssetIn("metadata_xbrl_ferc1"),
        "calculation_components_xbrl_ferc1": AssetIn(
            "calculation_components_xbrl_ferc1"
        ),
        "_out_ferc1__explosion_tags": AssetIn("_out_ferc1__explosion_tags"),
    }
    ins |= {table_name: AssetIn(table_name) for table_name in table_names_to_explode}

    @asset(name=f"exploded_{root_table}", ins=ins, io_manager_key=io_manager_key)
    def exploded_tables_asset(
        **kwargs: dict[str, pd.DataFrame],
    ) -> pd.DataFrame:
        metadata_xbrl_ferc1 = kwargs["metadata_xbrl_ferc1"]
        calculation_components_xbrl_ferc1 = kwargs["calculation_components_xbrl_ferc1"]
        tags = kwargs["_out_ferc1__explosion_tags"]
        tables_to_explode = {
            name: df
            for (name, df) in kwargs.items()
            if name
            not in [
                "metadata_xbrl_ferc1",
                "calculation_components_xbrl_ferc1",
                "_out_ferc1__explosion_tags",
            ]
        }
        return Exploder(
            table_names=tables_to_explode.keys(),
            root_table=root_table,
            metadata_xbrl_ferc1=metadata_xbrl_ferc1,
            calculation_components_xbrl_ferc1=calculation_components_xbrl_ferc1,
            seed_nodes=seed_nodes,
            tags=tags,
            group_metric_checks=group_metric_checks,
        ).boom(tables_to_explode=tables_to_explode)

    return exploded_tables_asset


def create_exploded_table_assets() -> list[AssetsDefinition]:
    """Create a list of exploded FERC Form 1 assets.

    Returns:
        A list of :class:`AssetsDefinitions` where each asset is an exploded FERC Form 1
        table.
    """
    explosion_args = [
        {
            "root_table": "income_statement_ferc1",
            "table_names_to_explode": [
                "core_ferc1__yearly_income_statement",
                "core_ferc1__yearly_depreciation_amortization_summary",
                "core_ferc1__yearly_electric_operating_expenses",
                "core_ferc1__yearly_electric_operating_revenues",
            ],
<<<<<<< HEAD
            "calculation_tolerance": EXPLOSION_CALCULATION_TOLERANCES[
                "core_ferc1__yearly_income_statement"
=======
            "group_metric_checks": EXPLOSION_CALCULATION_TOLERANCES[
                "income_statement_ferc1"
>>>>>>> bbd82bac
            ],
            "seed_nodes": [
                NodeId(
                    table_name="core_ferc1__yearly_income_statement",
                    xbrl_factoid="net_income_loss",
                    utility_type="total",
                    plant_status=pd.NA,
                    plant_function=pd.NA,
                ),
            ],
        },
        {
            "root_table": "balance_sheet_assets_ferc1",
            "table_names_to_explode": [
<<<<<<< HEAD
                "core_ferc1__yearly_balance_sheet_assets",
                "core_ferc1__yearly_balance_sheet_assets",
                "core_ferc1__yearly_utility_plant_summary",
                "core_ferc1__yearly_plant_in_service",
                "core_ferc1__yearly_electric_plant_depreciation_functional",
            ],
            "calculation_tolerance": EXPLOSION_CALCULATION_TOLERANCES[
                "core_ferc1__yearly_balance_sheet_assets"
=======
                "balance_sheet_assets_ferc1",
                "utility_plant_summary_ferc1",
                "plant_in_service_ferc1",
                "electric_plant_depreciation_functional_ferc1",
            ],
            "group_metric_checks": EXPLOSION_CALCULATION_TOLERANCES[
                "balance_sheet_assets_ferc1"
>>>>>>> bbd82bac
            ],
            "seed_nodes": [
                NodeId(
                    table_name="core_ferc1__yearly_balance_sheet_assets",
                    xbrl_factoid="assets_and_other_debits",
                    utility_type=pd.NA,
                    plant_status=pd.NA,
                    plant_function=pd.NA,
                )
            ],
        },
        {
            "root_table": "balance_sheet_liabilities_ferc1",
            "table_names_to_explode": [
<<<<<<< HEAD
                "core_ferc1__yearly_balance_sheet_liabilities",
                "core_ferc1__yearly_balance_sheet_liabilities",
                "core_ferc1__yearly_retained_earnings",
            ],
            "calculation_tolerance": EXPLOSION_CALCULATION_TOLERANCES[
                "core_ferc1__yearly_balance_sheet_liabilities"
=======
                "balance_sheet_liabilities_ferc1",
                "retained_earnings_ferc1",
            ],
            "group_metric_checks": EXPLOSION_CALCULATION_TOLERANCES[
                "balance_sheet_liabilities_ferc1"
>>>>>>> bbd82bac
            ],
            "seed_nodes": [
                NodeId(
                    table_name="core_ferc1__yearly_balance_sheet_liabilities",
                    xbrl_factoid="liabilities_and_other_credits",
                    utility_type=pd.NA,
                    plant_status=pd.NA,
                    plant_function=pd.NA,
                )
            ],
        },
    ]
    return [exploded_table_asset_factory(**kwargs) for kwargs in explosion_args]


exploded_ferc1_assets = create_exploded_table_assets()


class Exploder:
    """Get unique, granular datapoints from a set of related, nested FERC1 tables."""

    def __init__(
        self: Self,
        table_names: list[str],
        root_table: str,
        metadata_xbrl_ferc1: pd.DataFrame,
        calculation_components_xbrl_ferc1: pd.DataFrame,
        seed_nodes: list[NodeId],
        tags: pd.DataFrame = pd.DataFrame(),
        group_metric_checks: GroupMetricChecks = GroupMetricChecks(),
    ):
        """Instantiate an Exploder class.

        Args:
            table_names: list of table names to explode.
            root_table: the table at the base of the tree of tables_to_explode.
            metadata_xbrl_ferc1: table of factoid-level metadata.
            calculation_components_xbrl_ferc1: table of calculation components.
            seed_nodes: NodeIds to use as seeds for the calculation forest.
            tags: Additional metadata to merge onto the exploded dataframe.
        """
        self.table_names: list[str] = table_names
        self.root_table: str = root_table
        self.group_metric_checks = group_metric_checks
        self.metadata_xbrl_ferc1 = metadata_xbrl_ferc1
        self.calculation_components_xbrl_ferc1 = calculation_components_xbrl_ferc1
        self.seed_nodes = seed_nodes
        self.tags = tags

    @cached_property
    def exploded_calcs(self: Self):
        """Remove any calculation components that aren't relevant to the explosion.

        At the end of this process several things should be true:

        - Only parents with table_name in the explosion tables should be retained.
        - All calculations in which *any* components were outside of the tables in
          the explosion should be turned into leaves -- i.e. they should be replaced
          with a single calculation component filled with NA values.
        - Every remaining calculation component must also appear as a parent (if it
          is a leaf, then it will have a single null calculation component)
        - There should be no records where only one of table_name or xbrl_factoid
          are null. They should either both or neither be null.
        - table_name_parent and xbrl_factoid_parent should be non-null.
        """
        calc_cols = list(NodeId._fields)
        parent_cols = [col + "_parent" for col in calc_cols]

        # Keep only records where both parent and child facts are in exploded tables:
        calc_explode = self.calculation_components_xbrl_ferc1[
            self.calculation_components_xbrl_ferc1.table_name_parent.isin(
                self.table_names
            )
        ].copy()
        # Groupby parent factoids
        gb = calc_explode.groupby(
            ["table_name_parent", "xbrl_factoid_parent"], as_index=False
        )
        # Identify groups where **all** calculation components are within the explosion
        calc_explode["is_in_explosion"] = gb.table_name.transform(
            lambda x: x.isin(self.table_names).all()
        )
        # Keep only calculations in which ALL calculation components are in explosion
        # Restrict columns to the ones we actually need. Drop duplicates and order
        # things for legibility.
        calc_explode = (
            calc_explode[calc_explode.is_in_explosion]
            .loc[
                :,
                parent_cols
                + calc_cols
                + ["weight", "is_within_table_calc", "is_total_to_subdimensions_calc"],
            ]
            .drop_duplicates()
            .set_index(parent_cols + calc_cols)
            .sort_index()
            .reset_index()
        )

        ##############################################################################
        # Everything below here is error checking / debugging / temporary fixes
        dupes = calc_explode.duplicated(subset=parent_cols + calc_cols, keep=False)
        if dupes.any():
            logger.warning(
                "Consolidating non-unique associations found in exploded_calcs:\n"
                f"{calc_explode.loc[dupes]}"
            )
        # Drop all duplicates with null weights -- this is a temporary fix to an issue
        # from upstream.
        # TODO: remove once things are fixed in calculation_components_xbrl_ferc1
        calc_explode = calc_explode.loc[~(dupes & calc_explode.weight.isna())]
        assert not calc_explode.duplicated(
            subset=parent_cols + calc_cols, keep=False
        ).any()

        # There should be no cases where only one of table_name or xbrl_factoid is NA:
        partially_null = calc_explode[
            calc_explode.table_name.isna() ^ calc_explode.xbrl_factoid.isna()
        ]
        if not partially_null.empty:
            logger.error(
                "Found unacceptably null calculation components. Dropping!\n"
                f"{partially_null[['table_name', 'xbrl_factoid']]}"
            )
            calc_explode = calc_explode.drop(index=partially_null)

        # These should never be NA:
        assert calc_explode.xbrl_factoid_parent.notna().all()
        assert calc_explode.table_name_parent.notna().all()

        return calc_explode

    @cached_property
    def exploded_meta(self: Self) -> pd.DataFrame:
        """Combine a set of interrelated table's metatada for use in :class:`Exploder`.

        Any calculations containing components that are part of tables outside the
        set of exploded tables will be converted to reported values with an empty
        calculation. Then we verify that all referenced calculation components actually
        appear as their own records within the concatenated metadata dataframe.
        """
        calc_cols = list(NodeId._fields)
        exploded_metadata = (
            self.metadata_xbrl_ferc1[
                self.metadata_xbrl_ferc1["table_name"].isin(self.table_names)
            ]
            .set_index(calc_cols)
            .sort_index()
            .reset_index()
        )
        # At this point all remaining calculation components should exist within the
        # exploded metadata.
        calc_comps = self.exploded_calcs
        missing_from_calcs_idx = calc_comps.set_index(calc_cols).index.difference(
            calc_comps.set_index(calc_cols).index
        )
        assert missing_from_calcs_idx.empty

        # Add additional metadata useful for debugging calculations and tagging:
        def snake_to_camel_case(factoid: str):
            return "".join([word.capitalize() for word in factoid.split("_")])

        exploded_metadata["xbrl_taxonomy_fact_name"] = exploded_metadata[
            "xbrl_factoid_original"
        ].apply(snake_to_camel_case)
        pudl_to_xbrl_map = {
            pudl_table: source_tables["xbrl"]
            for pudl_table, source_tables in pudl.extract.ferc1.TABLE_NAME_MAP_FERC1.items()
        }
        exploded_metadata["xbrl_schedule_name"] = exploded_metadata["table_name"].map(
            pudl_to_xbrl_map
        )

        def get_dbf_row_metadata(pudl_table: str, year: int = 2020):
            dbf_tables = pudl.transform.ferc1.FERC1_TFR_CLASSES[
                pudl_table
            ]().params.aligned_dbf_table_names
            dbf_metadata = (
                pudl.transform.ferc1.read_dbf_to_xbrl_map(dbf_table_names=dbf_tables)
                .pipe(pudl.transform.ferc1.fill_dbf_to_xbrl_map)
                .query("report_year==@year")
                .drop(columns="report_year")
                .astype(
                    {
                        "row_number": "Int64",
                        "row_literal": "string",
                    }
                )
                .rename(
                    columns={
                        "row_number": f"dbf{year}_row_number",
                        "row_literal": f"dbf{year}_row_literal",
                        "sched_table_name": f"dbf{year}_table_name",
                    }
                )
                .assign(table_name=pudl_table)
                .drop_duplicates(subset=["table_name", "xbrl_factoid"])
            )
            return dbf_metadata

        dbf_row_metadata = pd.concat(
            [get_dbf_row_metadata(table) for table in self.table_names]
        )

        exploded_metadata = exploded_metadata.merge(
            dbf_row_metadata,
            how="left",
            on=["table_name", "xbrl_factoid"],
            validate="many_to_one",
        )

        return exploded_metadata

    @cached_property
    def calculation_forest(self: Self) -> "XbrlCalculationForestFerc1":
        """Construct a calculation forest based on class attributes."""
        return XbrlCalculationForestFerc1(
            exploded_calcs=self.exploded_calcs,
            exploded_meta=self.exploded_meta,
            seeds=self.seed_nodes,
            tags=self.tags,
            group_metric_checks=self.group_metric_checks,
        )

    @cached_property
    def other_dimensions(self: Self) -> list[str]:
        """Get all of the column names for the other dimensions."""
        return pudl.transform.ferc1.other_dimensions(table_names=self.table_names)

    @cached_property
    def exploded_pks(self: Self) -> list[str]:
        """Get the joint primary keys of the exploded tables."""
        pks = []
        for table_name in self.table_names:
            xbrl_factoid_name = pudl.transform.ferc1.table_to_xbrl_factoid_name()[
                table_name
            ]
            pks.append(
                [
                    col
                    for col in pudl.metadata.classes.Resource.from_id(
                        table_name
                    ).schema.primary_key
                    if col != xbrl_factoid_name
                ]
            )
        # Some xbrl_factoid names are the same in more than one table, so we also add
        # table_name here.
        pks = [
            "table_name",
            "xbrl_factoid",
        ] + pudl.helpers.dedupe_n_flatten_list_of_lists(pks)
        return pks

    @cached_property
    def value_col(self: Self) -> str:
        """Get the value column for the exploded tables."""
        value_cols = []
        for table_name in self.table_names:
            value_cols.append(
                pudl.transform.ferc1.FERC1_TFR_CLASSES[
                    table_name
                ]().params.reconcile_table_calculations.column_to_check
            )
        if len(set(value_cols)) != 1:
            raise ValueError(
                "Exploding FERC tables requires tables with only one value column. Got: "
                f"{set(value_cols)}"
            )
        value_col = list(set(value_cols))[0]
        return value_col

    def boom(self: Self, tables_to_explode: dict[str, pd.DataFrame]) -> pd.DataFrame:
        """Explode a set of nested tables.

        There are five main stages of this process:

        #. Prep all of the individual tables for explosion.
        #. Concatenate all of the tabels together.
        #. Remove duplication in the concatenated exploded table.
        #. Annotate the fine-grained data with additional metadata.
        #. Validate that calculated top-level values are correct. (not implemented)

        Args:
            tables_to_explode: dictionary of table name (key) to transfomed table (value).
        """
        exploded = (
            self.initial_explosion_concatenation(tables_to_explode)
            .pipe(self.reconcile_intertable_calculations)
            .pipe(self.calculation_forest.leafy_data, value_col=self.value_col)
        )
        # Identify which columns should be kept in the output...
        # TODO: Define schema for the tables explicitly.
        cols_to_keep = list(
            set(self.exploded_pks + self.other_dimensions + [self.value_col])
        )
        if ("utility_type" in cols_to_keep) and (
            "utility_type_other" in exploded.columns
        ):
            cols_to_keep += ["utility_type_other"]
        cols_to_keep += exploded.filter(regex="tags.*").columns.to_list()
        cols_to_keep += [
            "ferc_account",
            "row_type_xbrl",
        ]

        # TODO: Validate the root node calculations.
        # Verify that we get the same values for the root nodes using only the input
        # data from the leaf nodes:
        # root_calcs = self.calculation_forest.root_calculations
        return exploded[cols_to_keep].convert_dtypes()

    def initial_explosion_concatenation(
        self, tables_to_explode: dict[str, pd.DataFrame]
    ) -> pd.DataFrame:
        """Concatenate all of the tables for the explosion.

        Merge in some basic pieces of the each table's metadata and add ``table_name``.
        At this point in the explosion, there will be a lot of duplicaiton in the
        output.
        """
        logger.info("Explode: CONCAT!")
        explosion_tables = []
        # GRAB/PREP EACH TABLE
        for table_name, table_df in tables_to_explode.items():
            xbrl_factoid_name = pudl.transform.ferc1.FERC1_TFR_CLASSES[
                table_name
            ]().params.xbrl_factoid_name
            tbl = table_df.assign(table_name=table_name).rename(
                columns={xbrl_factoid_name: "xbrl_factoid"}
            )
            explosion_tables.append(tbl)

        exploded = pd.concat(explosion_tables)

        # Identify which dimensions apply to the curent explosion -- not all collections
        # of tables have all dimensions.
        meta_idx = list(NodeId._fields)
        missing_dims = list(set(meta_idx).difference(exploded.columns))
        # Missing dimensions SHOULD be entirely null in the metadata, if so we can drop
        if not self.exploded_meta.loc[:, missing_dims].isna().all(axis=None):
            raise AssertionError(
                f"Expected missing metadata dimensions {missing_dims} to be null."
            )
        exploded_meta = self.exploded_meta.drop(columns=missing_dims)
        meta_idx = list(set(meta_idx).difference(missing_dims))

        # drop any metadata columns that appear in the data tables, because we may have
        # edited them in the metadata table, and want the edited version to take
        # precedence
        cols_to_keep = list(
            set(exploded.columns).difference(exploded_meta.columns).union(meta_idx)
        )
        exploded = pd.merge(
            left=exploded.loc[:, cols_to_keep],
            right=exploded_meta,
            how="left",
            on=meta_idx,
            validate="m:1",
        )
        return exploded

    def reconcile_intertable_calculations(
        self: Self, exploded: pd.DataFrame
    ) -> pd.DataFrame:
        """Generate calculated values for inter-table calculated factoids.

        This function sums components of calculations for a given factoid when the
        components originate entirely or partially outside of the table. It also
        accounts for components that only sum to a factoid within a particular dimension
        (e.g., for an electric utility or for plants whose plant_function is
        "in_service"). This returns a dataframe with a "calculated_value" column.

        Args:
            exploded: concatenated tables for table explosion.
        """
        calculations_intertable = self.exploded_calcs[
            ~self.exploded_calcs.is_within_table_calc
        ]
        if calculations_intertable.empty:
            return exploded
        logger.info(
            f"{self.root_table}: Reconcile inter-table calculations: "
            f"{list(calculations_intertable.xbrl_factoid.unique())}."
        )
        calc_idx = [col for col in list(NodeId._fields) if col in self.exploded_pks]
        logger.info("Checking inter-table, non-total to subtotal calcs.")
        calculated_df = pudl.transform.ferc1.calculate_values_from_components(
            calculation_components=calculations_intertable[
                ~calculations_intertable.is_total_to_subdimensions_calc
            ],
            data=exploded,
            calc_idx=calc_idx,
            value_col=self.value_col,
        )
        calculated_df = pudl.transform.ferc1.check_calculation_metrics(
            calculated_df=calculated_df, group_metric_checks=self.group_metric_checks
        )
        calculated_df = pudl.transform.ferc1.add_corrections(
            calculated_df=calculated_df,
            value_col=self.value_col,
            is_close_tolerance=pudl.transform.ferc1.IsCloseTolerance(),
            table_name=self.root_table,
        )
        logger.info("Checking sub-total calcs.")
        subtotal_calcs = pudl.transform.ferc1.calculate_values_from_components(
            calculation_components=calculations_intertable[
                calculations_intertable.is_total_to_subdimensions_calc
            ],
            data=exploded,
            calc_idx=calc_idx,
            value_col=self.value_col,
        )
        subtotal_calcs = pudl.transform.ferc1.check_calculation_metrics(
            calculated_df=subtotal_calcs,
            group_metric_checks=self.group_metric_checks,
        )
        return calculated_df


def in_explosion_tables(table_name: str, in_explosion_table_names: list[str]) -> bool:
    """Determine if any of a list of table_names in the list of thre explosion tables.

    Args:
        table_name: tables name. Typically from the ``source_tables`` element from an
            xbrl calculation component
        in_explosion_table_names: list of tables involved in a particular set of
            exploded tables.
    """
    return table_name in in_explosion_table_names


################################################################################
# XBRL Calculation Forests
################################################################################
class XbrlCalculationForestFerc1(BaseModel):
    """A class for manipulating groups of hierarchically nested XBRL calculations.

    We expect that the facts reported in high-level FERC tables like
    :ref:`core_ferc1__yearly_income_statement` and
    :ref:`core_ferc1__yearly_balance_sheet_assets` should be
    calculable from many individually reported granular values, based on the
    calculations encoded in the XBRL Metadata, and that these relationships should have
    a hierarchical tree structure. Several individual values from the higher level
    tables will appear as root nodes at the top of each hierarchy, and the leaves in
    the underlying tree structure are the individually reported non-calculated values
    that make them up. Because the top-level tables have several distinct values in
    them, composed of disjunct sets of reported values, we have a forest (a group of
    several trees) rather than a single tree.

    The information required to build a calculation forest is most readily found in the
    :meth:`Exploder.exploded_calcs`  A list of seed nodes can also be supplied,
    indicating which nodes must be present in the resulting forest. This can be used to
    prune irrelevant portions of the overall forest out of the exploded metadata. If no
    seeds are provided, then all of the nodes referenced in the exploded_calcs input
    dataframe will be used as seeds.

    This class makes heavy use of :mod:`networkx` to manage the graph that we build
    from calculation relationships.
    """

    # Not sure if dynamically basing this on NodeId is really a good idea here.
    calc_cols: list[str] = list(NodeId._fields)
    parent_cols: list[str] | None = None
    exploded_meta: pd.DataFrame = pd.DataFrame()
    exploded_calcs: pd.DataFrame = pd.DataFrame()
    seeds: list[NodeId] = []
    tags: pd.DataFrame = pd.DataFrame()
    group_metric_checks: GroupMetricChecks = GroupMetricChecks()

    class Config:
        """Allow the class to store a dataframe."""

        arbitrary_types_allowed = True
        keep_untouched = (cached_property,)

    @validator("parent_cols", always=True)
    def set_parent_cols(cls, v, values) -> list[str]:
        """A convenience property to generate parent column."""
        return [col + "_parent" for col in values["calc_cols"]]

    @validator("exploded_calcs")
    def unique_associations(cls, v: pd.DataFrame, values) -> pd.DataFrame:
        """Ensure parent-child associations in exploded calculations are unique."""
        pks = values["calc_cols"] + values["parent_cols"]
        dupes = v.duplicated(subset=pks, keep=False)
        if dupes.any():
            logger.warning(
                "Consolidating non-unique associations found in exploded_calcs:\n"
                f"{v.loc[dupes]}"
            )
        # Drop all duplicates with null weights -- this is a temporary fix to an issue
        # from upstream.
        assert not v.duplicated(subset=pks, keep=False).any()
        return v

    @validator("exploded_calcs")
    def calcs_have_required_cols(cls, v: pd.DataFrame, values) -> pd.DataFrame:
        """Ensure exploded calculations include all required columns."""
        required_cols = values["parent_cols"] + values["calc_cols"] + ["weight"]
        missing_cols = [col for col in required_cols if col not in v.columns]
        if missing_cols:
            raise ValueError(
                f"Exploded calculations missing expected columns: {missing_cols=}"
            )
        return v[required_cols]

    @validator("exploded_calcs")
    def calc_parents_notna(cls, v: pd.DataFrame) -> pd.DataFrame:
        """Ensure that parent table_name and xbrl_factoid columns are non-null."""
        if v[["table_name_parent", "xbrl_factoid_parent"]].isna().any(axis=None):
            raise AssertionError("Null parent table name or xbrl_factoid found.")
        return v

    @validator("tags")
    def tags_have_required_cols(cls, v: pd.DataFrame, values) -> pd.DataFrame:
        """Ensure tagging dataframe contains all required index columns."""
        missing_cols = [col for col in values["calc_cols"] if col not in v.columns]
        if missing_cols:
            raise ValueError(
                f"Tagging dataframe was missing expected columns: {missing_cols=}"
            )
        return v

    @validator("tags")
    def tags_cols_notnull(cls, v: pd.DataFrame) -> pd.DataFrame:
        """Ensure all tags have non-null table_name and xbrl_factoid."""
        null_idx_rows = v[v.table_name.isna() | v.xbrl_factoid.isna()]
        if not null_idx_rows.empty:
            logger.warning(
                f"Dropping {len(null_idx_rows)} tag rows with null values for "
                "table_name or xbrl_factoid:\n"
                f"{null_idx_rows}"
            )
        v = v.dropna(subset=["table_name", "xbrl_factoid"])
        return v

    @validator("tags")
    def single_valued_tags(cls, v: pd.DataFrame, values) -> pd.DataFrame:
        """Ensure all tags have unique values."""
        dupes = v.duplicated(subset=values["calc_cols"], keep=False)
        if dupes.any():
            logger.warning(
                f"Found {dupes.sum()} duplicate tag records:\n{v.loc[dupes]}"
            )
        return v

    @validator("seeds")
    def seeds_within_bounds(cls, v: pd.DataFrame, values) -> pd.DataFrame:
        """Ensure that all seeds are present within exploded_calcs index.

        For some reason this validator is being run before exploded_calcs has been
        added to the values dictionary, which doesn't make sense, since "seeds" is
        defined after exploded_calcs in the model.
        """
        all_nodes = values["exploded_calcs"].set_index(values["parent_cols"]).index
        bad_seeds = [seed for seed in v if seed not in all_nodes]
        if bad_seeds:
            raise ValueError(f"Seeds missing from exploded_calcs index: {bad_seeds=}")
        return v

    def exploded_calcs_to_digraph(
        self: Self,
        exploded_calcs: pd.DataFrame,
    ) -> nx.DiGraph:
        """Construct :class:`networkx.DiGraph` of all calculations in exploded_calcs.

        First we construct a directed graph based on the calculation components. The
        "parent" or "source" nodes are the results of the calculations, and the "child"
        or "target" nodes are the individual calculation components. The structure of
        the directed graph is determined entirely by the primary key columns in the
        calculation components table.

        Then we compile a dictionary of node attributes, based on the individual
        calculation components in the exploded calcs dataframe.
        """
        source_nodes = list(
            exploded_calcs.loc[:, self.parent_cols]
            .rename(columns=lambda x: x.removesuffix("_parent"))
            .itertuples(name="NodeId", index=False)
        )
        target_nodes = list(
            exploded_calcs.loc[:, self.calc_cols].itertuples(name="NodeId", index=False)
        )
        edgelist = pd.DataFrame({"source": source_nodes, "target": target_nodes})
        forest = nx.from_pandas_edgelist(edgelist, create_using=nx.DiGraph)
        return forest

    @cached_property
    def node_attrs(self: Self) -> dict[NodeId, dict[str, dict[str, str]]]:
        """Construct a dictionary of node attributes for application to the forest.

        Note attributes consist of the manually assigned tags.
        """
        # Reshape the tags to turn them into a dictionary of values per-node. This
        # will make it easier to add arbitrary sets of tags later on.
        tags_dict = (
            self.tags.convert_dtypes().set_index(self.calc_cols).to_dict(orient="index")
        )
        node_attrs = (
            pd.DataFrame(
                index=pd.MultiIndex.from_tuples(tags_dict.keys(), names=self.calc_cols),
                data={"tags": list(tags_dict.values())},
            )
            .reset_index()
            # Type conversion is necessary to get pd.NA in the index:
            .astype({col: pd.StringDtype() for col in self.calc_cols})
            # We need a dictionary for *all* nodes, not just those with tags.
            .merge(
                self.exploded_meta.loc[:, self.calc_cols],
                how="right",
                on=self.calc_cols,
                validate="one_to_many",
            )
            # For nodes with no tags, we assign an empty dictionary:
            .assign(tags=lambda x: np.where(x["tags"].isna(), {}, x["tags"]))
            .set_index(self.calc_cols)
            .to_dict(orient="index")
        )
        return node_attrs

    @cached_property
    def edge_attrs(self: Self) -> dict[Any, Any]:
        """Construct a dictionary of edge attributes for application to the forest.

        The only edge attribute is the calculation component weight.
        """
        parents = [
            NodeId(*x)
            for x in self.exploded_calcs.set_index(self.parent_cols).index.to_list()
        ]
        children = [
            NodeId(*x)
            for x in self.exploded_calcs.set_index(self.calc_cols).index.to_list()
        ]
        weights = self.exploded_calcs["weight"].to_list()
        edge_attrs = {
            (parent, child): {"weight": weight}
            for parent, child, weight in zip(parents, children, weights)
        }
        return edge_attrs

    @cached_property
    def annotated_forest(self: Self) -> nx.DiGraph:
        """Annotate the calculation forest with node calculation weights and tags.

        The annotated forest should have exactly the same structure as the forest, but
        with additional data associated with each of the nodes. This method also does
        some error checking to try and ensure that the weights and tags that are being
        associated with the forest are internally self-consistent.

        We check whether there are multiple different weights assocated with the same
        node in the calculation components. There are a few instances where this is
        expected, but if there a lot of conflicting weights something is probably wrong.

        We check whether any of the nodes that were orphaned (never connected to the
        graph) or that were pruned in the course of enforcing a forest structure had
        manually assigned tags (e.g. indicating whether they contribute to rate base).
        If they do, then the final exploded data table may not capture all of the
        manually assigned metadata, and we either need to edit the metadata, or figure
        out why those nodes aren't being included in the final calculation forest.
        """
        annotated_forest = deepcopy(self.forest)
        nx.set_node_attributes(annotated_forest, self.node_attrs)
        nx.set_edge_attributes(annotated_forest, self.edge_attrs)

        logger.info("Checking whether any pruned nodes were also tagged.")
        self.check_lost_tags(lost_nodes=self.pruned)
        logger.info("Checking whether any orphaned nodes were also tagged.")
        self.check_lost_tags(lost_nodes=self.orphans)
        self.check_conflicting_tags(annotated_forest)
        return annotated_forest

    def check_lost_tags(self: Self, lost_nodes: list[NodeId]) -> None:
        """Check whether any of the input lost nodes were also tagged nodes."""
        if lost_nodes:
            lost = pd.DataFrame(lost_nodes).set_index(self.calc_cols)
            tagged = self.tags.set_index(self.calc_cols)
            lost_tagged = tagged.index.intersection(lost.index)
            if not lost_tagged.empty:
                logger.warning(
                    "The following tagged nodes were lost in building the forest:\n"
                    f"{tagged.loc[lost_tagged].sort_index()}"
                )

    @staticmethod
    def check_conflicting_tags(annotated_forest: nx.DiGraph) -> None:
        """Check for conflicts between ancestor and descendant tags.

        At this point, we have just applied the manually compiled tags to the nodes in
        the forest, and haven't yet propagated them down to the leaves. It's possible
        that ancestor nodes (closer to the roots) might have tags associated with them
        that are in conflict with descendant nodes (closer to the leaves). If that's
        the case then when we propagate the tags to the leaves, whichever tag is
        propagated last will end up taking precedence.

        These kinds of conflicts are probably due to errors in the tagging metadata, and
        should be investigated.
        """
        nodes = annotated_forest.nodes
        for ancestor in nodes:
            for descendant in nx.descendants(annotated_forest, ancestor):
                for tag in nodes[ancestor].get("tags", {}):
                    if tag in nodes[descendant].get("tags", {}):
                        ancestor_tag_value = nodes[ancestor]["tags"][tag]
                        descendant_tag_value = nodes[descendant]["tags"][tag]
                        if ancestor_tag_value != descendant_tag_value:
                            logger.error(
                                "\n================================================"
                                f"\nCalculation forest nodes have conflicting tags:"
                                f"\nAncestor: {ancestor}"
                                f"\n    tags[{tag}] == {ancestor_tag_value}"
                                f"\nDescendant: {descendant}"
                                f"\n    tags[{tag}] == {descendant_tag_value}"
                            )

    @cached_property
    def full_digraph(self: Self) -> nx.DiGraph:
        """A digraph of all calculations described by the exploded metadata."""
        full_digraph = self.exploded_calcs_to_digraph(
            exploded_calcs=self.exploded_calcs,
        )
        connected_components = list(
            nx.connected_components(full_digraph.to_undirected())
        )
        logger.debug(
            f"Full digraph contains {len(connected_components)} connected components."
        )
        if not nx.is_directed_acyclic_graph(full_digraph):
            logger.critical(
                "Calculations in Exploded Metadata contain cycles, which is invalid."
            )
        return full_digraph

    def prune_unrooted(self: Self, graph: nx.DiGraph) -> nx.DiGraph:
        """Prune those parts of the input graph that aren't reachable from the roots.

        Build a table of exploded calculations that includes only those nodes that
        are part of the input graph, and that are reachable from the roots of the
        calculation forest. Then use that set of exploded calculations to construct a
        new graph.

        This is complicated by the fact that some nodes may have already been pruned
        from the input graph, and so when selecting both parent and child nodes from
        the calculations, we need to make sure that they are present in the input graph,
        as well as the complete set of calculation components.
        """
        seeded_nodes = set(self.seeds)
        for seed in self.seeds:
            # the seeds and all of their descendants from the graph
            seeded_nodes = list(
                seeded_nodes.union({seed}).union(nx.descendants(graph, seed))
            )
        # Any seeded node that appears in the input graph and is also a parent.
        seeded_parents = [
            node
            for node, degree in dict(graph.out_degree(seeded_nodes)).items()
            if degree > 0
        ]
        # Any calculation where the parent is one of the seeded parents.
        seeded_calcs = (
            self.exploded_calcs.set_index(self.parent_cols)
            .loc[seeded_parents]
            .reset_index()
        )
        # All child nodes in the seeded calculations that are part of the input graph.
        seeded_child_nodes = list(
            set(
                seeded_calcs[self.calc_cols].itertuples(index=False, name="NodeId")
            ).intersection(graph.nodes)
        )
        # This seeded calcs includes only calculations where both the parent and child
        # nodes were part of the input graph.
        seeded_calcs = (
            seeded_calcs.set_index(self.calc_cols).loc[seeded_child_nodes].reset_index()
        )
        return self.exploded_calcs_to_digraph(exploded_calcs=seeded_calcs)

    @cached_property
    def seeded_digraph(self: Self) -> nx.DiGraph:
        """A digraph of all calculations that contribute to the seed values.

        Prune the full digraph to contain only those nodes in the :meth:`full_digraph`
        that are descendants of the seed nodes -- i.e. that are reachable along the
        directed edges, and thus contribute to the values reported to the XBRL facts
        associated with the seed nodes.

        We compile a list of all the :class:`NodeId` values that should be included in
        the pruned graph, and then use that list to select a subset of the exploded
        metadata to pass to :meth:`exploded_meta_to_digraph`, so that all of the
        associated metadata is also added to the pruned graph.
        """
        return self.prune_unrooted(self.full_digraph)

    @cached_property
    def forest(self: Self) -> nx.DiGraph:
        """A pruned version of the seeded digraph that should be one or more trees.

        This method contains any special logic that's required to convert the
        :meth:`seeded_digraph` into a collection of trees. The main issue we currently
        have to deal with is passthrough calculations that we've added to avoid having
        duplicated calculations in the graph.

        In practice this method will probably return a single tree rather than a forest,
        but a forest with several root nodes might also be appropriate, since the root
        table may or may not have a top level summary value that includes all underlying
        calculated values of interest.
        """
        forest = deepcopy(self.seeded_digraph)
        # Remove any node that ONLY has stepchildren.
        # A stepparent is a node that has a child with more than one parent.
        # A stepchild is a node with more than one parent.
        # See self.stepparents and self.stepchildren
        pure_stepparents = []
        stepparents = sorted(self.stepparents(forest))
        logger.info(f"Investigating {len(stepparents)=}")
        for node in stepparents:
            children = set(forest.successors(node))
            stepchildren = set(self.stepchildren(forest)).intersection(children)
            if (children == stepchildren) & (len(children) > 0):
                pure_stepparents.append(node)
                forest.remove_node(node)
        logger.info(f"Removed {len(pure_stepparents)} redundant/stepparent nodes.")
        logger.debug(f"Removed redunant/stepparent nodes: {sorted(pure_stepparents)}")

        # Removing pure stepparents should NEVER disconnect nodes from the forest.
        # Defensive check to ensure that this is actually true
        nodes_before_pruning = forest.nodes
        forest = self.prune_unrooted(forest)
        nodes_after_pruning = forest.nodes
        if pruned_nodes := set(nodes_before_pruning).difference(nodes_after_pruning):
            raise AssertionError(f"Unexpectedly pruned stepchildren: {pruned_nodes=}")

        # HACK alter.
        # two different parents. those parents have different sets of dimensions.
        # sharing some but not all of their children so they weren't caught from in the
        # only stepchildren node removal from above. a generalization here would be good
        almost_pure_stepparents = [
            NodeId(
                "core_ferc1__yearly_utility_plant_summary",
                "depreciation_amortization_and_depletion_utility_plant_leased_to_others",
                "total",
                pd.NA,
                pd.NA,
            ),
            NodeId(
                "core_ferc1__yearly_utility_plant_summary",
                "depreciation_and_amortization_utility_plant_held_for_future_use",
                "total",
                pd.NA,
                pd.NA,
            ),
            NodeId(
                "core_ferc1__yearly_utility_plant_summary",
                "utility_plant_in_service_classified_and_unclassified",
                "total",
                pd.NA,
                pd.NA,
            ),
        ]
        forest.remove_nodes_from(almost_pure_stepparents)

        forest = self.prune_unrooted(forest)
        if not nx.is_forest(forest):
            logger.error(
                "Calculations in Exploded Metadata can not be represented as a forest!"
            )
        remaining_stepparents = set(self.stepparents(forest))
        if remaining_stepparents:
            logger.error(f"{remaining_stepparents=}")

        return forest

    @staticmethod
    def roots(graph: nx.DiGraph) -> list[NodeId]:
        """Identify all root nodes in a digraph."""
        return [n for n, d in graph.in_degree() if d == 0]

    @cached_property
    def full_digraph_roots(self: Self) -> list[NodeId]:
        """Find all roots in the full digraph described by the exploded metadata."""
        return self.roots(graph=self.full_digraph)

    @cached_property
    def seeded_digraph_roots(self: Self) -> list[NodeId]:
        """Find all roots in the seeded digraph."""
        return self.roots(graph=self.seeded_digraph)

    @cached_property
    def forest_roots(self: Self) -> list[NodeId]:
        """Find all roots in the pruned calculation forest."""
        return self.roots(graph=self.forest)

    @staticmethod
    def leaves(graph: nx.DiGraph) -> list[NodeId]:
        """Identify all leaf nodes in a digraph."""
        return [n for n, d in graph.out_degree() if d == 0]

    @cached_property
    def full_digraph_leaves(self: Self) -> list[NodeId]:
        """All leaf nodes in the full digraph."""
        return self.leaves(graph=self.full_digraph)

    @cached_property
    def seeded_digraph_leaves(self: Self) -> list[NodeId]:
        """All leaf nodes in the seeded digraph."""
        return self.leaves(graph=self.seeded_digraph)

    @cached_property
    def forest_leaves(self: Self) -> list[NodeId]:
        """All leaf nodes in the pruned forest."""
        return self.leaves(graph=self.forest)

    @cached_property
    def orphans(self: Self) -> list[NodeId]:
        """Identify all nodes that appear in metadata but not in the full digraph."""
        nodes = self.full_digraph.nodes
        return [
            NodeId(*n)
            for n in self.exploded_meta.set_index(self.calc_cols).index
            if n not in nodes
        ]

    @cached_property
    def pruned(self: Self) -> list[NodeId]:
        """List of all nodes that appear in the DAG but not in the pruned forest."""
        return list(set(self.full_digraph.nodes).difference(self.forest.nodes))

    def stepchildren(self: Self, graph: nx.DiGraph) -> list[NodeId]:
        """Find all nodes in the graph that have more than one parent."""
        return [n for n, d in graph.in_degree() if d > 1]

    def stepparents(self: Self, graph: nx.DiGraph) -> list[NodeId]:
        """Find all nodes in the graph with children having more than one parent."""
        stepchildren = self.stepchildren(graph)
        stepparents = set()
        for stepchild in stepchildren:
            stepparents = stepparents.union(graph.predecessors(stepchild))
        return list(stepparents)

    def _get_path_weight(self, path: list[NodeId], graph: nx.DiGraph) -> float:
        """Multiply all weights along a path together."""
        leaf_weight = 1.0
        for parent, child in zip(path, path[1:]):
            leaf_weight *= graph.get_edge_data(parent, child)["weight"]
        return leaf_weight

    @cached_property
    def leafy_meta(self: Self) -> pd.DataFrame:
        """Identify leaf facts and compile their metadata.

        - identify the root and leaf nodes of those minimal trees
        - adjust the weights associated with the leaf nodes to equal the
          product of the weights of all their ancestors.
        - Set leaf node tags to be the union of all the tags associated
          with all of their ancestors.

        Leafy metadata in the output dataframe includes:

        - The ID of the leaf node itself (this is the index).
        - The ID of the root node the leaf is descended from.
        - What tags the leaf has inherited from its ancestors.
        - The leaf node's xbrl_factoid_original
        - The weight associated with the leaf, in relation to its root.
        """
        # Construct a dataframe that links the leaf node IDs to their root nodes:
        leaves = self.forest_leaves
        roots = self.forest_roots
        leaf_to_root_map = {
            leaf: root
            for leaf in leaves
            for root in roots
            if leaf in nx.descendants(self.annotated_forest, root)
        }
        leaves_df = pd.DataFrame(list(leaf_to_root_map.keys()))
        roots_df = pd.DataFrame(list(leaf_to_root_map.values())).rename(
            columns={col: col + "_root" for col in self.calc_cols}
        )
        leafy_meta = pd.concat([roots_df, leaves_df], axis="columns")

        # Propagate tags and weights to leaf nodes
        leaf_rows = []
        for leaf in leaves:
            leaf_tags = {}
            ancestors = list(nx.ancestors(self.annotated_forest, leaf)) + [leaf]
            for node in ancestors:
                leaf_tags |= self.annotated_forest.nodes[node].get("tags", {})
            all_leaf_weights = {
                self._get_path_weight(path, self.annotated_forest)
                for path in nx.all_simple_paths(
                    self.annotated_forest, leaf_to_root_map[leaf], leaf
                )
            }
            if len(all_leaf_weights) != 1:
                raise ValueError(
                    f"Paths from {leaf_to_root_map[leaf]} to {leaf} have "
                    f"different weights: {all_leaf_weights}"
                )
            leaf_weight = all_leaf_weights.pop()

            # Construct a dictionary describing the leaf node and convert it into a
            # single row DataFrame. This makes adding arbitrary tags easy.
            leaf_attrs = {
                "table_name": leaf.table_name,
                "xbrl_factoid": leaf.xbrl_factoid,
                "utility_type": leaf.utility_type,
                "plant_status": leaf.plant_status,
                "plant_function": leaf.plant_function,
                "weight": leaf_weight,
                "tags": leaf_tags,
            }
            leaf_rows.append(pd.json_normalize(leaf_attrs, sep="_"))

        # Combine the two dataframes we've constructed above:
        return (
            pd.merge(leafy_meta, pd.concat(leaf_rows), validate="one_to_one")
            .reset_index(drop=True)
            .convert_dtypes()
        )

    @cached_property
    def root_calculations(self: Self) -> pd.DataFrame:
        """Produce a calculation components dataframe containing only roots and leaves.

        This dataframe has a format similar to exploded_calcs and can be used with the
        exploded data to verify that the root values can still be correctly calculated
        from the leaf values.
        """
        return self.leafy_meta.rename(columns=lambda x: re.sub("_root$", "_parent", x))

    @cached_property
    def table_names(self: Self) -> list[str]:
        """Produce the list of tables involved in this explosion."""
        return list(self.exploded_calcs["table_name_parent"].unique())

    def plot_graph(self: Self, graph: nx.DiGraph) -> None:
        """Visualize a CalculationForest graph."""
        colors = ["red", "yellow", "green", "blue", "orange", "cyan", "purple"]
        color_map = dict(zip(self.table_names, colors[: len(self.table_names)]))

        pos = graphviz_layout(graph, prog="dot", args='-Grankdir="LR"')
        for table, color in color_map.items():
            nodes = [node for node in graph.nodes if node.table_name == table]
            nx.draw_networkx_nodes(nodes, pos, node_color=color, label=table)
        nx.draw_networkx_edges(graph, pos)
        # The labels are currently unwieldy
        # nx.draw_networkx_labels(nx_forest, pos)
        # Use this to draw everything if/once labels are fixed
        # nx.draw_networkx(nx_forest, pos, node_color=node_color)
        plt.legend(scatterpoints=1)
        plt.show()

    def plot_nodes(self: Self, nodes: list[NodeId]) -> None:
        """Plot a list of nodes based on edges found in exploded_calcs."""
        graph_to_plot = self.full_digraph
        nodes_to_remove = set(graph_to_plot.nodes()).difference(nodes)
        # NOTE: this doesn't and can't revise the graph to identify which nodes are
        # still connecteded to the root we care about after remvoing these nodes.
        # We might want to use a more intelligent method of building the graph.
        graph_to_plot.remove_nodes_from(nodes_to_remove)
        self.plot_graph(graph_to_plot)

    def plot(
        self: Self, graph: Literal["full_digraph", "seeded_digraph", "forest"]
    ) -> None:
        """Visualize various stages of the calculation forest."""
        self.plot_graph(self.__getattribute__(graph))

    def leafy_data(
        self: Self, exploded_data: pd.DataFrame, value_col: str
    ) -> pd.DataFrame:
        """Use the calculation forest to prune the exploded dataframe.

        - Drop all rows that don't correspond to either root or leaf facts.
        - Verify that the reported root values can still be generated by calculations
          that only refer to leaf values. (not yet implemented)
        - Merge the leafy metadata onto the exploded data, keeping only those rows
          which refer to the leaf facts.
        - Use the leaf weights to adjust the reported data values.

        TODO: This method could either live here, or in the Exploder class, which would
        also have access to exploded_meta, exploded_data, and the calculation forest.

        - There are a handful of NA values for ``report_year`` and ``utility_id_ferc1``
          because of missing correction records in data. Why are those correction
          records missing? Should we be doing an inner merge instead of a left merge?
        - Still need to validate the root node calculations.

        """
        leafy_data = pd.merge(
            left=self.leafy_meta,
            right=exploded_data,
            how="left",
            validate="one_to_many",
        )
        # Scale the data column of interest:
        leafy_data[value_col] = leafy_data[value_col] * leafy_data["weight"]
        return leafy_data.reset_index(drop=True).convert_dtypes()

    @cached_property
    def forest_as_table(self: Self) -> pd.DataFrame:
        """Construct a tabular representation of the calculation forest.

        Each generation of nodes, starting with the root(s) of the calculation forest,
        make up a set of columns in the table. Each set of columns is merged onto
        """
        logger.info("Recursively building a tabular version of the calculation forest.")
        # Identify all root nodes in the forest:
        layer0_nodes = [n for n, d in self.annotated_forest.in_degree() if d == 0]
        # Convert them into the first layer of the dataframe:
        layer0_df = pd.DataFrame(layer0_nodes).rename(columns=lambda x: x + "_layer0")

        return (
            self._add_layers_to_forest_as_table(df=layer0_df)
            .dropna(axis="columns", how="all")
            .convert_dtypes()
        )

    def _add_layers_to_forest_as_table(self: Self, df: pd.DataFrame) -> pd.DataFrame:
        """Recursively add additional layers of nodes from the forest to the table.

        Given a dataframe with one or more set of columns with names corresponding to
        the components of a NodeId with suffixes of the form _layerN, identify the
        children of the nodes in the set of columns with the largest N, and merge them
        onto the table, recursively until there are no more children to add. Creating a
        tabular representation of the calculation forest that can be inspected in Excel.

        Include inter-layer calculation weights and tags associated with the nodes pre
        propagation.
        """
        # Identify the last layer of nodes present in the input dataframe.
        current_layer = df.rename(
            columns=lambda x: int(re.sub(r"^.*_layer(\d+)$", r"\1", x))
        ).columns.max()
        logger.info(f"{current_layer=}")
        suffix = f"_layer{current_layer}"
        parent_cols = [col + suffix for col in self.calc_cols]
        # Identify the list of nodes that are part of that last layer:
        parent_nodes = list(
            df[parent_cols]
            .drop_duplicates()
            .dropna(how="all")
            .rename(columns=lambda x: x.removesuffix(suffix))
            .itertuples(name="NodeId", index=False)
        )

        # Identify the successors (children), if any, of each node in the last layer:
        successor_dfs = []
        for node in parent_nodes:
            successor_nodes = list(self.forest.successors(node))
            # If this particular node has no successors, skip to the next one.
            if not successor_nodes:
                continue
            # Convert the list of successor nodes into a dataframe with layer = n+1
            successor_df = nodes_to_df(
                calc_forest=self.annotated_forest, nodes=successor_nodes
            ).rename(columns=lambda x: x + f"_layer{current_layer + 1}")
            # Add a set of parent columns that all have the same values so we can merge
            # this onto the previous layer
            successor_df[parent_cols] = node
            successor_dfs.append(successor_df)

        # If any child nodes were found, merge them onto the input dataframe creating
        # a new layer , and recurse:
        if successor_dfs:
            new_df = df.merge(pd.concat(successor_dfs), on=parent_cols, how="outer")
            df = self._add_layers_to_forest_as_table(df=new_df)

        # If no child nodes were found return the dataframe terminating the recursion.
        return df


def nodes_to_df(calc_forest: nx.DiGraph, nodes: list[NodeId]) -> pd.DataFrame:
    """Construct a dataframe from a list of nodes, including their annotations.

    NodeIds that are not present in the calculation forest will be ignored.

    Args:
        calc_forest: A calculation forest made of nodes with "weight" and "tags" data.
        nodes: List of :class:`NodeId` values to extract from the calculation forest.

    Returns:
        A tabular dataframe representation of the nodes, including their tags, extracted
        from the calculation forest.
    """
    node_dict = {
        k: v for k, v in dict(calc_forest.nodes(data=True)).items() if k in nodes
    }
    index = pd.DataFrame(node_dict.keys()).astype("string")
    data = pd.DataFrame(node_dict.values())
    try:
        tags = pd.json_normalize(data.tags).astype("string")
    except AttributeError:
        tags = pd.DataFrame()
    return pd.concat([index, tags], axis="columns")<|MERGE_RESOLUTION|>--- conflicted
+++ resolved
@@ -24,39 +24,8 @@
 logger = pudl.logging_helpers.get_logger(__name__)
 
 
-<<<<<<< HEAD
-class CalculationToleranceFerc1(BaseModel):
-    """Data quality expectations related to FERC 1 calculations.
-
-    We are doing a lot of comparisons between calculated and reported values to identify
-    reporting errors in the data, errors in FERC's metadata, and bugs in our own code.
-    This class provides a structure for encoding our expectations about the level of
-    acceptable (or at least expected) errors, and allows us to pass them around.
-
-    In the future we might also want to specify much more granular expectations,
-    pertaining to individual tables, years, utilities, or facts to ensure that we don't
-    have low overall error rates, but a problem with the way the data or metadata is
-    reported in a particular year.  We could also define per-filing and per-table error
-    tolerances to help us identify individual utilities that have e.g. used an outdated
-    version of Form 1 when filing.
-    """
-
-    intertable_calculation_errors: confloat(ge=0.0, le=1.0) = 0.05
-    """Fraction of interatble calculations that are allowed to not match exactly."""
-
-
-EXPLOSION_CALCULATION_TOLERANCES: dict[str, CalculationToleranceFerc1] = {
-    "core_ferc1__yearly_income_statement": CalculationToleranceFerc1(
-        intertable_calculation_errors=0.20,
-    ),
-    "core_ferc1__yearly_balance_sheet_assets": CalculationToleranceFerc1(
-        intertable_calculation_errors=0.65,
-    ),
-    "core_ferc1__yearly_balance_sheet_liabilities": CalculationToleranceFerc1(
-        intertable_calculation_errors=0.07,
-=======
 EXPLOSION_CALCULATION_TOLERANCES: dict[str, GroupMetricChecks] = {
-    "income_statement_ferc1": GroupMetricChecks(
+    "core_ferc1__yearly_income_statement": GroupMetricChecks(
         groups_to_check=[
             "ungrouped",
             "report_year",
@@ -86,7 +55,7 @@
             ),
         ),
     ),
-    "balance_sheet_assets_ferc1": GroupMetricChecks(
+    "core_ferc1__yearly_balance_sheet_assets": GroupMetricChecks(
         groups_to_check=[
             "ungrouped",
             "report_year",
@@ -116,7 +85,7 @@
             ),
         ),
     ),
-    "balance_sheet_liabilities_ferc1": GroupMetricChecks(
+    "core_ferc1__yearly_balance_sheet_liabilities": GroupMetricChecks(
         groups_to_check=[
             "ungrouped",
             "report_year",
@@ -145,7 +114,6 @@
                 null_calculated_value_frequency=1.0,
             ),
         ),
->>>>>>> bbd82bac
     ),
 }
 
@@ -1181,13 +1149,8 @@
                 "core_ferc1__yearly_electric_operating_expenses",
                 "core_ferc1__yearly_electric_operating_revenues",
             ],
-<<<<<<< HEAD
-            "calculation_tolerance": EXPLOSION_CALCULATION_TOLERANCES[
+            "group_metric_checks": EXPLOSION_CALCULATION_TOLERANCES[
                 "core_ferc1__yearly_income_statement"
-=======
-            "group_metric_checks": EXPLOSION_CALCULATION_TOLERANCES[
-                "income_statement_ferc1"
->>>>>>> bbd82bac
             ],
             "seed_nodes": [
                 NodeId(
@@ -1202,24 +1165,14 @@
         {
             "root_table": "balance_sheet_assets_ferc1",
             "table_names_to_explode": [
-<<<<<<< HEAD
                 "core_ferc1__yearly_balance_sheet_assets",
                 "core_ferc1__yearly_balance_sheet_assets",
                 "core_ferc1__yearly_utility_plant_summary",
                 "core_ferc1__yearly_plant_in_service",
                 "core_ferc1__yearly_electric_plant_depreciation_functional",
             ],
-            "calculation_tolerance": EXPLOSION_CALCULATION_TOLERANCES[
+            "group_metric_checks": EXPLOSION_CALCULATION_TOLERANCES[
                 "core_ferc1__yearly_balance_sheet_assets"
-=======
-                "balance_sheet_assets_ferc1",
-                "utility_plant_summary_ferc1",
-                "plant_in_service_ferc1",
-                "electric_plant_depreciation_functional_ferc1",
-            ],
-            "group_metric_checks": EXPLOSION_CALCULATION_TOLERANCES[
-                "balance_sheet_assets_ferc1"
->>>>>>> bbd82bac
             ],
             "seed_nodes": [
                 NodeId(
@@ -1234,20 +1187,11 @@
         {
             "root_table": "balance_sheet_liabilities_ferc1",
             "table_names_to_explode": [
-<<<<<<< HEAD
-                "core_ferc1__yearly_balance_sheet_liabilities",
                 "core_ferc1__yearly_balance_sheet_liabilities",
                 "core_ferc1__yearly_retained_earnings",
             ],
-            "calculation_tolerance": EXPLOSION_CALCULATION_TOLERANCES[
+            "group_metric_checks": EXPLOSION_CALCULATION_TOLERANCES[
                 "core_ferc1__yearly_balance_sheet_liabilities"
-=======
-                "balance_sheet_liabilities_ferc1",
-                "retained_earnings_ferc1",
-            ],
-            "group_metric_checks": EXPLOSION_CALCULATION_TOLERANCES[
-                "balance_sheet_liabilities_ferc1"
->>>>>>> bbd82bac
             ],
             "seed_nodes": [
                 NodeId(
