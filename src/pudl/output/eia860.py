--- conflicted
+++ resolved
@@ -7,23 +7,14 @@
 import pudl.constants as pc
 
 
-<<<<<<< HEAD
 def utilities_eia860(pudl_engine, pt, start_date=None, end_date=None):
     """Pulls all fields from the EIA860 Utilities table.
 
     Args:
-        pudl_engine (sqlalchemy.engine.Engine): A connection to the sqlalchemy database
+        pudl_engine (sqlalchemy.engine.Engine): SQLAlchemy connection engine
+            for the PUDL DB.
         pt (sqlalchemy.util._collections.immutabledict): a sqlalchemy metadata
             dictionary of pudl tables
-=======
-
-def utilities_eia860(pudl_engine, start_date=None, end_date=None):
-    """Pull all fields from the EIA860 Utilities table.
-
-    Args:
-        pudl_engine (sqlalchemy.engine.Engine): SQLAlchemy connection engine
-            for the PUDL DB.
->>>>>>> 88e8cb48
         start_date (date): Date to begin retrieving EIA 860 data.
         end_date (date): Date to end retrieving EIA 860 data.
 
@@ -80,21 +71,13 @@
     return out_df
 
 
-<<<<<<< HEAD
 def plants_eia860(pudl_engine, pt, start_date=None, end_date=None):
     """Pulls all fields from the EIA Plants tables.
 
     Args:
-        pudl_engine (sqlalchemy.engine.Engine): A connection to the sqlalchemy database
+        pudl_engine (sqlalchemy.engine.Engine): SQLAlchemy connection engine
+            for the PUDL DB.
         pt (immutabledict): a sqlalchemy metadata dictionary of pudl tables
-=======
-def plants_eia860(pudl_engine, start_date=None, end_date=None):
-    """Pull all fields from the EIA Plants tables.
-
-    Args:
-        pudl_engine (sqlalchemy.engine.Engine): SQLAlchemy connection engine
-            for the PUDL DB.
->>>>>>> 88e8cb48
         start_date (date): Date to begin retrieving EIA 860 data.
         end_date (date): Date to end retrieving EIA 860 data.
 
@@ -152,11 +135,7 @@
     return out_df
 
 
-<<<<<<< HEAD
 def plants_utils_eia860(pudl_engine, pt, start_date=None, end_date=None):
-=======
-def plants_utils_eia860(pudl_engine, start_date=None, end_date=None):
->>>>>>> 88e8cb48
     """Create a dataframe of plant and utility IDs and names from EIA 860.
 
     Returns a pandas dataframe with the following columns:
@@ -175,11 +154,8 @@
     Args:
         pudl_engine (sqlalchemy.engine.Engine): SQLAlchemy connection engine
             for the PUDL DB.
-<<<<<<< HEAD
         pt (sqlalchemy.util._collections.immutabledict): a sqlalchemy metadata
             dictionary of pudl tables
-=======
->>>>>>> 88e8cb48
         start_date (date): Date to begin retrieving EIA 860 data.
         end_date (date): Date to end retrieving EIA 860 data.
 
@@ -191,17 +167,11 @@
     # Contains the one-to-one mapping of EIA plants to their operators, but
     # we only have the 860 data integrated for 2011 forward right now.
     plants_eia = plants_eia860(pudl_engine,
-<<<<<<< HEAD
                                pt,
                                start_date=start_date,
                                end_date=end_date)
     utils_eia = utilities_eia860(pudl_engine,
                                  pt,
-=======
-                               start_date=start_date,
-                               end_date=end_date)
-    utils_eia = utilities_eia860(pudl_engine,
->>>>>>> 88e8cb48
                                  start_date=start_date,
                                  end_date=end_date)
 
@@ -229,11 +199,7 @@
     return out_df
 
 
-<<<<<<< HEAD
 def generators_eia860(pudl_engine, pt, start_date=None, end_date=None):
-=======
-def generators_eia860(pudl_engine, start_date=None, end_date=None):
->>>>>>> 88e8cb48
     """Pull all fields reported in the generators_eia860 table.
 
     Merge in other useful fields including the latitude & longitude of the
@@ -247,14 +213,9 @@
     year lag between EIA923 and EIA860 reporting)
 
     Args:
-<<<<<<< HEAD
-        pudl_engine (sqlalchemy.engine.Engine): A connection to the sqlalchemy
-            database
+        pudl_engine (sqlalchemy.engine.Engine): SQLAlchemy connection engine
+            for the PUDL DB.
         pt (immutabledict): a sqlalchemy metadata dictionary of pudl tables
-=======
-        pudl_engine (sqlalchemy.engine.Engine): SQLAlchemy connection engine
-            for the PUDL DB.
->>>>>>> 88e8cb48
         start_date (date): the earliest EIA 860 data to retrieve or synthesize
         end_date (date): the latest EIA 860 data to retrieve or synthesize
 
@@ -322,10 +283,7 @@
 
     # Bring in some generic plant & utility information:
     pu_eia = plants_utils_eia860(pudl_engine,
-<<<<<<< HEAD
                                  pt,
-=======
->>>>>>> 88e8cb48
                                  start_date=start_date,
                                  end_date=end_date)
     out_df = pd.merge(out_df, pu_eia,
@@ -370,21 +328,13 @@
     return out_df
 
 
-<<<<<<< HEAD
 def boiler_generator_assn_eia860(pudl_engine, pt, start_date=None, end_date=None):
     """Pull all fields from the EIA 860 boiler generator association table.
 
     Args:
-        pudl_engine (sqlalchemy.engine.Engine): A connection to the sqlalchemy database
+        pudl_engine (sqlalchemy.engine.Engine): SQLAlchemy connection engine
+            for the PUDL DB.
         pt (immutabledict): a sqlalchemy metadata dictionary of pudl tables
-=======
-def boiler_generator_assn_eia860(pudl_engine, start_date=None, end_date=None):
-    """Pull all fields from the EIA 860 boiler generator association table.
-
-    Args:
-        pudl_engine (sqlalchemy.engine.Engine): SQLAlchemy connection engine
-            for the PUDL DB.
->>>>>>> 88e8cb48
         start_date (date): Date to begin retrieving EIA 860 data.
         end_date (date): Date to end retrieving EIA 860 data.
 
@@ -414,26 +364,15 @@
     return out_df
 
 
-<<<<<<< HEAD
 def ownership_eia860(pudl_engine, pt, start_date=None, end_date=None):
     """Pull a useful set of fields related to ownership_eia860 table.
 
     Args:
-        pudl_engine (sqlalchemy.engine.Engine): A connection to the sqlalchemy database
+        pudl_engine (sqlalchemy.engine.Engine): SQLAlchemy connection engine
+            for the PUDL DB.
         pt (immutabledict): a sqlalchemy metadata dictionary of pudl tables
         start_date (date): date of the earliest data to retrieve
         end_date (date): date of the latest data to retrieve
-=======
-def ownership_eia860(pudl_engine, start_date=None, end_date=None):
-    """Pull a useful set of fields related to ownership_eia860 table.
-
-    Args:
-        pudl_engine (sqlalchemy.engine.Engine): SQLAlchemy connection engine
-            for the PUDL DB.
-        start_date (date): date of the earliest data to retrieve
-        end_date (date): date of the latest data to retrieve
-
->>>>>>> 88e8cb48
     Returns:
         pandas.DataFrame: A DataFrame containing a useful set of fields related
         to the EIA 860 Ownership table.
@@ -444,10 +383,7 @@
     o_df = pd.read_sql(o_eia860_select, pudl_engine)
 
     pu_eia = plants_utils_eia860(pudl_engine,
-<<<<<<< HEAD
                                  pt,
-=======
->>>>>>> 88e8cb48
                                  start_date=start_date,
                                  end_date=end_date)
     pu_eia = pu_eia[['plant_id_eia', 'plant_id_pudl', 'plant_name',
