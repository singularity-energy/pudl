--- conflicted
+++ resolved
@@ -153,13 +153,8 @@
     out_df.report_date = pd.to_datetime(out_df.report_date)
 
     # Bring in some generic plant & utility information:
-<<<<<<< HEAD
     pu_eia = _out_eia__plants_utilities.drop(
-        ["plant_name_eia", "utility_id_eia"], axis="columns"
-=======
-    pu_eia = denorm_plants_utilities_eia.drop(
         ["plant_name_eia", "utility_id_eia", "data_maturity"], axis="columns"
->>>>>>> 18bb60f3
     )
     out_df = pd.merge(out_df, pu_eia, on=["report_date", "plant_id_eia"], how="left")
 
@@ -267,13 +262,9 @@
     # Bring in some generic plant & utility information:
     out_df = pd.merge(
         out_df,
-<<<<<<< HEAD
-        _out_eia__plants_utilities.drop(["plant_name_eia"], axis="columns"),
-=======
-        denorm_plants_utilities_eia.drop(
+        _out_eia__plants_utilities.drop(
             ["plant_name_eia", "data_maturity"], axis="columns"
         ),
->>>>>>> 18bb60f3
         on=["report_date", "plant_id_eia"],
         how="left",
     )
@@ -354,13 +345,8 @@
 
     # to avoid duplicate columns on the merge...
     out_df = pd.merge(
-<<<<<<< HEAD
         core_pudl__assn_plants_eia,
-        out_eia__yearly_utilities,
-=======
-        plants_eia,
-        denorm_utilities_eia.drop(columns=["data_maturity"]),
->>>>>>> 18bb60f3
+        out_eia__yearly_utilities.drop(columns=["data_maturity"]),
         how="left",
         on=["report_date", "utility_id_eia"],
     )
