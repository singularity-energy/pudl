--- conflicted
+++ resolved
@@ -18,11 +18,7 @@
 """
 
 import importlib.resources
-<<<<<<< HEAD
-=======
-import logging
 from collections import namedtuple
->>>>>>> 61477f79
 
 import networkx as nx
 import numpy as np
