"""Module to perform data cleaning functions on EIA860 data tables."""

import numpy as np
import pandas as pd
from dagster import asset

import pudl
from pudl.metadata.classes import DataSource
from pudl.metadata.codes import CODE_METADATA
from pudl.metadata.dfs import POLITICAL_SUBDIVISIONS
from pudl.metadata.fields import apply_pudl_dtypes
from pudl.transform.eia861 import clean_nerc

logger = pudl.logging_helpers.get_logger(__name__)


@asset
def clean_ownership_eia860(raw_ownership_eia860: pd.DataFrame) -> pd.DataFrame:
    """Pull and transform the ownership table.

    Transformations include:

    * Replace . values with NA.
    * Convert pre-2012 ownership percentages to proportions to match post-2012
      reporting.

    Args:
        raw_ownership_eia860: The raw ``ownership_eia860`` dataframe.

    Returns:
        Cleaned ``ownership_eia860`` dataframe ready for harvesting.
    """
    # Preiminary clean and get rid of unecessary 'year' column
    own_df = (
        raw_ownership_eia860.copy()
        .pipe(pudl.helpers.fix_eia_na)
        .pipe(pudl.helpers.convert_to_date)
        .drop(columns=["year"])
    )

    if min(own_df.report_date.dt.year) < min(
        DataSource.from_id("eia860").working_partitions["years"]
    ):
        raise ValueError(
            f"EIA 860 transform step is only known to work for "
            f"year {min(DataSource.from_id('eia860').working_partitions['years'])} and later, "
            f"but found data from year {min(own_df.report_date.dt.year)}."
        )

    # Prior to 2012, ownership was reported as a percentage, rather than
    # as a proportion, so we need to divide those values by 100.
    own_df.loc[own_df.report_date.dt.year < 2012, "fraction_owned"] = (
        own_df.loc[own_df.report_date.dt.year < 2012, "fraction_owned"] / 100
    )

    # This has to come before the fancy indexing below, otherwise the plant_id_eia
    # is still a float.
    own_df = apply_pudl_dtypes(own_df, group="eia")

    # A small number of generators are reported multiple times in the ownership
    # table due to the use of leading zeroes in their integer generator_id values
    # which are stored as strings (since some generators use strings). This
    # makes sure that we only keep a single copy of those duplicated records which
    # we've identified as falling into this category. We refrain from doing a wholesale
    # drop_duplicates() so that if duplicates are introduced by some other mechanism
    # we'll be notified.

    # The plant & generator ID values we know have duplicates to remove.
    known_dupes = (
        own_df.set_index(["plant_id_eia", "generator_id"])
        .sort_index()
        .loc[(56032, "1")]
    )
    # Index of own_df w/ duplicated records removed.
    without_known_dupes_idx = own_df.set_index(
        ["plant_id_eia", "generator_id"]
    ).index.difference(known_dupes.index)
    # own_df w/ duplicated records removed.
    without_known_dupes = (
        own_df.set_index(["plant_id_eia", "generator_id"])
        .loc[without_known_dupes_idx]
        .reset_index()
    )
    # Drop duplicates from the known dupes using the whole primary key
    own_pk = [
        "report_date",
        "plant_id_eia",
        "generator_id",
        "owner_utility_id_eia",
    ]
    deduped = known_dupes.reset_index().drop_duplicates(subset=own_pk)
    # Bring these two parts back together:
    own_df = pd.concat([without_known_dupes, deduped])
    # Check whether we have truly deduplicated the dataframe.
    remaining_dupes = own_df[own_df.duplicated(subset=own_pk, keep=False)]
    if not remaining_dupes.empty:
        raise ValueError(
            f"Duplicate ownership slices found in ownership_eia860: {remaining_dupes}"
        )

    # Remove a couple of records known to have (literal) "nan" values in the
    # generator_id column, which is part of the table's natural primary key.
    # These "nan" strings get converted to true pd.NA values when the column
    # datatypes are applied, which violates the primary key constraints.
    # See https://github.com/catalyst-cooperative/pudl/issues/1207
    mask = (
        (
            own_df.report_date.isin(
                [
                    "2018-01-01",
                    "2019-01-01",
                    "2020-01-01",
                    "2021-01-01",
                ]
            )
        )
        & (own_df.plant_id_eia == 62844)
        & (own_df.owner_utility_id_eia == 62745)
        & (own_df.generator_id == "nan")
    )
    own_df = own_df[~mask]

    if not (nulls := own_df[own_df.generator_id == ""]).empty:
        logger.warning(f"Found records with null IDs in ownership_eia860: {nulls}")
    # In 2010 there are several hundred utilities that appear to be incorrectly
    # reporting the owner_utility_id_eia value *also* in the utility_id_eia
    # column. This results in duplicate operator IDs associated with a given
    # generator in a particular year, which should never happen. We identify
    # these values and set them to NA so they don't mess up the harvested
    # relationships between plants and utilities:
    # See https://github.com/catalyst-cooperative/pudl/issues/1116
    duplicate_operators = (
        own_df.groupby(
            ["report_date", "plant_id_eia", "generator_id"]
        ).utility_id_eia.transform(pd.Series.nunique)
    ) > 1
    own_df.loc[duplicate_operators, "utility_id_eia"] = pd.NA

    # The above fix won't catch owner_utility_id_eia values in the
    # utility_id_eia (operator) column when there's only a single
    # owner-operator. But also, when there's a single owner-operator they souldn't
    # even be reporting in this table. So we can also drop those utility_id_eia
    # values without losing any valuable information here. The utility_id_eia
    # column here is only useful for entity harvesting & resolution purposes
    # since the (report_date, plant_id_eia) tuple fully defines the operator id.
    # See https://github.com/catalyst-cooperative/pudl/issues/1116
    single_owner_operator = (own_df.utility_id_eia == own_df.owner_utility_id_eia) & (
        own_df.fraction_owned == 1.0
    )
    own_df.loc[single_owner_operator, "utility_id_eia"] = pd.NA
    own_df = (
        pudl.metadata.classes.Package.from_resource_ids()
        .get_resource("ownership_eia860")
        .encode(own_df)
    )
    # CN is an invalid political subdivision code used by a few respondents to indicate
    # that the owner is in Canada. At least we can recover the country:
    state_to_country = {
        x.subdivision_code: x.country_code for x in POLITICAL_SUBDIVISIONS.itertuples()
    } | {"CN": "CAN"}
    own_df["owner_country"] = own_df["owner_state"].map(state_to_country)
    own_df.loc[own_df.owner_state == "CN", "owner_state"] = pd.NA

    return own_df


@asset
def clean_generators_eia860(
    raw_generator_proposed_eia860: pd.DataFrame,
    raw_generator_existing_eia860: pd.DataFrame,
    raw_generator_retired_eia860: pd.DataFrame,
    raw_generator_eia860: pd.DataFrame,
) -> pd.DataFrame:
    """Pull and transform the generators table.

    There are three tabs that the generator records come from (proposed, existing,
    retired). Pre 2009, the existing and retired data are lumped together under a single
    generator file with one tab. We pull each tab into one dataframe and include an
    ``operational_status`` to indicate which tab the record came from. We use
    ``operational_status`` to parse the pre 2009 files as well.

    Transformations include:

    * Replace . values with NA.
    * Update ``operational_status_code`` to reflect plant status as either proposed,
      existing or retired.
    * Drop values with NA for plant and generator id.
    * Replace 0 values with NA where appropriate.
    * Convert Y/N/X values to boolean True/False.
    * Convert U/Unknown values to NA.
    * Map full spelling onto code values.
    * Create a fuel_type_code_pudl field that organizes fuel types into
      clean, distinguishable categories.

    Args:
        raw_generator_proposed_eia860: The raw ``raw_generator_proposed_eia860`` dataframe.
        raw_generator_existing_eia860: The raw ``raw_generator_existing_eia860`` dataframe.
        raw_generator_retired_eia860: The raw ``raw_generator_retired_eia860`` dataframe.
        raw_generator_eia860: The raw ``raw_generator_eia860`` dataframe.

    Returns:
        Cleaned ``generators_eia860`` dataframe ready for harvesting.
    """
    # Groupby objects were creating chained assignment warning that is N/A
    pd.options.mode.chained_assignment = None

    # There are three sets of generator data reported in the EIA860 table,
    # planned, existing, and retired generators. We're going to concatenate
    # them all together into a single big table, with a column that indicates
    # which one of these tables the data came from, since they all have almost
    # exactly the same structure
    gp_df = raw_generator_proposed_eia860
    ge_df = raw_generator_existing_eia860
    gr_df = raw_generator_retired_eia860
    g_df = raw_generator_eia860
    # the retired tab of eia860 does not have a operational_status_code column.
    # we still want these gens to have a code (and subsequently a
    # operational_status). We could do this by fillna w/ the retirement_date, but
    # this way seems more straightforward.
    gr_df["operational_status_code"] = gr_df["operational_status_code"].fillna("RE")

    gens_df = (
        pd.concat([ge_df, gp_df, gr_df, g_df], sort=True)
        .dropna(subset=["generator_id", "plant_id_eia"])
        .pipe(pudl.helpers.fix_eia_na)
    )

    # A subset of the columns have zero values, where NA is appropriate:
    columns_to_fix = [
        "planned_generator_retirement_month",
        "planned_generator_retirement_year",
        "planned_uprate_month",
        "planned_uprate_year",
        "other_modifications_month",
        "other_modifications_year",
        "planned_derate_month",
        "planned_derate_year",
        "planned_repower_month",
        "planned_repower_year",
        "planned_net_summer_capacity_derate_mw",
        "planned_net_summer_capacity_uprate_mw",
        "planned_net_winter_capacity_derate_mw",
        "planned_net_winter_capacity_uprate_mw",
        "planned_new_capacity_mw",
        "nameplate_power_factor",
        "minimum_load_mw",
        "winter_capacity_mw",
        "summer_capacity_mw",
    ]

    for column in columns_to_fix:
        gens_df[column] = gens_df[column].replace(to_replace=[" ", 0], value=np.nan)

    # A subset of the columns have "X" values, where other columns_to_fix
    # have "N" values. Replacing these values with "N" will make for uniform
    # values that can be converted to Boolean True and False pairs.
    gens_df.duct_burners = gens_df.duct_burners.replace(to_replace="X", value="N")
    gens_df.bypass_heat_recovery = gens_df.bypass_heat_recovery.replace(
        to_replace="X", value="N"
    )
    gens_df.syncronized_transmission_grid = gens_df.bypass_heat_recovery.replace(
        to_replace="X", value="N"
    )

    # A subset of the columns have "U" values, presumably for "Unknown," which
    # must be set to None in order to convert the columns to datatype Boolean.

    gens_df.multiple_fuels = gens_df.multiple_fuels.replace(to_replace="U", value=None)
    gens_df.switch_oil_gas = gens_df.switch_oil_gas.replace(to_replace="U", value=None)

    boolean_columns_to_fix = [
        "duct_burners",
        "multiple_fuels",
        "deliver_power_transgrid",
        "syncronized_transmission_grid",
        "solid_fuel_gasification",
        "pulverized_coal_tech",
        "fluidized_bed_tech",
        "subcritical_tech",
        "supercritical_tech",
        "ultrasupercritical_tech",
        "carbon_capture",
        "stoker_tech",
        "other_combustion_tech",
        "cofire_fuels",
        "switch_oil_gas",
        "bypass_heat_recovery",
        "associated_combined_heat_power",
        "planned_modifications",
        "other_planned_modifications",
        "uprate_derate_during_year",
        "previously_canceled",
        "owned_by_non_utility",
        "summer_capacity_estimate",
        "winter_capacity_estimate",
        "distributed_generation",
        "ferc_cogen_status",
        "ferc_small_power_producer",
        "ferc_exempt_wholesale_generator",
        "ferc_qualifying_facility",
    ]

    for column in boolean_columns_to_fix:
        gens_df[column] = (
            gens_df[column]
            .fillna("NaN")
            .replace(to_replace=["Y", "N", "NaN"], value=[True, False, pd.NA])
        )

    gens_df = (
        gens_df.pipe(pudl.helpers.month_year_to_date)
        .pipe(
            pudl.helpers.simplify_strings,
            columns=["rto_iso_lmp_node_id", "rto_iso_location_wholesale_reporting_id"],
        )
        .pipe(pudl.helpers.convert_to_date)
    )

    gens_df = (
        pudl.metadata.classes.Package.from_resource_ids()
        .get_resource("generators_eia860")
        .encode(gens_df)
    )

    gens_df["fuel_type_code_pudl"] = gens_df.energy_source_code_1.str.upper().map(
        pudl.helpers.label_map(
            CODE_METADATA["energy_sources_eia"]["df"],
            from_col="code",
            to_col="fuel_type_code_pudl",
            null_value=pd.NA,
        )
    )

    gens_df["operational_status"] = gens_df.operational_status_code.str.upper().map(
        pudl.helpers.label_map(
            CODE_METADATA["operational_status_eia"]["df"],
            from_col="code",
            to_col="operational_status",
            null_value=pd.NA,
        )
    )

    return gens_df


@asset
def clean_plants_eia860(raw_plant_eia860: pd.DataFrame) -> pd.DataFrame:
    """Pull and transform the plants table.

    Much of the static plant information is reported repeatedly, and scattered across
    several different pages of EIA 923. The data frame which this function uses is
    assembled from those many different pages, and passed in via the same dictionary of
    dataframes that all the other ingest functions use for uniformity.

    Transformations include:

    * Replace . values with NA.
    * Homogenize spelling of county names.
    * Convert Y/N/X values to boolean True/False.

    Args:
        raw_plant_eia860: The raw ``raw_plant_eia860`` dataframe.

    Returns:
        Cleaned ``plants_eia860`` dataframe ready for harvesting.
    """
    # Populating the 'plants_eia860' table
    p_df = (
        raw_plant_eia860.pipe(pudl.helpers.fix_eia_na)
        .astype({"zip_code": str})
        .drop("iso_rto", axis="columns")
    )

    # Spelling, punctuation, and capitalization of county names can vary from
    # year to year. We homogenize them here to facilitate correct value
    # harvesting.
    p_df["county"] = (
        p_df.county.str.replace(r"[^a-z,A-Z]+", " ", regex=True)
        .str.strip()
        .str.lower()
        .str.replace(r"\s+", " ", regex=True)
        .str.title()
    )

    # A subset of the columns have "X" values, where other columns_to_fix
    # have "N" values. Replacing these values with "N" will make for uniform
    # values that can be converted to Boolean True and False pairs.

    p_df.ash_impoundment_lined = p_df.ash_impoundment_lined.replace(
        to_replace="X", value="N"
    )
    p_df.natural_gas_storage = p_df.natural_gas_storage.replace(
        to_replace="X", value="N"
    )
    p_df.liquefied_natural_gas_storage = p_df.liquefied_natural_gas_storage.replace(
        to_replace="X", value="N"
    )

    boolean_columns_to_fix = [
        "ferc_cogen_status",
        "ferc_small_power_producer",
        "ferc_exempt_wholesale_generator",
        "ash_impoundment",
        "ash_impoundment_lined",
        "energy_storage",
        "natural_gas_storage",
        "liquefied_natural_gas_storage",
        "net_metering",
    ]

    for column in boolean_columns_to_fix:
        p_df[column] = (
            p_df[column]
            .fillna("NaN")
            .replace(to_replace=["Y", "N", "NaN"], value=[True, False, pd.NA])
        )

    p_df = pudl.helpers.convert_to_date(p_df)

    p_df = clean_nerc(p_df, idx_cols=["plant_id_eia", "report_date", "nerc_region"])

    p_df = (
        pudl.metadata.classes.Package.from_resource_ids()
        .get_resource("plants_eia860")
        .encode(p_df)
    )

    return p_df


@asset
def clean_boiler_generator_assn_eia860(
    raw_boiler_generator_assn_eia860: pd.DataFrame,
) -> pd.DataFrame:
    """Pull and transform the boilder generator association table.

    Transformations include:

    * Drop non-data rows with EIA notes.
    * Drop duplicate rows.

    Args:
<<<<<<< HEAD
        raw_boiler_generator_assn_eia860: The raw ``raw_boiler_generator_assn_eia860`` dataframe.
=======
        raw_boiler_generator_assn_eia860 (df): Each entry in this dictionary of DataFrame objects
            corresponds to a page from the EIA860 form, as reported in the Excel
            spreadsheets they distribute.
        eia860_transformed_dfs (dict): A dictionary of DataFrame objects in which pages
            from EIA860 form (keys) correspond to normalized DataFrames of values from
            that page (values).
>>>>>>> 747ce6e7

    Returns:
        Cleaned ``boiler_generator_assn_eia860`` dataframe ready for harvesting.
    """
    # Populating the 'generators_eia860' table
    b_g_df = raw_boiler_generator_assn_eia860

    b_g_df = pudl.helpers.convert_to_date(b_g_df)
    b_g_df = pudl.helpers.convert_cols_dtypes(df=b_g_df, data_source="eia")
    b_g_df = b_g_df.drop_duplicates()

    b_g_df = (
        pudl.metadata.classes.Package.from_resource_ids()
        .get_resource("boiler_generator_assn_eia860")
        .encode(b_g_df)
    )

    return b_g_df


@asset
def clean_utilities_eia860(raw_utility_eia860: pd.DataFrame) -> pd.DataFrame:
    """Pull and transform the utilities table.

    Transformations include:

    * Replace . values with NA.
    * Fix typos in state abbreviations, convert to uppercase.
    * Drop address_3 field (all NA).
    * Combine phone number columns into one field and set values that don't mimic real
      US phone numbers to NA.
    * Convert Y/N/X values to boolean True/False.
    * Map full spelling onto code values.

    Args:
        raw_utility_eia860: The raw ``raw_utility_eia860`` dataframe.

    Returns:
        Cleaned ``utilities_eia860`` dataframe ready for harvesting.
    """
    # Populating the 'utilities_eia860' table
    u_df = raw_utility_eia860

    # Replace empty strings, whitespace, and '.' fields with real NA values
    u_df = pudl.helpers.fix_eia_na(u_df)
    u_df["state"] = u_df.state.str.upper()
    u_df["state"] = u_df.state.replace(
        {
            "QB": "QC",  # wrong abbreviation for Quebec
            "Y": "NY",  # Typo
        }
    )

    # Remove Address 3 column that is all NA
    u_df = u_df.drop(["address_3"], axis=1)

    # Combine phone number columns into one
    def _make_phone_number(col1, col2, col3):
        """Make and validate full phone number seperated by dashes."""
        p_num = (
            col1.astype("string")
            + "-"
            + col2.astype("string")
            + "-"
            + col3.astype("string")
        )
        # Turn anything that doesn't match a US phone number format to NA
        # using noqa to get past flake8 test that give a false positive thinking
        # that the regex string is supposed to be an f-string and is missing
        # the it's designated prefix.
        return p_num.replace(
            regex=r"^(?!.*\d{3}-\d{3}-\d{4}).*$", value=pd.NA
        )  # noqa: FS003

    u_df = u_df.assign(
        phone_number=_make_phone_number(
            u_df.phone_number_first, u_df.phone_number_mid, u_df.phone_number_last
        ),
        phone_number_2=_make_phone_number(
            u_df.phone_number_first_2, u_df.phone_number_mid_2, u_df.phone_number_last_2
        ),
    )

    boolean_columns_to_fix = [
        "plants_reported_owner",
        "plants_reported_operator",
        "plants_reported_asset_manager",
        "plants_reported_other_relationship",
    ]

    for column in boolean_columns_to_fix:
        u_df[column] = (
            u_df[column]
            .fillna("NaN")
            .replace(to_replace=["Y", "N", "NaN"], value=[True, False, pd.NA])
        )

    u_df = (
        u_df.astype({"utility_id_eia": "Int64"})
        .pipe(pudl.helpers.convert_to_date)
        .fillna({"entity_type": pd.NA})
    )

    return u_df


@asset
def clean_boilers_eia860(
    raw_emission_control_strategies_eia860, raw_boiler_info_eia860
):
    """Pull and transform the boilers table.

    Transformations include:

    * Replace . values with NA.
    * Convert Y/N/NA values to boolean True/False.
    * Combine month and year columns into date columns.
    * Add boiler manufacturer name column.
    * Convert pre-2012 efficiency percentages to proportions to match post-2012
      reporting.

    Args:
        raw_emission_control_strategies_eia860 (pandas.DataFrame):
            DataFrame extracted from EIA forms earlier in the ETL process.
        raw_boiler_info_eia860 (pandas.DataFrame):
            DataFrame extracted from EIA forms earlier in the ETL process.

    Returns:
        pandas.DataFrame: the transformed boilers table
    """
    # Populating the 'boilers_eia860' table
    b_df = raw_boiler_info_eia860
    ecs = raw_emission_control_strategies_eia860

    # Combine and replace empty strings, whitespace, and '.' fields with real NA values

    b_df = (
        pd.concat([b_df, ecs], sort=True)
        .dropna(subset=["boiler_id", "plant_id_eia"])
        .pipe(pudl.helpers.fix_eia_na)
    )

    # Defensive check: if any values in boiler_fuel_code_5 - boiler_fuel_code_8,
    # raise error.
    cols_to_check = [
        "boiler_fuel_code_5",
        "boiler_fuel_code_6",
        "boiler_fuel_code_7",
        "boiler_fuel_code_8",
    ]
    if b_df[cols_to_check].notnull().sum().sum() > 0:
        raise ValueError(
            "There are non-null values in boiler_fuel_code #5-8."
            "These are currently getting dropped from the final dataframe."
            "Please revise the table schema to include these columns."
        )

    # Replace 0's with NaN for certain columns.
    zero_columns_to_fix = [
        "firing_rate_using_coal_tons_per_hour",
        "firing_rate_using_gas_mcf_per_hour",
        "firing_rate_using_oil_bbls_per_hour",
        "firing_rate_using_other_fuels",
        "fly_ash_reinjection",
        "hrsg",
        "new_source_review",
        "turndown_ratio",
        "waste_heat_input_mmbtu_per_hour",
    ]

    for column in zero_columns_to_fix:
        b_df[column] = b_df[column].replace(to_replace=0, value=np.nan)

    # Fix unlikely year values for compliance year columns
    year_cols_to_fix = [
        "compliance_year_nox",
        "compliance_year_so2",
        "compliance_year_mercury",
        "compliance_year_particulate",
    ]

    for col in year_cols_to_fix:
        b_df.loc[b_df[col] < 1900, col] = pd.NA

    # Convert boolean columns from Y/N to True/False.
    boolean_columns_to_fix = [
        "hrsg",
        "fly_ash_reinjection",
        "new_source_review",
        "mercury_emission_control",
        "ACI",
        "BH",
        "DS",
        "EP",
        "FGD",
        "LIJ",
        "WS",
        "BS",
        "BP",
        "BR",
        "EC",
        "EH",
        "EK",
        "EW",
        "OT",
    ]

    for column in boolean_columns_to_fix:
        b_df[column] = (
            b_df[column]
            .fillna("NaN")
            .replace(
                to_replace=["Y", "N", "NaN", "0"], value=[True, False, pd.NA, pd.NA]
            )
        )

    # 2009-2012 data uses boolean columns for mercury equipment that
    # later are converted to strategy codes. Here we convert them manually.

    mercury_boolean_cols = [
        "ACI",
        "BH",
        "DS",
        "EP",
        "FGD",
        "LIJ",
        "WS",
        "BS",
        "BP",
        "BR",
        "EC",
        "EH",
        "EK",
        "EW",
        "OT",
    ]

    # Get list of True columns
    b_df["agg"] = b_df[mercury_boolean_cols].apply(
        lambda row: row[row.__eq__(True)].index.to_list(), axis=1
    )

    # Split list into columns
    b_df = pd.concat(
        [
            b_df.drop(columns="agg"),
            pd.DataFrame(b_df["agg"].tolist(), index=b_df.index)
            .add_prefix("mercury_strategy_")
            .fillna(pd.NA),
        ],
        axis=1,
    )

    # Add three new mercury_strategy columns
    (
        b_df["mercury_control_existing_strategy_4"],
        b_df["mercury_control_existing_strategy_5"],
        b_df["mercury_control_existing_strategy_6"],
    ) = [pd.NA, pd.NA, pd.NA]

    for col in (col for col in b_df.columns if "mercury_strategy_" in col):
        i = str(int(col[-1]) + 1)  # Get digit from column
        # Fill strategy codes using columns
        b_df[f"mercury_control_existing_strategy_{i}"] = b_df[
            f"mercury_control_existing_strategy_{i}"
        ].fillna(b_df[col])

    # Convert month and year columns to date.
    b_df = b_df.pipe(pudl.helpers.month_year_to_date).pipe(pudl.helpers.convert_to_date)

    # Add boiler manufacturer name to column
    b_df["boiler_manufacturer"] = b_df.boiler_manufacturer_code.map(
        pudl.helpers.label_map(
            CODE_METADATA["environmental_equipment_manufacturers_eia"]["df"],
            from_col="code",
            to_col="description",
            null_value=pd.NA,
        )
    )

    b_df["nox_control_manufacturer"] = b_df.nox_control_manufacturer_code.map(
        pudl.helpers.label_map(
            CODE_METADATA["environmental_equipment_manufacturers_eia"]["df"],
            from_col="code",
            to_col="description",
            null_value=pd.NA,
        )
    )

    # Prior to 2012, efficiency was reported as a percentage, rather than
    # as a proportion, so we need to divide those values by 100.
    b_df.loc[b_df.report_date.dt.year < 2012, "efficiency_100pct_load"] = (
        b_df.loc[b_df.report_date.dt.year < 2012, "efficiency_100pct_load"] / 100
    )
    b_df.loc[b_df.report_date.dt.year < 2012, "efficiency_50pct_load"] = (
        b_df.loc[b_df.report_date.dt.year < 2012, "efficiency_50pct_load"] / 100
    )

    b_df = (
        pudl.metadata.classes.Package.from_resource_ids()
        .get_resource("boilers_eia860")
        .encode(b_df)
    )

    return b_df<|MERGE_RESOLUTION|>--- conflicted
+++ resolved
@@ -440,16 +440,9 @@
     * Drop duplicate rows.
 
     Args:
-<<<<<<< HEAD
-        raw_boiler_generator_assn_eia860: The raw ``raw_boiler_generator_assn_eia860`` dataframe.
-=======
         raw_boiler_generator_assn_eia860 (df): Each entry in this dictionary of DataFrame objects
             corresponds to a page from the EIA860 form, as reported in the Excel
             spreadsheets they distribute.
-        eia860_transformed_dfs (dict): A dictionary of DataFrame objects in which pages
-            from EIA860 form (keys) correspond to normalized DataFrames of values from
-            that page (values).
->>>>>>> 747ce6e7
 
     Returns:
         Cleaned ``boiler_generator_assn_eia860`` dataframe ready for harvesting.
