--- conflicted
+++ resolved
@@ -4113,15 +4113,11 @@
     @property
     @cache_df(key="pre_process_xbrl_metadata")
     def pre_process_xbrl_metadata(self: Self) -> pd.DataFrame:
-<<<<<<< HEAD
-        """Perform default xbrl metadata processing plus adding new xbrl_factoids.
+        """Perform default xbrl metadata processing plus adding 2 new xbrl_factoids.
 
         We add two new factoids which are defined (by PUDL) only for the DBF data, and
         also duplicate and redefine several factoids which are referenced in multiple
         calculations and need to be distinguishable from each other.
-=======
-        """Perform default xbrl metadata processing plus adding 2 new xbrl_factoids.
->>>>>>> 2b546d87
 
         Note: we should probably parameterize this and add it into the standard
         :meth:`process_xbrl_metadata`.
@@ -4129,49 +4125,24 @@
         NOTE: Needs to happen before &/or during `process_xbrl_metadata_calculations`
         """
         tbl_meta = super().pre_process_xbrl_metadata
-<<<<<<< HEAD
-        facts_to_duplicate = [
-            "long_term_portion_of_derivative_instrument_liabilities",
-            "long_term_portion_of_derivative_instrument_liabilities_hedges",
-        ]
-        duplicated_facts = (
-            tbl_meta[tbl_meta.xbrl_factoid.isin(facts_to_duplicate)]
-            .copy()
-            .assign(
-                xbrl_factoid=lambda x: "less_" + x.xbrl_factoid,
-                xbrl_factoid_original=lambda x: "less_" + x.xbrl_factoid_original,
-                balance="credit",
-            )
-        )
-        facts_to_add = {
-            "xbrl_factoid": ["accumulated_deferred_income_taxes"],
-            "calculations": ["[]"],
-            "balance": ["credit"],
-            "ferc_account": [pd.NA],
-            "xbrl_factoid_original": ["accumulated_deferred_income_taxes"],
-            "intra_table_calc_flag": [True],
-            "row_type_xbrl": ["reported_value"],
-        }
-=======
         facts_to_add = [
             {
                 "xbrl_factoid": new_fact,
-                "calculations": ["[]"],
-                "balance": ["credit"],
-                "ferc_account": [pd.NA],
+                "calculations": "[]",
+                "balance": "credit",
+                "ferc_account": pd.NA,
                 "xbrl_factoid_original": new_fact,
-                "intra_table_calc_flag": [True],
-                "row_type_xbrl": ["reported_value"],
+                "intra_table_calc_flag": True,
+                "row_type_xbrl": "reported_value",
             }
             for new_fact in [
                 "accumulated_deferred_income_taxes",
                 "preliminary_natural_gas_survey_and_investigation_charges",
             ]
         ]
->>>>>>> 2b546d87
 
         new_facts = pd.DataFrame(facts_to_add).convert_dtypes()
-        return pd.concat([tbl_meta, duplicated_facts, new_facts])
+        return pd.concat([tbl_meta, new_facts]).reset_index(drop=True)
 
 
 class BalanceSheetAssetsFerc1TableTransformer(Ferc1AbstractTableTransformer):
