--- conflicted
+++ resolved
@@ -1296,11 +1296,7 @@
                 }
             )
             # Everything below here deals with correcting the calculations.
-<<<<<<< HEAD
-            .assign(xbrl_factoid_name_original=lambda x: x.xbrl_factoid)
-=======
             .assign(xbrl_factoid_original=lambda x: x.xbrl_factoid)
->>>>>>> 4c61ea68
         )
 
         def check_for_other_source_tables(calc, native_table: str) -> bool:
