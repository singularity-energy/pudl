"""Classes & functions to process FERC Form 1 data before loading into the PUDL DB.

Note that many of the classes/objects here inherit from/are instances of classes defined
in :mod:`pudl.transform.classes`. Their design and relationships to each other are
documented in that module.

See :mod:`pudl.transform.params.ferc1` for the values that parameterize many of these
transformations.
"""
import enum
import json
import re
from collections import namedtuple
from collections.abc import Mapping
from typing import Any, Literal, Self

import numpy as np
import pandas as pd
import sqlalchemy as sa
from dagster import AssetIn, AssetsDefinition, asset
from importlib_resources import as_file, files
from pandas.core.groupby import DataFrameGroupBy
from pydantic import validator

import pudl
from pudl.analysis.classify_plants_ferc1 import (
    plants_steam_assign_plant_ids,
    plants_steam_validate_ids,
)
from pudl.extract.ferc1 import TABLE_NAME_MAP_FERC1
from pudl.helpers import convert_cols_dtypes
from pudl.settings import Ferc1Settings
from pudl.transform.classes import (
    AbstractTableTransformer,
    InvalidRows,
    RenameColumns,
    TableTransformParams,
    TransformParams,
    cache_df,
    enforce_snake_case,
)

logger = pudl.logging_helpers.get_logger(__name__)


@asset
def clean_xbrl_metadata_json(
    raw_xbrl_metadata_json: dict[str, dict[str, list[dict[str, Any]]]]
) -> dict[str, dict[str, list[dict[str, Any]]]]:
    """Generate cleaned json xbrl metadata.

    For now, this only runs :func:`add_source_tables_to_xbrl_metadata`.
    """
    return add_source_tables_to_xbrl_metadata(raw_xbrl_metadata_json)


def add_source_tables_to_xbrl_metadata(
    raw_xbrl_metadata_json: dict[str, dict[str, list[dict[str, Any]]]]
) -> dict[str, dict[str, list[dict[str, Any]]]]:
    """Add a ``source_tables`` field into metadata calculation components.

    When a particular component of a calculation does not originate from the table in
    which the calculated field is being reported, label the source table.
    """

    def all_fields_in_table(table_meta) -> list:
        """Compile a list of all of the fields reported in a table."""
        return [
            field["name"] for meta_list in table_meta.values() for field in meta_list
        ]

    def extract_tables_to_fields(xbrl_meta: dict) -> dict[str : list[str]]:
        """Compile a dictionary of table names (keys) to list of fields."""
        return {
            table_name: all_fields_in_table(table_meta)
            for table_name, table_meta in xbrl_meta.items()
        }

    def label_source_tables(calc_component: dict, tables_to_fields: str) -> dict:
        """Add a ``source_tables`` element to the calculation component."""
        calc_component["source_tables"] = [
            other_table_name
            for other_table_name, fields in tables_to_fields.items()
            if calc_component["name"] in fields
        ]
        # weirdly there are a number of nuclear xbrl_factoid calc components that seem
        # to have no source_tables.
        if not calc_component["source_tables"]:
            logger.debug(f"Found no source table for {calc_component['name']}.")
        return calc_component

    tables_to_fields = extract_tables_to_fields(raw_xbrl_metadata_json)
    # for each table loop through all of the calculations within each field
    for table_name, table_meta in raw_xbrl_metadata_json.items():
        for list_of_facts in table_meta.values():
            for xbrl_fact in list_of_facts:
                # all facts have ``calculations``, but they are empty lists when null
                for calc_component in xbrl_fact["calculations"]:
                    # does the calc component show up in the table? if not, add a label
                    if calc_component["name"] not in tables_to_fields[table_name]:
                        calc_component = label_source_tables(
                            calc_component, tables_to_fields
                        )
                    else:
                        calc_component["source_tables"] = [table_name]
    return raw_xbrl_metadata_json


################################################################################
# FERC 1 Transform Parameter Models
################################################################################
@enum.unique
class SourceFerc1(enum.Enum):
    """Enumeration of allowed FERC 1 raw data sources."""

    XBRL = "xbrl"
    DBF = "dbf"


@enum.unique
class TableIdFerc1(enum.Enum):
    """Enumeration of the allowed FERC 1 table IDs.

    Hard coding this doesn't seem ideal. Somehow it should be either defined in the
    context of the Package, the Ferc1Settings, an etl_group, or DataSource. All of the
    table transformers associated with a given data source should have a table_id that's
    from that data source's subset of the database. Where should this really happen?
    Alternatively, the allowable values could be derived *from* the structure of the
    Package. But this works for now.
    """

    FUEL_FERC1 = "fuel_ferc1"
    PLANTS_STEAM_FERC1 = "plants_steam_ferc1"
    PLANTS_HYDRO_FERC1 = "plants_hydro_ferc1"
    PLANTS_SMALL_FERC1 = "plants_small_ferc1"
    PLANTS_PUMPED_STORAGE_FERC1 = "plants_pumped_storage_ferc1"
    PLANT_IN_SERVICE_FERC1 = "plant_in_service_ferc1"
    PURCHASED_POWER_FERC1 = "purchased_power_ferc1"
    TRANSMISSION_STATISTICS_FERC1 = "transmission_statistics_ferc1"
    ELECTRIC_ENERGY_SOURCES_FERC1 = "electric_energy_sources_ferc1"
    ELECTRIC_ENERGY_DISPOSITIONS_FERC1 = "electric_energy_dispositions_ferc1"
    UTILITY_PLANT_SUMMARY_FERC1 = "utility_plant_summary_ferc1"
    ELECTRIC_OPERATING_EXPENSES_FERC1 = "electric_operating_expenses_ferc1"
    BALANCE_SHEET_LIABILITIES = "balance_sheet_liabilities_ferc1"
    DEPRECIATION_AMORTIZATION_SUMMARY_FERC1 = "depreciation_amortization_summary_ferc1"
    BALANCE_SHEET_ASSETS_FERC1 = "balance_sheet_assets_ferc1"
    RETAINED_EARNINGS_FERC1 = "retained_earnings_ferc1"
    INCOME_STATEMENT_FERC1 = "income_statement_ferc1"
    ELECTRIC_PLANT_DEPRECIATION_CHANGES_FERC1 = (
        "electric_plant_depreciation_changes_ferc1"
    )
    ELECTRIC_OPERATING_REVENUES_FERC1 = "electric_operating_revenues_ferc1"
    ELECTRIC_PLANT_DEPRECIATION_FUNCTIONAL_FERC1 = (
        "electric_plant_depreciation_functional_ferc1"
    )
    CASH_FLOW_FERC1 = "cash_flow_ferc1"
    ELECTRICITY_SALES_BY_RATE_SCHEDULE_FERC1 = (
        "electricity_sales_by_rate_schedule_ferc1"
    )
    OTHER_REGULATORY_LIABILITIES_FERC1 = "other_regulatory_liabilities_ferc1"


################################################################################
# FERC 1 specific Column, MultiColumn, and Table Transform Functions
################################################################################


class RenameColumnsFerc1(TransformParams):
    """Dictionaries for renaming either XBRL or DBF derived FERC 1 columns.

    This is FERC 1 specific, because we need to store both DBF and XBRL rename
    dictionaires separately. Note that this parameter model does not have its own unique
    transform function. Like the generic :class:`pudl.transform.classes.RenameColumns`
    it depends on the build in :meth:`pd.rename` method, which is called with the values
    DBF or XBRL parameters depending on the context.

    Potential parameters validations that could be implemented

    * Validate that all keys appear in the original dbf/xbrl sources.
      This has to be true, but right now we don't have stored metadata enumerating all
      of the columns that exist in the raw data, so we don't have anything to check
      against. Implement once when we have schemas defined for after the extract step.

    * Validate all values appear in PUDL tables, and all expected PUDL names are mapped.
      Actually we can't require that the rename values appear in the PUDL tables,
      because there will be cases in which the original column gets dropped or modified,
      e.g. in the case of unit conversions with a column rename.
    """

    dbf: RenameColumns = RenameColumns()
    xbrl: RenameColumns = RenameColumns()
    duration_xbrl: RenameColumns = RenameColumns()
    instant_xbrl: RenameColumns = RenameColumns()

    @property
    def rename_dicts_xbrl(self):
        """Compile all of the XBRL rename dictionaries into an ordered list."""
        # add the xbrl last bc it happens after the inst/dur renames
        return [self.duration_xbrl, self.instant_xbrl, self.xbrl]


class WideToTidy(TransformParams):
    """Parameters for converting a wide table to a tidy table with value types."""

    idx_cols: list[str] | None
    """List of column names to treat as the table index."""

    stacked_column_name: str | None = None
    """Name of column that will contain the stacked categories."""

    value_types: list[str] | None
    """List of names of value types that will end up being the column names.

    Some of the FERC tables have multiple data types spread across many different
    categories.  In the input dataframe given to :func:`wide_to_tidy`, the value types
    must be the suffixes of the column names. If the table does not natively have the
    pattern of "{to-be stacked category}_{value_type}", rename the columns using a
    ``rename_columns.duration_xbrl``, ``rename_columns.instant_xbrl`` or
    ``rename_columns.dbf`` parameter which will be employed in
    :meth:`process_duration_xbrl`, :meth:`process_instant_xbrl` or :meth:`process_dbf`.
    """

    expected_drop_cols: int = 0
    """The number of columns that are expected to be dropped.

    :func:`wide_to_tidy_xbrl` will generate a regex pattern assuming the ``value_types``
    are the column name's suffixes. If a column does not conform to that pattern, it
    will be filtered out. This is helpful for us to not include a bunch of columns from
    the input dataframe incorrectly included in the stacking process. We could enumerate
    every column that we want to drop, but this could be tedious and potentially error
    prone. But this does mean that if a column is incorrectly named - or barely missing
    the pattern, it will be dropped. This parameter enables us to lock the number of
    expected columns. If the dropped columns are a different number, an error will be
    raised.
    """


class WideToTidySourceFerc1(TransformParams):
    """Parameters for converting either or both XBRL and DBF table from wide to tidy."""

    xbrl: WideToTidy | list[WideToTidy] = WideToTidy()
    dbf: WideToTidy | list[WideToTidy] = WideToTidy()

    @property
    def value_types(self) -> list[str]:
        """Compile a list of all of the ``value_types`` from ``wide_to_tidy``."""
        # each wtt source could be either a list of WideToTidy or a WideToTidy.
        # so we need to drill in to either grab the value_types
        value_types = []
        for wide_to_tidy in [self.xbrl, self.dbf]:
            if isinstance(wide_to_tidy, WideToTidy):
                value_types.append(wide_to_tidy.value_types)
            elif isinstance(wide_to_tidy, list):
                for rly_wide_to_tidy in wide_to_tidy:
                    value_types.append(rly_wide_to_tidy.value_types)
        # remove None's & flatten/dedupe
        value_types = [v for v in value_types if v is not None]
        value_types = pudl.helpers.dedupe_n_flatten_list_of_lists(value_types)
        return value_types


def wide_to_tidy(df: pd.DataFrame, params: WideToTidy) -> pd.DataFrame:
    """Reshape wide tables with FERC account columns to tidy format.

    The XBRL table coming into this method could contain all the data from both the
    instant and duration tables in a wide format -- with one column for every
    combination of value type (e.g. additions, ending_balance) and value category, which
    means ~500 columns for some tables.

    We tidy this into a long table with one column for each of the value types in
    ``params.value_types`` and a new column named ``xbrl_factoid`` that contains
    categories that were previously the XBRL column name stems.

    This allows aggregations of multiple ``xbrl_factoid`` categories in a columnar
    fashion such as aggregation across groups of rows to total up various hierarchical
    accounting categories (hydraulic turbines -> hydraulic production plant -> all
    production plant -> all electric utility plant) though the categorical columns
    required for that aggregation are added later.

    For table that have a internal relationship between the values in the
    ``params.value_types``, such as the :ref:`plant_in_service_ferc1` table, this also
    enables aggregation across columns to calculate the ending balance based on the
    starting balance and all of the reported changes.
    """
    suffixes = "|".join(params.value_types)
    pat = r"(^.*)_(" + suffixes + r"$)"
    # filter out any columns that don't match the pattern
    df_out = df.set_index(params.idx_cols).filter(regex=pat)
    # check if there are unexpected columns being dropped
    dropped_cols = [col for col in df if col not in df_out.reset_index().columns]
    logger.debug(f"dropping: {dropped_cols}")
    if params.expected_drop_cols != len(dropped_cols):
        raise AssertionError(
            f"Unexpected number of columns dropped: ({len(dropped_cols)}) instead of "
            f"({params.expected_drop_cols}). Columns dropped: {dropped_cols}"
        )

    new_cols = pd.MultiIndex.from_tuples(
        [(re.sub(pat, r"\1", col), re.sub(pat, r"\2", col)) for col in df_out.columns],
        names=[params.stacked_column_name, "value_type"],
    )
    df_out.columns = new_cols
    df_out = (
        df_out.stack(params.stacked_column_name, dropna=False)
        .loc[:, params.value_types]
        .reset_index()
    )
    # remove the name of the columns which was the name of the renaming layer of the
    # multi-index
    df_out.columns.name = None
    return df_out


class MergeXbrlMetadata(TransformParams):
    """Parameters for merging in XBRL metadata."""

    rename_columns: dict[str, str] = {}
    """Dictionary to rename columns in the normalized metadata before merging.

    This dictionary will be passed as :func:`pd.DataFrame.rename` ``columns`` parameter.
    """

    on: str | None = None
    """Column name to merge on in :func:`merge_xbrl_metadata`."""


def merge_xbrl_metadata(
    df: pd.DataFrame, xbrl_metadata: pd.DataFrame, params: MergeXbrlMetadata
) -> pd.DataFrame:
    """Merge metadata based on params."""
    return pd.merge(
        df,
        xbrl_metadata.rename(columns=params.rename_columns),
        on=params.on,
        how="left",
        validate="many_to_one",
    )


class DropDuplicateRowsDbf(TransformParams):
    """Parameter for dropping duplicate DBF rows."""

    table_name: TableIdFerc1 | None = None
    """Name of table used to grab primary keys of PUDL table to check for duplicates."""

    data_columns: list = []
    """List of data column names to ensure primary key duplicates have the same data."""


def drop_duplicate_rows_dbf(
    df: pd.DataFrame,
    params: DropDuplicateRowsDbf,
    return_dupes_w_unique_data: bool = False,
) -> pd.DataFrame:
    """Drop duplicate DBF rows if duplicates have indentical data or one row has nulls.

    There are several instances of the DBF data reporting the same value on multiple
    rows. This function checks to see if all of the duplicate values that have the same
    primary keys have reported the same data or have records with null data in any of
    the data columns while the other record has complete data. If the duplicates have no
    unique data, the duplicates are dropped with ``keep="first"``. If any duplicates do
    not contain the same data or half null data, an assertion will be raised.

    Args:
        df: DBF table containing PUDL primary key columns
        params: an instance of :class:`DropDuplicateRowsDbf`
        return_dupes_w_unique_data: Boolean flag used for debuging only which returns
            the duplicates which contain actually unique data instead of raising
            assertion. Default is False.
    """
    pks = (
        pudl.metadata.classes.Package.from_resource_ids()
        .get_resource(params.table_name.value)
        .schema.primary_key
    )
    # add a column that indicates whether or not any of the data columns contain null data
    df.loc[:, "null_data"] = df[params.data_columns].isnull().any(axis="columns")

    # checks to make sure the drop is targeted as expected
    # of the PK dupes, drop all instances when the data *is also the same*
    dupes_w_possible_unique_data = df.drop_duplicates(
        pks + params.data_columns, keep=False
    )
    dupes_w_possible_unique_data = dupes_w_possible_unique_data[
        dupes_w_possible_unique_data.duplicated(pks, keep=False)
    ]
    # if there are pk+data dupes, is there one record with some null data
    # an other with completely non-null data??
    # OR are there any records that have some null data and some actually unique
    # data
    nunique_data_columns = [f"{col}_nunique" for col in params.data_columns]
    dupes_w_possible_unique_data.loc[
        :, nunique_data_columns + ["null_data_nunique"]
    ] = (
        dupes_w_possible_unique_data.groupby(pks)[params.data_columns + ["null_data"]]
        .transform("nunique")
        .add_suffix("_nunique")
    )
    dupes_w_unique_data = dupes_w_possible_unique_data[
        (dupes_w_possible_unique_data.null_data_nunique != 2)
        | (
            dupes_w_possible_unique_data[
                dupes_w_possible_unique_data[nunique_data_columns] != 1
            ].any(axis="columns")
        )
    ].sort_values(by=pks)
    if not dupes_w_unique_data.empty:
        if return_dupes_w_unique_data:
            logger.warning("Returning duplicate records for debugging.")
            return dupes_w_unique_data
        else:
            raise AssertionError(
                "Duplicates have unique data and should not be dropped. Unique data: "
                f"{len(dupes_w_unique_data)}: \n{dupes_w_unique_data.sort_values(by=pks)}"
            )
    len_og = len(df)
    df = (
        df.sort_values(by=["null_data"], ascending=True)
        .drop_duplicates(pks, keep="first")
        .drop(columns=["null_data"])
    )
    logger.info(
        f"Dropped {len_og - len(df)} duplicate records: {(len_og - len(df))/len_og:.1%}"
        " of total rows."
    )
    return df


class AlignRowNumbersDbf(TransformParams):
    """Parameters for aligning DBF row numbers with metadata from mannual maps."""

    dbf_table_names: list[str] | None = None
    """DBF table to use to grab the row map in :func:`align_row_numbers_dbf`.

    Default is ``None``.
    """


def align_row_numbers_dbf(df: pd.DataFrame, params: AlignRowNumbersDbf) -> pd.DataFrame:
    """Rename the xbrl_factoid column after :meth:`align_row_numbers_dbf`."""
    if params.dbf_table_names:
        logger.info(
            f"Aligning row numbers from DBF row to XBRL map for {params.dbf_table_names}"
        )
        row_map = read_dbf_to_xbrl_map(dbf_table_names=params.dbf_table_names).pipe(
            fill_dbf_to_xbrl_map
        )
        if row_map.isnull().any(axis=None):
            raise ValueError(
                "Filled DBF-XBRL map contains NA values, which should never happen:"
                f"{row_map}"
            )

        df = pd.merge(df, row_map, on=["report_year", "row_number"], how="left")
        if df.xbrl_factoid.isna().any():
            raise ValueError(
                rf"Found null row labeles after aligning DBF/XBRL rows. n\ {df[df.xbrl_factoid.isna()]}"
            )
        # eliminate the header rows since they (should!) contain no data in either the
        # DBF or XBRL records:
        df = df[df.xbrl_factoid != "HEADER_ROW"]
    return df


class SelectDbfRowsByCategory(TransformParams):
    """Parameters for :func:`select_dbf_rows_by_category`."""

    column_name: str | None = None
    """The column name containing categories to select by."""
    select_by_xbrl_categories: bool = False
    """Boolean flag to indicate whether or not to use the categories in the XBRL table.

    If True, :func:`select_dbf_rows_by_category` will find the list of categories that
    exist in the passed in ``processed_xbrl`` to select by.
    """
    additional_categories: list[str] = []
    """List of additional categories to select by.

    If ``select_by_xbrl_categories`` is ``True``, these categories will be added to the
    XBRL categories and both will be used to select rows from the DBF data. If
    ``select_by_xbrl_categories`` is ``False``, only the "additional" categories will be
    the used to select rows from the DBF data.
    """
    len_expected_categories_to_drop: int = 0
    """Number of categories that are expected to be dropped from the DBF data.

    This is here to ensure no unexpected manipulations to the categories have occured. A
    warning will be flagged if this number is different than the number of categories
    that are being dropped.
    """


def select_dbf_rows_by_category(
    processed_dbf: pd.DataFrame,
    processed_xbrl: pd.DataFrame,
    params: SelectDbfRowsByCategory,
) -> pd.DataFrame:
    """Select DBF rows with values listed or found in XBRL in a categorical-like column.

    The XBRL data often breaks out sub-sections of DBF tables into their own table.
    These breakout tables are often messy, unstructured portions of a particular
    schedule or page on the FERC1 PDF. We often want to preserve some of the ways the
    XBRL data is segmented so we need to be able to select only portions of the DBF
    table to be concatenated with the XBRL data.

    In mapping DBF data to XBRL data for the tables that rely on their ``row_number``
    we map each row to its corresponding ``xbrl_factoid``. The standard use of this
    transformer is to use the ``column_name`` that corresponds to the ``xbrl_factoid``
    that was merged into the DBF data via :func:`align_row_numbers_dbf` and was
    converted into a column in the XBRL data via :func:`wide_to_tidy`.

    Note: Often, the unstructured portion of the DBF table that (possibly) sums up into
    a single value in structured data has the same ``xbrl_factoid`` name in the XBRL
    tables. By convention, we are employing a pattern in the ``dbf_to_xbrl.csv`` map
    that involves adding an ``_unstructed`` suffix to the rows that correspond to the
    unstructured portion of the table. This enables a simple selection of the structured
    part of the table. When processing the unstructured table, you can either rename the
    XBRL data's factoid name to include an ``_unstructed`` suffix or you can specify
    the categories with ``_unstructed`` suffixes using the ``additional_categories``
    parameter.
    """
    # compile the list of categories from the possible options.
    categories_to_select = []
    if params.select_by_xbrl_categories:
        categories_to_select = categories_to_select + list(
            processed_xbrl[params.column_name].unique()
        )
    if params.additional_categories:
        categories_to_select = categories_to_select + params.additional_categories

    # check if we are getting the same number of expected categories to drop
    categories_to_drop = [
        cat
        for cat in processed_dbf[params.column_name].unique()
        if cat not in categories_to_select
    ]
    if len(categories_to_drop) != params.len_expected_categories_to_drop:
        logger.warning(
            f"Dropping {len(categories_to_drop)} DBF categories that contain the "
            f"following values in {params.column_name} but expected "
            f"{params.len_expected_categories_to_drop}:"
            f"{categories_to_drop}"
        )
    # now select only the rows which contain the categories we want to include in the
    # column that we care about. Copy bc this is a slice of the og dataframe.
    category_mask = processed_dbf[params.column_name].isin(categories_to_select)
    return processed_dbf.loc[category_mask].copy()


class UnstackBalancesToReportYearInstantXbrl(TransformParams):
    """Parameters for :func:`unstack_balances_to_report_year_instant_xbrl`."""

    unstack_balances_to_report_year: bool = False
    """If True unstack balances to a single year (the report year)."""


def unstack_balances_to_report_year_instant_xbrl(
    df: pd.DataFrame,
    params: UnstackBalancesToReportYearInstantXbrl,
    primary_key_cols: list[str],
) -> pd.DataFrame:
    """Turn start year end year rows into columns for each value type.

    Called in :meth:`Ferc1AbstractTableTransformer.process_instant_xbrl`.

    Some instant tables report year-end data, with their datestamps in different years,
    but we want year-start and year-end data within a single report_year (which is
    equivalent) stored in two separate columns for compatibility with the DBF data.

    This function unstacks that table and adds the suffixes ``_starting_balance`` and
    ``_ending_balance`` to each of the columns. These can then be used as
    ``value_types`` in :func:`wide_to_tidy` to normalize the table.

    There are two checks in place:

    First, it will make sure that there are not duplicate entries for a single year +
    other primary key fields. Ex: a row for 2020-12-31 and 2020-06-30 for entitiy_id X
    means that the data isn't annually unique. We could just drop these mid-year
    values, but we might want to keep them or at least check that there is no funny
    business with the data.

    We also check that there are no mid-year dates at all. If an entity reports a value
    from the middle of the year, we can't identify it as a start/end of year value.

    Params:
        primary_key_cols: The columns that should be used to check for duplicated data,
            and also for unstacking the balance -- these are set to be the index before
            unstack is called. These are typically set by the wrapping method and
            generated automatically based on other class transformation parameters via
            :meth:`Ferc1AbstractTableTransformer.source_table_primary_key`.
    """
    if params.unstack_balances_to_report_year:
        df["year"] = pd.to_datetime(df["date"]).dt.year
        # Check that the originally reported records are annually unique.
        # year and report_year aren't necessarily the same since previous year data
        # is often reported in the current report year, but we're constructing a table
        # where report_year is part of the primary key, so we have to do this:
        unique_cols = [c for c in primary_key_cols if c != "report_year"] + ["year"]
        if df.duplicated(unique_cols).any():
            raise AssertionError(
                "Looks like there are multiple entries per year--not sure which to use "
                f"for the start/end balance. {params=} {primary_key_cols=}"
            )
        if not pd.to_datetime(df["date"]).dt.is_year_end.all():
            raise AssertionError(
                "Looks like there are some values in here that aren't from the end of "
                "the year. We can't use those to calculate start and end balances."
            )
        df.loc[df.report_year == (df.year + 1), "balance_type"] = "starting_balance"
        df.loc[df.report_year == df.year, "balance_type"] = "ending_balance"
        if df.balance_type.isna().any():
            # Remove rows from years that are not representative of start/end dates
            # for a given report year (i.e., the report year and one year prior).
            logger.warning(
                f"Dropping unexpected years: "
                f"{df.loc[df.balance_type.isna(), 'year'].unique()}"
            )
            df = df[df["balance_type"].notna()].copy()
        df = (
            df.drop(["year", "date"], axis="columns")
            .set_index(primary_key_cols + ["balance_type", "sched_table_name"])
            .unstack("balance_type")
        )
        # This turns a multi-index into a single-level index with tuples of strings
        # as the keys, and then converts the tuples of strings into a single string
        # by joining their values with an underscore. This results in column labels
        # like boiler_plant_equipment_steam_production_starting_balance
        df.columns = ["_".join(items) for items in df.columns.to_flat_index()]
        df = df.reset_index()
        return df


class CombineAxisColumnsXbrl(TransformParams):
    """Parameters for :func:`combine_axis_columns_xbrl`."""

    axis_columns_to_combine: list | None = None
    """List of axis columns to combine."""

    new_axis_column_name: str | None = None
    """The name of the combined axis column -- must end with the suffix ``_axis``!."""

    @validator("new_axis_column_name")
    def doesnt_end_with_axis(cls, v):
        """Ensure that new axis column ends in _axis."""
        if v is not None:
            if not v.endswith("_axis"):
                raise ValueError(
                    "The new axis column name must end with the suffix '_axis'!"
                )
        return v


def combine_axis_columns_xbrl(
    df: pd.DataFrame, params: CombineAxisColumnsXbrl
) -> pd.DataFrame:
    """Combine axis columns from squished XBRL tables into one column with no NAs.

    Called in :meth:`Ferc1AbstractTableTransformer.process_xbrl`.

    There are instances (ex: sales_by_rate_schedule_ferc1) where the DBF table is equal
    to several concatenated XBRL tables. These XBRL tables are extracted together with
    the function :func:`extract_xbrl_concat`. Once combined, we need to deal with their
    axis columns.

    We use the axis columns (the primary key for the raw XBRL tables) in the creation
    of ``record_id``s for each of the rows. If each of the concatinated XBRL tables has
    the same axis column name then there's no need to fret. However, if the columns have
    slightly different names (ex: ``residential_sales_axis`` vs.
    ``industrial_sales_axis``), we'll need to combine them. We combine them to get rid
    of NA values which aren't allowed in primary keys. Otherwise it would look like
    this:

        +-------------------------+-------------------------+
        | residential_sales_axis  | industrial_sales_axis   |
        +=========================+=========================+
        | value1                  | NA                      |
        +-------------------------+-------------------------+
        | value2                  | NA                      |
        +-------------------------+-------------------------+
        | NA                      | valueA                  |
        +-------------------------+-------------------------+
        | NA                      | valueB                  |
        +-------------------------+-------------------------+

    vs. this:

        +-------------------------+
        | sales_axis              |
        +=========================+
        | value1                  |
        +-------------------------+
        | value2                  |
        +-------------------------+
        | valueA                  |
        +-------------------------+
        | valueB                  |
        +-------------------------+
    """
    # First, make sure that the new_axis_column_name param as the word axis in it
    if not params.new_axis_column_name.endswith("_axis"):
        raise ValueError(
            "Your new_axis_column_name must end with the suffix _axis so that it gets "
            "included in the record_id."
        )
    # Now, make sure there are no overlapping axis columns
    if (df[params.axis_columns_to_combine].count(axis=1) > 1).any():
        raise AssertionError(
            "You're trying to combine axis columns, but there's more than one axis "
            "column value per row."
        )
    # Now combine all of the columns into one and remove the old axis columns
    df[params.new_axis_column_name] = pd.NA
    for col in params.axis_columns_to_combine:
        df[params.new_axis_column_name] = df[params.new_axis_column_name].fillna(
            df[col]
        )
    df = df.drop(columns=params.axis_columns_to_combine)
    return df


class ReconcileTableCalculations(TransformParams):
    """Parameters for reconciling xbrl-metadata based calculations within a table."""

    column_to_check: str | None = None
    """Name of data column to check.

    This will typically be ``dollar_value`` or ``ending_balance`` column for the income
    statement and the balance sheet tables.
    """
    calculation_tolerance: float = 0.05
    """Fraction of calculated values which we allow not to match reported values."""

    subtotal_column: str | None = None
    """Sub-total column name (e.g. utility type) to compare calculations against in
    :func:`reconcile_table_calculations`."""

    subtotal_calculation_tolerance: float = 0.05
    """Fraction of calculated sub-totals allowed not to match reported values."""


def reconcile_table_calculations(
    df: pd.DataFrame,
    calculation_components: pd.DataFrame,
    xbrl_factoid_name: str,
    table_name: str,
    params: ReconcileTableCalculations,
) -> pd.DataFrame:
    """Ensure intra-table calculated values match reported values within a tolerance.

    In addition to checking whether all reported "calculated" values match the output
    of our repaired calculations, this function adds a correction record to the
    dataframe that is included in the calculations so that after the fact the
    calculations match exactly. This is only done when the fraction of records that
    don't match within the tolerances of :func:`numpy.isclose` is below a set
    threshold.

    Note that only calculations which are off by a significant amount result in the
    creation of a correction record. Many calculations are off from the reported values
    by exaclty one dollar, presumably due to rounding errrors. These records typically
    do not fail the :func:`numpy.isclose()` test and so are not corrected.

    Args:
        df: processed table.
        calculation_components: processed calculation component metadata.
        xbrl_factoid_name: column name of the XBRL factoid in the processed table.
        table_name: name of the PUDL table.
        params: :class:`ReconcileTableCalculations` parameters.
    """
    # If we don't have this value, we aren't doing any calculation checking:
    if params.column_to_check is None:
        return df
    intra_tbl_calcs = calculation_components[
        calculation_components.intra_table_calc_flag
        & calculation_components.xbrl_factoid_calc.notnull()
    ]
    pks = pudl.metadata.classes.Resource.from_id(table_name).schema.primary_key
    calculated_df = calculate_values_from_components(
        data=df.rename(columns={xbrl_factoid_name: "xbrl_factoid"}),
        calculation_components=intra_tbl_calcs,
        validate="one_to_many",
        on=["xbrl_factoid_calc"],
        by=[p for p in pks if p != xbrl_factoid_name] + ["xbrl_factoid"],
        value_col=params.column_to_check,
    ).rename(columns={"xbrl_factoid": xbrl_factoid_name})

    calculated_df = calculated_df.assign(
        abs_diff=lambda x: abs(x[params.column_to_check] - x.calculated_amount),
        rel_diff=lambda x: np.where(
            (x[params.column_to_check] != 0.0),
            abs(x.abs_diff / x[params.column_to_check]),
            np.nan,
        ),
    )

    off_df = calculated_df[
        ~np.isclose(
            calculated_df.calculated_amount, calculated_df[params.column_to_check]
        )
        & (calculated_df["abs_diff"].notnull())
    ]
    calculated_values = calculated_df[(calculated_df.abs_diff.notnull())]
    off_ratio = len(off_df) / len(calculated_values)

    if off_ratio > params.calculation_tolerance:
        raise AssertionError(
            f"Calculations in {table_name} are off by {off_ratio}. Expected tolerance "
            f"of {params.calculation_tolerance}."
        )

    # We'll only get here if the proportion of calculations that are off is acceptable
    if off_ratio > 0:
        logger.info(
            f"{table_name}: has {len(off_df)} ({off_ratio:.02%}) records whose "
            "calculations don't match. Adding correction records to make calculations "
            "match reported values."
        )
        corrections = off_df.copy()
        corrections[params.column_to_check] = (
            corrections[params.column_to_check].fillna(0.0)
            - corrections["calculated_amount"]
        )
        corrections[xbrl_factoid_name] = corrections[xbrl_factoid_name] + "_correction"
        corrections["row_type_xbrl"] = "correction"
        corrections["intra_table_calc_flag"] = True
        corrections["record_id"] = pd.NA

        calculated_df = pd.concat(
            [calculated_df, corrections], axis="index"
        ).reset_index()

    # Check that sub-total calculations sum to total.
    if params.subtotal_column is not None:
        sub_group_col = params.subtotal_column
        pks_wo_subgroup = [col for col in pks if col != sub_group_col]
        calculated_df["sub_total_sum"] = (
            calculated_df.pipe(lambda df: df[df[sub_group_col] != "total"])
            .groupby(pks_wo_subgroup)[params.column_to_check]
            .transform("sum")  # For each group, calculate sum of sub-components
        )
        calculated_df["sub_total_sum"] = calculated_df["sub_total_sum"].fillna(
            calculated_df[params.column_to_check]  # Fill in value from 'total' column
        )
        sub_total_errors = (
            calculated_df.groupby(pks_wo_subgroup)
            # If subcomponent sum != total sum, we have nunique()>1
            .filter(lambda x: x["sub_total_sum"].nunique() > 1).groupby(pks_wo_subgroup)
        )
        off_ratio_sub = (
            sub_total_errors.ngroups / calculated_df.groupby(pks_wo_subgroup).ngroups
        )
        if sub_total_errors.ngroups > 0:
            logger.warning(
                f"{table_name}: has {sub_total_errors.ngroups} ({off_ratio_sub:.02%}) sub-total calculations that don't "
                "sum to the equivalent total column."
            )
        if off_ratio_sub > params.subtotal_calculation_tolerance:
            raise AssertionError(
                f"Sub-total calculations in {table_name} are off by {off_ratio_sub}. Expected tolerance "
                f"of {params.subtotal_calculation_tolerance}."
            )

    return calculated_df


def calculate_values_from_components(
    calculation_components: pd.DataFrame,
    data: pd.DataFrame,
    validate: Literal["one_to_many", "many_to_many"],
    on: list[str],
    by: list[str],
    value_col: str,
) -> pd.DataFrame:
    """Calculate values from components."""
    # Merge the reported data and the calculation component metadata to enable
    # validation of calculated values. Here the data table exploded is supplying the
    # values associated with individual calculation components, and the table_name
    # and xbrl_factoid to which we aggregate are coming from the calculation
    # components table. After merging we use the weights to adjust the reported
    # values so they can be summed directly. This gives us aggregated calculated
    # values that can later be compared to the higher level reported values.
    calc_df = (
        pd.merge(
            calculation_components,
            data.rename(
                columns={
                    "table_name": "table_name_calc",
                    "xbrl_factoid": "xbrl_factoid_calc",
                }
            ),
            validate=validate,
            on=on,
        )
        # apply the weight from the calc to convey the sign before summing.
        .assign(calculated_amount=lambda x: x[value_col] * x.weight)
        .groupby(by, as_index=False, dropna=False)[["calculated_amount"]]
        .sum(min_count=1)
    )

    calculated_df = pd.merge(
        data,
        calc_df,
        on=by,
        how="outer",
        validate="1:1",
        indicator=True,
    )

    assert calculated_df[
        (calculated_df._merge == "right_only") & (calculated_df[value_col].notnull())
    ].empty

    calculated_df = calculated_df.drop(columns=["_merge"])
    # # Force value_col to be a float to prevent any hijinks with calculating differences.
    calculated_df[value_col] = calculated_df[value_col].astype(float)
    return calculated_df


class Ferc1TableTransformParams(TableTransformParams):
    """A model defining what TransformParams are allowed for FERC Form 1.

    This adds additional parameter models beyond the ones inherited from the
    :class:`pudl.transform.classes.AbstractTableTransformer` class.
    """

    rename_columns_ferc1: RenameColumnsFerc1 = RenameColumnsFerc1(
        dbf=RenameColumns(),
        xbrl=RenameColumns(),
        instant_xbrl=RenameColumns(),
        duration_xbrl=RenameColumns(),
    )
    wide_to_tidy: WideToTidySourceFerc1 = WideToTidySourceFerc1(
        dbf=WideToTidy(), xbrl=WideToTidy()
    )
    merge_xbrl_metadata: MergeXbrlMetadata = MergeXbrlMetadata()
    align_row_numbers_dbf: AlignRowNumbersDbf = AlignRowNumbersDbf()
    drop_duplicate_rows_dbf: DropDuplicateRowsDbf = DropDuplicateRowsDbf()
    select_dbf_rows_by_category: SelectDbfRowsByCategory = SelectDbfRowsByCategory()
    unstack_balances_to_report_year_instant_xbrl: UnstackBalancesToReportYearInstantXbrl = (
        UnstackBalancesToReportYearInstantXbrl()
    )
    combine_axis_columns_xbrl: CombineAxisColumnsXbrl = CombineAxisColumnsXbrl()
    reconcile_table_calculations: ReconcileTableCalculations = (
        ReconcileTableCalculations()
    )

    @property
    def xbrl_factoid_name(self) -> str:
        """Access the column name of the ``xbrl_factoid``."""
        return self.merge_xbrl_metadata.on

    @property
    def rename_dicts_xbrl(self):
        """Compile all of the XBRL rename dictionaries into an ordered list."""
        return self.rename_columns_ferc1.rename_dicts_xbrl

    @property
    def wide_to_tidy_value_types(self) -> list[str]:
        """Compile a list of all of the ``value_types`` from ``wide_to_tidy``."""
        return self.wide_to_tidy.value_types


################################################################################
# FERC 1 transform helper functions. Probably to be integrated into a class
# below as methods or moved to a different module once it's clear where they belong.
################################################################################
def get_ferc1_dbf_rows_to_map(ferc1_engine: sa.engine.Engine) -> pd.DataFrame:
    """Identify DBF rows that need to be mapped to XBRL columns.

    Select all records in the ``f1_row_lit_tbl`` where the row literal associated with a
    given combination of table and row number is different from the preceeding year.
    This is the smallest set of records which we can use to reproduce the whole table by
    expanding the time series to include all years, and forward filling the row
    literals.
    """
    idx_cols = ["sched_table_name", "row_number", "report_year"]
    data_cols = ["row_literal"]
    row_lit = pd.read_sql(
        "f1_row_lit_tbl", con=ferc1_engine, columns=idx_cols + data_cols
    ).sort_values(idx_cols)
    row_lit["shifted"] = row_lit.groupby(
        ["sched_table_name", "row_number"]
    ).row_literal.shift()
    row_lit["changed"] = row_lit.row_literal != row_lit.shifted
    return row_lit.loc[row_lit.changed, idx_cols + data_cols]


def update_dbf_to_xbrl_map(ferc1_engine: sa.engine.Engine) -> pd.DataFrame:
    """Regenerate the FERC 1 DBF+XBRL glue while retaining existing mappings.

    Reads all rows that need to be mapped out of the ``f1_row_lit_tbl`` and appends
    columns containing any previously mapped values, returning the resulting dataframe.
    """
    idx_cols = ["sched_table_name", "row_number", "report_year"]
    all_rows = get_ferc1_dbf_rows_to_map(ferc1_engine).set_index(idx_cols)
    source = files(pudl.package_data.ferc1).joinpath("dbf_to_xbrl.csv")
    with as_file(source) as file:
        mapped_rows = (
            pd.read_csv(file).set_index(idx_cols).drop(["row_literal"], axis="columns")
        )
    return (
        pd.concat([all_rows, mapped_rows], axis="columns")
        .reset_index()
        .sort_values(["sched_table_name", "report_year", "row_number"])
    )


def read_dbf_to_xbrl_map(dbf_table_names: list[str]) -> pd.DataFrame:
    """Read the manually compiled DBF row to XBRL column mapping for a given table.

    Args:
        dbf_table_name: The original name of the table in the FERC Form 1 DBF database
            whose mapping to the XBRL data you want to extract. for example
            ``f1_plant_in_srvce``.

    Returns:
        DataFrame with columns ``[sched_table_name, report_year, row_number, row_type, xbrl_factoid]``
    """
    source = files(pudl.package_data.ferc1).joinpath("dbf_to_xbrl.csv")
    with as_file(source) as file:
        row_map = pd.read_csv(
            file,
            usecols=[
                "sched_table_name",
                "report_year",
                "row_number",
                "row_type",
                "xbrl_factoid",
            ],
        )
    # Select only the rows that pertain to dbf_table_name
    row_map = row_map.loc[row_map.sched_table_name.isin(dbf_table_names)]
    return row_map


def fill_dbf_to_xbrl_map(
    df: pd.DataFrame, dbf_years: list[int] | None = None
) -> pd.DataFrame:
    """Forward-fill missing years in the minimal, manually compiled DBF to XBRL mapping.

    The relationship between a DBF row and XBRL column/fact/entity/whatever is mostly
    consistent from year to year. To minimize the amount of manual mapping work we have
    to do, we only map the years in which the relationship changes. In the end we do
    need a complete correspondence for all years though, and this function uses the
    minimal information we've compiled to fill in all the gaps, producing a complete
    mapping across all requested years.

    One complication is that we need to explicitly indicate which DBF rows have headers
    in them (which don't exist in XBRL), to differentiate them from null values in the
    exhaustive index we create below. We set a ``HEADER_ROW`` sentinel value so we can
    distinguish between two different reasons that we might find NULL values in the
    ``xbrl_factoid`` field:

    1. It's NULL because it's between two valid mapped values (the NULL was created
       in our filling of the time series) and should thus be filled in, or

    2. It's NULL because it was a header row in the DBF data, which means it should
       NOT be filled in. Without the ``HEADER_ROW`` value, when a row number from year X
       becomes associated with a non-header row in year X+1 the ffill will keep right on
       filling, associating all of the new header rows with the value of
       ``xbrl_factoid`` that was associated with the old row number.

    Args:
        df: A dataframe containing a DBF row to XBRL mapping for a single FERC 1 DBF
            table.
        dbf_years: The list of years that should have their DBF row to XBRL mapping
            filled in. This defaults to all available years of DBF data for FERC 1. In
            general this parameter should only be set to a non-default value for testing
            purposes.

    Returns:
        A complete mapping of DBF row number to XBRL columns for all years of data
        within a single FERC 1 DBF table. Has columns of
        ``[report_year, row_number, xbrl_factoid]``
    """
    if not dbf_years:
        dbf_years = Ferc1Settings().dbf_years
    # If the first year that we're trying to produce isn't mapped, we won't be able to
    # forward fill.
    if min(dbf_years) not in df.report_year.unique():
        raise ValueError(
            "Invalid combination of years and DBF-XBRL mapping. The first year cannot\n"
            "be filled and **must** be mapped.\n"
            f"First year: {min(dbf_years)}, "
            f"Mapped years: {sorted(df.report_year.unique())}\n"
            f"{df}"
        )

    if df.loc[(df.row_type == "header"), "xbrl_factoid"].notna().any():
        raise ValueError("Found non-null XBRL column value mapped to a DBF header row.")
    df.loc[df.row_type == "header", "xbrl_factoid"] = "HEADER_ROW"

    if df["xbrl_factoid"].isna().any():
        raise ValueError(
            "Found NA XBRL values in the DBF-XBRL mapping, which shouldn't happen. \n"
            f"{df[df['xbrl_factoid'].isna()]}"
        )
    df = df.drop(["row_type"], axis="columns")

    # Create an index containing all combinations of report_year and row_number
    idx_cols = ["report_year", "row_number", "sched_table_name"]
    idx = pd.MultiIndex.from_product(
        [dbf_years, df.row_number.unique(), df.sched_table_name.unique()],
        names=idx_cols,
    )

    # Concatenate the row map with the empty index, so we have blank spaces to fill:
    df = pd.concat(
        [
            pd.DataFrame(index=idx),
            df.set_index(idx_cols),
        ],
        axis="columns",
    ).reset_index()

    # Forward fill missing XBRL column names, until a new definition for the row
    # number is encountered:
    df["xbrl_factoid"] = df.groupby(
        ["row_number", "sched_table_name"]
    ).xbrl_factoid.transform("ffill")
    # Drop NA values produced in the broadcasting merge onto the exhaustive index.
    df = df.dropna(subset="xbrl_factoid").drop(columns=["sched_table_name"])
    # There should be no NA values left at this point:
    if df.isnull().any(axis=None):
        raise ValueError(
            "Filled DBF-XBRL map contains NA values, which should never happen:"
            f"\n{df[df.isnull().any(axis='columns')]}"
        )
    return df


def get_data_cols_raw_xbrl(
    raw_xbrl_instant: pd.DataFrame,
    raw_xbrl_duration: pd.DataFrame,
) -> list[str]:
    """Get a list of all XBRL data columns appearing in a given XBRL table.

    Returns:
        A list of all the data columns found in the original XBRL DB that correspond to
        the given PUDL table. Includes columns from both the instant and duration tables
        but excludes structural columns that appear in all XBRL tables.
    """
    excluded_cols = [
        "date",
        "end_date",
        "entity_id",
        "filing_name",
        "index",
        "report_year",
        "start_date",
    ]
    return sorted(
        set(raw_xbrl_instant.columns)
        .union(raw_xbrl_duration.columns)
        .difference(excluded_cols)
    )


################################################################################
# FERC 1 specific TableTransformer classes
################################################################################
class Ferc1AbstractTableTransformer(AbstractTableTransformer):
    """An abstract class defining methods common to many FERC Form 1 tables.

    This subclass remains abstract because it does not define transform_main(), which
    is always going to be table-specific.

    * Methods that only apply to XBRL data should end with _xbrl
    * Methods that only apply to DBF data should end with _dbf
    """

    table_id: TableIdFerc1
    parameter_model = Ferc1TableTransformParams
    params: parameter_model

    has_unique_record_ids: bool = True
    """True if each record in the transformed table corresponds to one input record.

    For tables that have been transformed from wide-to-tidy format, or undergone other
    kinds of reshaping, there is not a simple one-to-one relationship between input and
    output records, and so we should not expect record IDs to be unique. In those cases
    they serve only a forensic purpose, telling us where to find the original source of
    the transformed data.
    """
    xbrl_metadata_json: dict[Literal["instant", "duration"], list[dict[str, Any]]]
    """Table-level JSON metadata."""

    xbrl_metadata: pd.DataFrame = pd.DataFrame()
    """Dataframe combining XBRL metadata for both instant and duration table columns."""

    def __init__(
        self,
        xbrl_metadata_json: dict[Literal["instant", "duration"], list[dict[str, Any]]]
        | None = None,
        params: TableTransformParams | None = None,
        cache_dfs: bool = False,
        clear_cached_dfs: bool = True,
    ) -> None:
        """Augment inherited initializer to store XBRL metadata in the class."""
        super().__init__(
            params=params,
            cache_dfs=cache_dfs,
            clear_cached_dfs=clear_cached_dfs,
        )
        self.xbrl_metadata_json = xbrl_metadata_json
        if self.xbrl_metadata_json:
            self.xbrl_metadata = self.process_xbrl_metadata()

    @cache_df(key="start")
    def transform_start(
        self,
        raw_dbf: pd.DataFrame,
        raw_xbrl_instant: pd.DataFrame,
        raw_xbrl_duration: pd.DataFrame,
    ) -> pd.DataFrame:
        """Process the raw data until the XBRL and DBF inputs have been unified."""
        processed_dbf = self.process_dbf(raw_dbf)
        processed_xbrl = self.process_xbrl(raw_xbrl_instant, raw_xbrl_duration)
        processed_dbf = self.select_dbf_rows_by_category(processed_dbf, processed_xbrl)
        logger.info(f"{self.table_id.value}: Concatenating DBF + XBRL dataframes.")
        return pd.concat([processed_dbf, processed_xbrl]).reset_index(drop=True)

    @cache_df(key="main")
    def transform_main(self, df: pd.DataFrame) -> pd.DataFrame:
        """Generic FERC1 main table transformer.

        Params:
            df: Pre-processed, concatenated XBRL and DBF data.

        Returns:
            A single transformed table concatenating multiple years of cleaned data
            derived from the raw DBF and/or XBRL inputs.
        """
        df = (
            self.spot_fix_values(df)
            .pipe(self.normalize_strings)
            .pipe(self.categorize_strings)
            .pipe(self.convert_units)
            .pipe(self.strip_non_numeric_values)
            .pipe(self.nullify_outliers)
            .pipe(self.replace_with_na)
            .pipe(self.drop_invalid_rows)
            .pipe(
                pudl.metadata.classes.Package.from_resource_ids()
                .get_resource(self.table_id.value)
                .encode
            )
            .pipe(self.merge_xbrl_metadata)
        )
        return df

    @cache_df(key="end")
    def transform_end(self, df: pd.DataFrame) -> pd.DataFrame:
        """Standardized final cleanup after the transformations are done.

        Checks calculations. Enforces dataframe schema. Checks for empty dataframes and
        null columns.
        """
        df = self.reconcile_table_calculations(df).pipe(self.enforce_schema)
        if df.empty:
            raise ValueError(f"{self.table_id.value}: Final dataframe is empty!!!")
        for col in df:
            if df[col].isna().all():
                raise ValueError(
                    f"{self.table_id.value}: Column {col} is entirely NULL!"
                )
        return df

    def select_dbf_rows_by_category(
        self,
        processed_dbf: pd.DataFrame,
        processed_xbrl: pd.DataFrame,
        params: SelectDbfRowsByCategory | None = None,
    ) -> pd.DataFrame:
        """Wrapper method for :func:`select_dbf_rows_by_category`."""
        if not params:
            params = self.params.select_dbf_rows_by_category
        if params.column_name:
            logger.info(
                f"{self.table_id.value}: Selecting DBF rows with desired values in {params.column_name}."
            )
            processed_dbf = select_dbf_rows_by_category(
                processed_dbf=processed_dbf,
                processed_xbrl=processed_xbrl,
                params=params,
            )
        return processed_dbf

    @property
    @cache_df(key="pre_process_xbrl_metadata")
    def pre_process_xbrl_metadata(self: Self) -> pd.DataFrame:
        """Normalize the XBRL JSON metadata, turning it into a dataframe.

        This process concatenates and deduplicates the metadata which is associated with
        the instant and duration tables, since the metadata is only combined with the
        data after the instant and duration (and DBF) tables have been merged. This
        happens in :meth:`Ferc1AbstractTableTransformer.merge_xbrl_metadata`.
        """
        logger.info(f"{self.table_id.value}: Processing XBRL metadata.")
        tbl_meta = (
            pd.concat(
                [
                    pd.json_normalize(self.xbrl_metadata_json["instant"]),
                    pd.json_normalize(self.xbrl_metadata_json["duration"]),
                ]
            )
            .drop("references.form_location", axis="columns")
            .drop_duplicates(subset="name")
            .rename(
                columns={
                    "name": "xbrl_factoid",
                    "references.account": "ferc_account",
                }
            )
            .assign(
                calculations=lambda x: x.calculations.apply(json.dumps),
            )
            .astype(
                {
                    "xbrl_factoid": pd.StringDtype(),
                    "balance": pd.StringDtype(),
                    "ferc_account": pd.StringDtype(),
                    "calculations": pd.StringDtype(),
                }
            )
            .assign(
                xbrl_factoid_original=lambda x: x.xbrl_factoid,
                xbrl_factoid=lambda x: self.rename_xbrl_factoid(x.xbrl_factoid),
            )
            .pipe(self.deduplicate_xbrl_factoid_xbrl_metadata)
        )
        return tbl_meta

    @cache_df(key="process_xbrl_metadata")
    def process_xbrl_metadata(self: Self) -> pd.DataFrame:
        """Process XBRL metadata after the calculations have been cleaned.

        Add ``row_type_xbrl`` column and create ``xbrl_factoid`` records for the calculation corrections
        """
        calc_comps = self.process_xbrl_metadata_calculations
        tbl_meta = self.pre_process_xbrl_metadata.drop(columns=["calculations"])
        # Flag metadata record types
        tbl_meta.loc[:, "row_type_xbrl"] = (
            (
                calc_comps.groupby(["xbrl_factoid"])[
                    ["table_name_calc", "xbrl_factoid_calc"]
                ].count()
                == 0
            )
            .all(axis="columns")
            .replace({True: "reported_value", False: "calculated_value"})
            .astype(pd.StringDtype())
        )
        # Create metadata records for the calculation correction factoids
        correction_meta = tbl_meta[tbl_meta.row_type_xbrl == "calculated_value"].assign(
            calculations="[]",
            intra_table_calc_flag=True,
            row_type_xbrl="correction",
            xbrl_factoid=lambda x: x.xbrl_factoid + "_correction",
        )
        tbl_meta = (
            pd.concat([tbl_meta, correction_meta])
            .reset_index(drop=True)
            .convert_dtypes()
        )
        return tbl_meta

    def deduplicate_xbrl_factoid_xbrl_metadata(
        self, tbl_meta: pd.DataFrame
    ) -> pd.DataFrame:
        """De-duplicate the xbrl_metadata based on ``xbrl_factoid``.

        Default is to do nothing besides check for duplicate values because almost all
        tables have no deduping. Deduplication needs to be applied before the
        :meth:`apply_xbrl_calculation_fixes` inside of :meth:`process_xbrl_metadata`.
        """
        if tbl_meta.duplicated(subset=["xbrl_factoid"]).any() & (
            self.params.merge_xbrl_metadata.on is not None
        ):
            raise AssertionError(
                f"Metadata for {self.table_id.value} has duplicative xbrl_factoid records."
            )
        return tbl_meta

    def raw_xbrl_factoid_to_pudl_name(
        self,
        col_name_xbrl: str,
    ) -> str:
        """Rename a column name from orignal XBRL name to the transformed PUDL name.

        There are several transform params that either explicitly or implicity rename
        columns:
        * :class:`RenameColumnsFerc1`
        * :class:`WideToTidySourceFerc1`
        * :class:`UnstackBalancesToReportYearInstantXbrl`
        * :class:`ConvertUnits`

        This method attempts to use the table params to translate a column name.

        Note: Instead of doing this for each individual column name, we could compile a
        rename dict for the whole table with a similar processand then apply it for each
        group of columns instead of running through this full process every time. If
        this took longer than...  ~5 ms on a single table w/ lots of calcs this would
        probably be worth it for simplicity.
        """
        col_name_new = col_name_xbrl
        for rename_stage in self.params.rename_dicts_xbrl:
            col_name_new = str(rename_stage.columns.get(col_name_new, col_name_new))

        for value_type in self.params.wide_to_tidy_value_types:
            if col_name_new.endswith(f"_{value_type}"):
                col_name_new = re.sub(f"_{value_type}$", "", col_name_new)

        if self.params.unstack_balances_to_report_year_instant_xbrl:
            # TODO: do something...? add starting_balance & ending_balance suffixes?
            if self.params.merge_xbrl_metadata.on:
                NotImplementedError(
                    "We haven't implemented a xbrl_factoid rename for the parameter "
                    "unstack_balances_to_report_year_instant_xbrl. Since you are trying"
                    "to merge the metadata on this table that has this treatment, a "
                    "xbrl_factoid rename will be required."
                )
            pass
        if self.params.convert_units:
            # TODO: use from_unit -> to_unit map. but none of the $$ tables have this rn.
            if self.params.merge_xbrl_metadata.on:
                NotImplementedError(
                    "We haven't implemented a xbrl_factoid rename for the parameter "
                    "convert_units. Since you are trying to merge the metadata on this "
                    "table that has this treatment, a xbrl_factoid rename will be "
                    "required."
                )
            pass
        return col_name_new

    def rename_xbrl_factoid(self, col: pd.Series) -> pd.Series:
        """Rename a series of raw to PUDL factoid names via :meth:`raw_xbrl_factoid_to_pudl_name`."""
        xbrl_factoid_name_map = {
            xbrl_factoid_name_og: self.raw_xbrl_factoid_to_pudl_name(
                xbrl_factoid_name_og
            )
            for xbrl_factoid_name_og in col
        }
        return col.map(xbrl_factoid_name_map)

    def remove_duplicated_calculation_components(
        self: Self, calc_components: pd.DataFrame
    ) -> pd.DataFrame:
        """If a calculation contains the same components >1x, remove duplicates.

        Note: this should probably be just one line in
        :meth:`process_xbrl_metadata_calculations`. Keeping this here for now for
        clarity on what exactly we are replicating.
        """
        # this was previously checking if the full calculation is exactly the same.
        # which i think makes sense and was a good method for the json... but I believe
        # there is never an instance in which we want two copies of the same exact
        # calculation component so i think a simple drop dupes should suffice.
        return calc_components.drop_duplicates(keep="first")

    def add_calculation_correction_components(
        self: Self, calc_components: pd.DataFrame
    ) -> pd.DataFrame:
        """Add correction components to calculation metadata.

        Args:
            tbl_meta: Partially transformed table metadata in dataframe form.

        Returns:
            An updated version of the table metadata containing calculation definitions
            that include a correction component.
        """
        # If we haven't provided calculation check parameters, then we can't identify
        # a appropriate correction factor.
        if self.params.reconcile_table_calculations.column_to_check is None:
            return calc_components

        # split the calcs from non-calcs/make corrections/append
        calcs = calc_components[calc_components.xbrl_factoid_calc.notnull()]
        corrections = (
            calcs[["table_name", "xbrl_factoid"]]
            .drop_duplicates()
            .assign(
                table_name_calc=lambda t: t.table_name,
                xbrl_factoid_calc=lambda x: x.xbrl_factoid + "_correction",
                weight=1,
            )
        )
        return pd.concat([calc_components, corrections])

    @staticmethod
    def get_xbrl_calculation_fixes() -> pd.DataFrame:
        """Grab the XBRL calculation file."""
        source = files(pudl.package_data.ferc1).joinpath(
            "xbrl_calculation_component_fixes.csv"
        )
        with as_file(source) as file:
            calc_fixes = pd.read_csv(file)
        return calc_fixes

    def apply_xbrl_calculation_fixes(
        self: Self, calc_components: pd.DataFrame, calc_fixes: pd.DataFrame
    ) -> pd.DataFrame:
        """Use the fixes we've compiled to update calculations in the XBRL metadata.

        Note: Temp fix. These updates should probably be moved into the table params
        and integrated into the calculations via TableCalcs.
        """
<<<<<<< HEAD
        calc_comp_idx = [
            "table_name",
            "xbrl_factoid",
            "table_name_calc",
            "xbrl_factoid_calc",
        ]
=======
        calculated_fields_to_fix: dict[
            TableIdFerc1, dict  # [xbrl_factoid_name, list[calc_component_fix]]
        ] = {
            "income_statement_ferc1": {
                "operating_revenues": [
                    # Add link to electric_operating_revenues_ferc1
                    {
                        "calc_component_to_replace": {},
                        "calc_component_new": {
                            "name": "electric_operating_revenues",
                            "weight": 1.0,
                            "source_tables": ["electric_operating_revenues_ferc1"],
                            "utility_type": "electric",
                        },
                    }
                ],
                "operation_expense": [
                    {
                        "calc_component_to_replace": {},
                        "calc_component_new": {
                            "name": "steam_power_generation_operations_expense",
                            "weight": 1.0,
                            "source_tables": ["electric_operating_expenses_ferc1"],
                            "utility_type": "electric",
                        },
                    },
                    {
                        "calc_component_to_replace": {},
                        "calc_component_new": {
                            "name": "nuclear_power_generation_operations_expense",
                            "weight": 1.0,
                            "source_tables": ["electric_operating_expenses_ferc1"],
                            "utility_type": "electric",
                        },
                    },
                    {
                        "calc_component_to_replace": {},
                        "calc_component_new": {
                            "name": "hydraulic_power_generation_operations_expense",
                            "weight": 1.0,
                            "source_tables": ["electric_operating_expenses_ferc1"],
                            "utility_type": "electric",
                        },
                    },
                    {
                        "calc_component_to_replace": {},
                        "calc_component_new": {
                            "name": "other_power_generation_operations_expense",
                            "weight": 1.0,
                            "source_tables": ["electric_operating_expenses_ferc1"],
                            "utility_type": "electric",
                        },
                    },
                    {
                        "calc_component_to_replace": {},
                        "calc_component_new": {
                            "name": "transmission_operation_expense",
                            "weight": 1.0,
                            "source_tables": ["electric_operating_expenses_ferc1"],
                            "utility_type": "electric",
                        },
                    },
                    {
                        "calc_component_to_replace": {},
                        "calc_component_new": {
                            "name": "regional_market_operation_expense",
                            "weight": 1.0,
                            "source_tables": ["electric_operating_expenses_ferc1"],
                            "utility_type": "electric",
                        },
                    },
                    {
                        "calc_component_to_replace": {},
                        "calc_component_new": {
                            "name": "distribution_operation_expenses_electric",
                            "weight": 1.0,
                            "source_tables": ["electric_operating_expenses_ferc1"],
                            "utility_type": "electric",
                        },
                    },
                    {
                        "calc_component_to_replace": {},
                        "calc_component_new": {
                            "name": "customer_account_expenses",
                            "weight": 1.0,
                            "source_tables": ["electric_operating_expenses_ferc1"],
                            "utility_type": "electric",
                        },
                    },
                    {
                        "calc_component_to_replace": {},
                        "calc_component_new": {
                            "name": "customer_service_and_information_expenses",
                            "weight": 1.0,
                            "source_tables": ["electric_operating_expenses_ferc1"],
                            "utility_type": "electric",
                        },
                    },
                    {
                        "calc_component_to_replace": {},
                        "calc_component_new": {
                            "name": "sales_expenses",
                            "weight": 1.0,
                            "source_tables": ["electric_operating_expenses_ferc1"],
                            "utility_type": "electric",
                        },
                    },
                    {
                        "calc_component_to_replace": {},
                        "calc_component_new": {
                            "name": "administrative_and_general_operation_expense",
                            "weight": 1.0,
                            "source_tables": ["electric_operating_expenses_ferc1"],
                            "utility_type": "electric",
                        },
                    },
                ],
                "maintenance_expense": [
                    # Add link to electric_operating_expenses_ferc1
                    {
                        "calc_component_to_replace": {},
                        "calc_component_new": {
                            "name": "distribution_maintenance_expense_electric",
                            "weight": 1.0,
                            "source_tables": ["electric_operating_expenses_ferc1"],
                            "utility_type": "electric",
                        },
                    },
                    {
                        "calc_component_to_replace": {},
                        "calc_component_new": {
                            "name": "nuclear_power_generation_maintenance_expense",
                            "weight": 1.0,
                            "source_tables": ["electric_operating_expenses_ferc1"],
                            "utility_type": "electric",
                        },
                    },
                    {
                        "calc_component_to_replace": {},
                        "calc_component_new": {
                            "name": "hydraulic_power_generation_maintenance_expense",
                            "weight": 1.0,
                            "source_tables": ["electric_operating_expenses_ferc1"],
                            "utility_type": "electric",
                        },
                    },
                    {
                        "calc_component_to_replace": {},
                        "calc_component_new": {
                            "name": "other_power_generation_maintenance_expense",
                            "weight": 1.0,
                            "source_tables": ["electric_operating_expenses_ferc1"],
                            "utility_type": "electric",
                        },
                    },
                    {
                        "calc_component_to_replace": {},
                        "calc_component_new": {
                            "name": "regional_market_maintenance_expense",
                            "weight": 1.0,
                            "source_tables": ["electric_operating_expenses_ferc1"],
                            "utility_type": "electric",
                        },
                    },
                    {
                        "calc_component_to_replace": {},
                        "calc_component_new": {
                            "name": "steam_power_generation_maintenance_expense",
                            "weight": 1.0,
                            "source_tables": ["electric_operating_expenses_ferc1"],
                            "utility_type": "electric",
                        },
                    },
                    {
                        "calc_component_to_replace": {},
                        "calc_component_new": {
                            "name": "transmission_maintenance_expense_electric",
                            "weight": 1.0,
                            "source_tables": ["electric_operating_expenses_ferc1"],
                            "utility_type": "electric",
                        },
                    },
                    {
                        "calc_component_to_replace": {},
                        "calc_component_new": {
                            "name": "maintenance_of_general_plant",
                            "weight": 1.0,
                            "source_tables": ["electric_operating_expenses_ferc1"],
                            "utility_type": "electric",
                        },
                    },
                ],
                "depreciation_expense": [
                    # Dimension: electric. Temporarily adding metadata only.
                    {
                        "calc_component_to_replace": {},
                        "calc_component_new": {
                            "name": "depreciation_expense",
                            "weight": 1.0,
                            "source_tables": [
                                "depreciation_amortization_summary_ferc1"
                            ],
                            "utility_type": "electric",
                            "plant_function": "electric",
                        },
                    }
                ],
                "depreciation_expense_for_asset_retirement_costs": [
                    # Dimension: electric. Temporarily adding metadata only.
                    {
                        "calc_component_to_replace": {},
                        "calc_component_new": {
                            "name": "depreciation_expense_asset_retirement",
                            "weight": 1.0,
                            "source_tables": [
                                "depreciation_amortization_summary_ferc1"
                            ],
                            "utility_type": "electric",
                            "plant_function": "electric",
                        },
                    }
                ],
                "amortization_and_depletion_of_utility_plant": [
                    {
                        "calc_component_to_replace": {},
                        "calc_component_new": {
                            "name": "amortization_limited_term_electric_plant",
                            "weight": 1.0,
                            "source_tables": [
                                "depreciation_amortization_summary_ferc1"
                            ],
                            "utility_type": "electric",
                            "subdimension": "electric",
                        },
                    },
                    {
                        "calc_component_to_replace": {},
                        "calc_component_new": {
                            "name": "amortization_other_electric_plant",
                            "weight": 1.0,
                            "source_tables": [
                                "depreciation_amortization_summary_ferc1"
                            ],
                            "utility_type": "electric",
                            "subdimension": "electric",
                        },
                    },
                ],
                "income_before_extraordinary_items": [
                    {
                        "calc_component_to_replace": {},
                        "calc_component_new": {
                            "name": "net_utility_operating_income",
                            "weight": 1.0,
                            "source_tables": ["income_statement_ferc1"],
                        },
                    }
                ],
                "other_income_deductions": [
                    {
                        "calc_component_to_replace": {},
                        "calc_component_new": {
                            "name": "miscellaneous_deductions",
                            "weight": 1.0,
                            "source_tables": ["income_statement_ferc1"],
                        },
                    }
                ],
                "taxes_on_other_income_and_deductions": [
                    {
                        "calc_component_to_replace": {
                            "name": "investment_tax_credits",
                            "weight": 1.0,
                            "source_tables": ["income_statement_ferc1"],
                        },
                        "calc_component_new": {
                            "name": "investment_tax_credits",
                            "weight": -1.0,
                            "source_tables": ["income_statement_ferc1"],
                        },
                    }
                ],
            },
            "electric_operating_revenues_ferc1": {
                "sales_to_ultimate_consumers": [
                    # Replace commercial_and_industrial_sales which is reported in
                    # electricity_sales_by_rate_schedule_ferc1 with two components
                    # (small_or_commercial_sales... and large_or_industrial_sales...)
                    # from this table which should sum to the same amount as the value
                    # being replaced.
                    {
                        "calc_component_to_replace": {
                            "name": "commercial_and_industrial_sales",
                            "weight": 1.0,
                            "source_tables": [
                                "electricity_sales_by_rate_schedule_ferc1"
                            ],
                        },
                        "calc_component_new": {
                            "name": "small_or_commercial",
                            "weight": 1.0,
                            "source_tables": ["electric_operating_revenues_ferc1"],
                        },
                    },
                    {
                        "calc_component_to_replace": {},
                        "calc_component_new": {
                            "name": "large_or_industrial",
                            "weight": 1.0,
                            "source_tables": ["electric_operating_revenues_ferc1"],
                        },
                    },
                ],
                "other_operating_revenues": [
                    {
                        "calc_component_to_replace": {},
                        "calc_component_new": {
                            "name": "forfeited_discounts",
                            "weight": 1.0,
                            "source_tables": ["electric_operating_revenues_ferc1"],
                        },
                    },
                    {
                        "calc_component_to_replace": {},
                        "calc_component_new": {
                            "name": "miscellaneous_service_revenues",
                            "weight": 1.0,
                            "source_tables": ["electric_operating_revenues_ferc1"],
                        },
                    },
                    {
                        "calc_component_to_replace": {},
                        "calc_component_new": {
                            "name": "sales_of_water_and_water_power",
                            "weight": 1.0,
                            "source_tables": ["electric_operating_revenues_ferc1"],
                        },
                    },
                    {
                        "calc_component_to_replace": {},
                        "calc_component_new": {
                            "name": "rent_from_electric_property",
                            "weight": 1.0,
                            "source_tables": ["electric_operating_revenues_ferc1"],
                        },
                    },
                    {
                        "calc_component_to_replace": {},
                        "calc_component_new": {
                            "name": "interdepartmental_rents",
                            "weight": 1.0,
                            "source_tables": ["electric_operating_revenues_ferc1"],
                        },
                    },
                    {
                        "calc_component_to_replace": {},
                        "calc_component_new": {
                            "name": "other_electric_revenue",
                            "weight": 1.0,
                            "source_tables": ["electric_operating_revenues_ferc1"],
                        },
                    },
                    {
                        "calc_component_to_replace": {},
                        "calc_component_new": {
                            "name": "revenues_from_transmission_of_electricity_of_others",
                            "weight": 1.0,
                            "source_tables": ["electric_operating_revenues_ferc1"],
                        },
                    },
                    {
                        "calc_component_to_replace": {},
                        "calc_component_new": {
                            "name": "regional_transmission_service_revenues",
                            "weight": 1.0,
                            "source_tables": ["electric_operating_revenues_ferc1"],
                        },
                    },
                    {
                        "calc_component_to_replace": {},
                        "calc_component_new": {
                            "name": "miscellaneous_revenue",
                            "weight": 1.0,
                            "source_tables": ["electric_operating_revenues_ferc1"],
                        },
                    },
                    {
                        "calc_component_to_replace": {},
                        "calc_component_new": {
                            "name": "other_miscellaneous_operating_revenues",
                            "weight": 1.0,
                            "source_tables": ["electric_operating_revenues_ferc1"],
                        },
                    },
                ],
            },
            "electric_operating_expenses_ferc1": {
                # This table has two factoids that have sub-components that are
                # calculations themselves and both the sub-component calculated values
                # AND the sub-sub-components. So we're removing the specific sub-sub-
                # components
                "power_production_expenses_steam_power": [
                    {
                        "calc_component_to_replace": {
                            "name": "operation_supervision_and_engineering",
                            "weight": 1.0,
                            "source_tables": ["electric_operating_expenses_ferc1"],
                        },
                        "calc_component_new": {
                            "name": "operation_supervision_and_engineering_steam_power_generation",
                            "weight": 1.0,
                            "source_tables": ["electric_operating_expenses_ferc1"],
                        },
                    },
                    {
                        "calc_component_to_replace": {
                            "name": "operation_supervision_and_engineering_expense",
                            "weight": 1.0,
                            "source_tables": [
                                "plants_steam_ferc1",
                                "plants_hydro_ferc1",
                                "plants_pumped_storage_ferc1",
                            ],
                        },
                        "calc_component_new": {},
                    },
                    {  # this shows up in the steam calc, but its a nuclear expns
                        "calc_component_to_replace": {
                            "name": "coolants_and_water",
                            "weight": 1.0,
                            "source_tables": ["electric_operating_expenses_ferc1"],
                        },
                        "calc_component_new": {},
                    },
                    # subcomponents of steam_power_generation_maintenance_expense
                    {
                        "calc_component_to_replace": {
                            "name": "maintenance_supervision_and_engineering_steam_power_generation",
                            "weight": 1.0,
                            "source_tables": ["electric_operating_expenses_ferc1"],
                        },
                        "calc_component_new": {},
                    },
                    {
                        "calc_component_to_replace": {
                            "name": "maintenance_of_structures_steam_power_generation",
                            "weight": 1.0,
                            "source_tables": ["electric_operating_expenses_ferc1"],
                        },
                        "calc_component_new": {},
                    },
                    {
                        "calc_component_to_replace": {
                            "name": "maintenance_of_boiler_plant_steam_power_generation",
                            "weight": 1.0,
                            "source_tables": ["electric_operating_expenses_ferc1"],
                        },
                        "calc_component_new": {},
                    },
                    {
                        "calc_component_to_replace": {
                            "name": "maintenance_of_electric_plant_steam_power_generation",
                            "weight": 1.0,
                            "source_tables": ["electric_operating_expenses_ferc1"],
                        },
                        "calc_component_new": {},
                    },
                    {
                        "calc_component_to_replace": {
                            "name": "maintenance_of_miscellaneous_steam_plant",
                            "weight": 1.0,
                            "source_tables": ["electric_operating_expenses_ferc1"],
                        },
                        "calc_component_new": {},
                    },
                    # subcomponents of steam_power_generation_operations_expense
                    {
                        "calc_component_to_replace": {
                            "name": "operation_supervision_and_engineering_steam_power_generation",
                            "weight": 1.0,
                            "source_tables": ["electric_operating_expenses_ferc1"],
                        },
                        "calc_component_new": {},
                    },
                    {
                        "calc_component_to_replace": {
                            "name": "fuel_steam_power_generation",
                            "weight": 1.0,
                            "source_tables": ["electric_operating_expenses_ferc1"],
                        },
                        "calc_component_new": {},
                    },
                    {
                        "calc_component_to_replace": {
                            "name": "steam_expenses_steam_power_generation",
                            "weight": 1.0,
                            "source_tables": ["electric_operating_expenses_ferc1"],
                        },
                        "calc_component_new": {},
                    },
                    {
                        "calc_component_to_replace": {
                            "name": "steam_from_other_sources",
                            "weight": 1.0,
                            "source_tables": ["electric_operating_expenses_ferc1"],
                        },
                        "calc_component_new": {},
                    },
                    {
                        "calc_component_to_replace": {
                            "name": "steam_transferred_credit",
                            "weight": -1.0,
                            "source_tables": ["electric_operating_expenses_ferc1"],
                        },
                        "calc_component_new": {},
                    },
                    {
                        "calc_component_to_replace": {
                            "name": "electric_expenses_steam_power_generation",
                            "weight": 1.0,
                            "source_tables": ["electric_operating_expenses_ferc1"],
                        },
                        "calc_component_new": {},
                    },
                    {
                        "calc_component_to_replace": {
                            "name": "miscellaneous_steam_power_expenses",
                            "weight": 1.0,
                            "source_tables": ["electric_operating_expenses_ferc1"],
                        },
                        "calc_component_new": {},
                    },
                    {
                        "calc_component_to_replace": {
                            "name": "rents_steam_power_generation",
                            "weight": 1.0,
                            "source_tables": ["electric_operating_expenses_ferc1"],
                        },
                        "calc_component_new": {},
                    },
                    {
                        "calc_component_to_replace": {
                            "name": "allowances",
                            "weight": 1.0,
                            "source_tables": ["electric_operating_expenses_ferc1"],
                        },
                        "calc_component_new": {},
                    },
                ],
                "power_production_expenses_hydraulic_power": [
                    {
                        "calc_component_to_replace": {
                            "name": "operation_supervision_and_engineering",
                            "weight": 1.0,
                            "source_tables": ["electric_operating_expenses_ferc1"],
                        },
                        "calc_component_new": {
                            "name": "operation_supervision_and_engineering_hydraulic_power_generation",
                            "weight": 1.0,
                            "source_tables": ["electric_operating_expenses_ferc1"],
                        },
                    },
                    {
                        "calc_component_to_replace": {
                            "name": "operation_supervision_and_engineering_expense",
                            "weight": 1.0,
                            "source_tables": [
                                "plants_steam_ferc1",
                                "plants_hydro_ferc1",
                                "plants_pumped_storage_ferc1",
                            ],
                        },
                        "calc_component_new": {},
                    },
                    # subcomponents of hydraulic_power_generation_maintenance_expense
                    {
                        "calc_component_to_replace": {
                            "name": "maintenance_supervision_and_engineering_hydraulic_power_generation",
                            "weight": 1.0,
                            "source_tables": ["electric_operating_expenses_ferc1"],
                        },
                        "calc_component_new": {},
                    },
                    {
                        "calc_component_to_replace": {
                            "name": "maintenance_of_structures_hydraulic_power_generation",
                            "weight": 1.0,
                            "source_tables": ["electric_operating_expenses_ferc1"],
                        },
                        "calc_component_new": {},
                    },
                    {
                        "calc_component_to_replace": {
                            "name": "maintenance_of_reservoirs_dams_and_waterways",
                            "weight": 1.0,
                            "source_tables": ["electric_operating_expenses_ferc1"],
                        },
                        "calc_component_new": {},
                    },
                    {
                        "calc_component_to_replace": {
                            "name": "maintenance_of_electric_plant_hydraulic_power_generation",
                            "weight": 1.0,
                            "source_tables": ["electric_operating_expenses_ferc1"],
                        },
                        "calc_component_new": {},
                    },
                    {
                        "calc_component_to_replace": {
                            "name": "maintenance_of_miscellaneous_hydraulic_plant",
                            "weight": 1.0,
                            "source_tables": ["electric_operating_expenses_ferc1"],
                        },
                        "calc_component_new": {},
                    },
                    # subcomponents of hydraulic_power_generation_operations_expense
                    {
                        "calc_component_to_replace": {
                            "name": "operation_supervision_and_engineering_hydraulic_power_generation",
                            "weight": 1.0,
                            "source_tables": ["electric_operating_expenses_ferc1"],
                        },
                        "calc_component_new": {},
                    },
                    {
                        "calc_component_to_replace": {
                            "name": "water_for_power",
                            "weight": 1.0,
                            "source_tables": ["electric_operating_expenses_ferc1"],
                        },
                        "calc_component_new": {},
                    },
                    {
                        "calc_component_to_replace": {
                            "name": "hydraulic_expenses",
                            "weight": 1.0,
                            "source_tables": ["electric_operating_expenses_ferc1"],
                        },
                        "calc_component_new": {},
                    },
                    {
                        "calc_component_to_replace": {
                            "name": "electric_expenses_hydraulic_power_generation",
                            "weight": 1.0,
                            "source_tables": ["electric_operating_expenses_ferc1"],
                        },
                        "calc_component_new": {},
                    },
                    {
                        "calc_component_to_replace": {
                            "name": "miscellaneous_hydraulic_power_generation_expenses",
                            "weight": 1.0,
                            "source_tables": ["electric_operating_expenses_ferc1"],
                        },
                        "calc_component_new": {},
                    },
                    {
                        "calc_component_to_replace": {
                            "name": "rents_hydraulic_power_generation",
                            "weight": 1.0,
                            "source_tables": ["electric_operating_expenses_ferc1"],
                        },
                        "calc_component_new": {},
                    },
                ],
                "transmission_operation_expense": [
                    {
                        "calc_component_to_replace": {},
                        "calc_component_new": {
                            "name": "load_dispatching_transmission_expense",
                            "weight": 1.0,
                            "source_tables": ["electric_operating_expenses_ferc1"],
                        },
                    },
                ],
            },
            "utility_plant_summary_ferc1": {
                "accumulated_provision_for_depreciation_amortization_and_depletion_of_plant_utility": [
                    {
                        "calc_component_to_replace": {
                            "name": "depreciation_amortization_and_depletion_utility_plant_in_service",
                            # A duplicate of 4 other fields, though this is not explicitly defined in the metadata.
                            "weight": 1.0,
                            "source_tables": ["utility_plant_summary_ferc1"],
                        },
                        "calc_component_new": {},
                    },
                    {
                        "calc_component_to_replace": {
                            "name": "amortization_and_depletion_of_producing_natural_gas_land_and_land_rightsutility_plant_in_service",
                            "weight": 1.0,
                            "source_tables": ["utility_plant_summary_ferc1"],
                        },
                        "calc_component_new": {
                            "name": "amortization_and_depletion_of_producing_natural_gas_land_and_land_rights_utility_plant_in_service",
                            "weight": 1.0,
                            "source_tables": ["utility_plant_summary_ferc1"],
                        },
                    },
                    {
                        "calc_component_to_replace": {
                            "name": "amortization_of_underground_storage_land_and_land_rightsutility_plant_in_service",
                            "weight": 1.0,
                            "source_tables": ["utility_plant_summary_ferc1"],
                        },
                        "calc_component_new": {
                            "name": "amortization_of_underground_storage_land_and_land_rights_utility_plant_in_service",
                            "weight": 1.0,
                            "source_tables": ["utility_plant_summary_ferc1"],
                        },
                    },
                ],
                "depreciation_utility_plant_in_service": [
                    # Add link to electric_plant_depreciation_functional for in-service
                    # electric plant records only
                    {
                        "calc_component_to_replace": {},
                        "calc_component_new": {
                            "name": "total",
                            "weight": 1.0,
                            "source_tables": [
                                "electric_plant_depreciation_functional_ferc1"
                            ],
                            "utility_type": "electric",
                            "plant_status": "in_service",
                        },
                    }
                ],
                "utility_plant_in_service_classified_and_unclassified": [
                    # we made a new factoid for this table in aggregated_xbrl_factoids
                    # which squishes two factoids together so it can be linked up with
                    # the plant_in_service_ferc1 table. These two factoids are calc
                    # components for this factoid. we are replacing them with this new
                    # aggregated factoid
                    {
                        "calc_component_to_replace": {
                            "name": "utility_plant_in_service_classified",
                            "weight": 1.0,
                            "source_tables": ["utility_plant_summary_ferc1"],
                        },
                        "calc_component_new": {
                            "name": "utility_plant_in_service_classified_and_property_under_capital_leases",
                            "weight": 1.0,
                            "source_tables": ["utility_plant_summary_ferc1"],
                        },
                    },
                    {
                        "calc_component_to_replace": {
                            "name": "utility_plant_in_service_property_under_capital_leases",
                            "weight": 1.0,
                            "source_tables": ["utility_plant_summary_ferc1"],
                        },
                        "calc_component_new": {},
                    },
                ],
                "utility_plant_in_service_experimental_plant_unclassified": [
                    # Add link to plant_in_service_ferc1
                    {
                        "calc_component_to_replace": {},
                        "calc_component_new": {
                            "name": "experimental_electric_plant_unclassified",
                            "weight": 1.0,
                            "source_tables": ["plant_in_service_ferc1"],
                            "utility_type": "electric",
                        },
                    }
                ],
                "utility_plant_in_service_plant_purchased_or_sold": [
                    # Add link to plant_in_service_ferc1
                    {
                        "calc_component_to_replace": {},
                        "calc_component_new": {
                            "name": "electric_plant_purchased",
                            "weight": 1.0,
                            "source_tables": ["plant_in_service_ferc1"],
                            "utility_type": "electric",
                        },
                    },
                    {
                        "calc_component_to_replace": {},
                        "calc_component_new": {
                            "name": "electric_plant_sold",
                            "weight": -1.0,
                            "source_tables": ["plant_in_service_ferc1"],
                            "utility_type": "electric",
                        },
                    },
                ],
            },
            "balance_sheet_assets_ferc1": {
                "current_and_accrued_assets": [
                    {
                        "calc_component_to_replace": {
                            "name": "noncurrent_portion_of_allowances",
                            "weight": 1.0,
                            "source_tables": ["balance_sheet_assets_ferc1"],
                        },
                        "calc_component_new": {
                            "name": "less_noncurrent_portion_of_allowances",
                            "weight": -1.0,
                            "source_tables": ["balance_sheet_assets_ferc1"],
                        },
                    },
                    {
                        "calc_component_to_replace": {
                            "name": "derivative_instrument_assets_long_term",
                            "weight": 1.0,
                            "source_tables": ["balance_sheet_assets_ferc1"],
                        },
                        "calc_component_new": {
                            "name": "less_derivative_instrument_assets_long_term",
                            "weight": -1.0,
                            "source_tables": ["balance_sheet_assets_ferc1"],
                        },
                    },
                    {
                        "calc_component_to_replace": {
                            "name": "derivative_instrument_assets_hedges_long_term",
                            "weight": 1.0,
                            "source_tables": ["balance_sheet_assets_ferc1"],
                        },
                        "calc_component_new": {
                            "name": "less_derivative_instrument_assets_hedges_long_term",
                            "weight": -1.0,
                            "source_tables": ["balance_sheet_assets_ferc1"],
                        },
                    },
                ],
                "nuclear_fuel_net": [
                    {
                        "calc_component_to_replace": {
                            "name": "nuclear_fuel_materials_and_assemblies",
                            "weight": 1.0,
                            "source_tables": [],
                        },
                        "calc_component_new": {},
                    },
                    {
                        "calc_component_to_replace": {
                            "name": "spent_nuclear_fuel",
                            "weight": 1.0,
                            "source_tables": [],
                        },
                        "calc_component_new": {},
                    },
                    {
                        "calc_component_to_replace": {},
                        "calc_component_new": {
                            # Only used in pre-2004 calculations, aggregate of later sub-components.
                            "name": "nuclear_fuel",
                            "weight": 1.0,
                            "source_tables": ["balance_sheet_assets_ferc1"],
                        },
                    },
                ],
                "other_property_and_investments": [
                    {
                        "calc_component_to_replace": {},
                        "calc_component_new": {
                            # Only used in pre-2004 calculations, aggregate of later sub-components.
                            "name": "special_funds_all",
                            "weight": 1.0,
                            "source_tables": ["balance_sheet_assets_ferc1"],
                        },
                    },
                ],
                # Make duplicated factoids equivalent, instead of calculating twice.
                "utility_plant_and_construction_work_in_progress": [
                    {
                        "calc_component_to_replace": {
                            "name": "utility_plant",
                            "weight": 1.0,
                            "source_tables": ["balance_sheet_assets_ferc1"],
                        },
                        "calc_component_new": {
                            # Equivalent factoid in utility_plant_summary table
                            "name": "utility_plant_and_construction_work_in_progress",
                            "weight": 1.0,
                            "source_tables": ["utility_plant_summary_ferc1"],
                            "utility_type": "total",
                        },
                    },
                    {
                        "calc_component_to_replace": {
                            "name": "utility_plant_in_service_classified_and_unclassified",
                            "weight": 1.0,
                            "source_tables": ["utility_plant_summary_ferc1"],
                        },
                        "calc_component_new": {},
                    },
                    {
                        "calc_component_to_replace": {
                            "name": "utility_plant_leased_to_others",
                            "weight": 1.0,
                            "source_tables": ["utility_plant_summary_ferc1"],
                        },
                        "calc_component_new": {},
                    },
                    {
                        "calc_component_to_replace": {
                            "name": "utility_plant_held_for_future_use",
                            "weight": 1.0,
                            "source_tables": ["utility_plant_summary_ferc1"],
                        },
                        "calc_component_new": {},
                    },
                    {
                        "calc_component_to_replace": {
                            "name": "construction_work_in_progress",
                            "weight": 1.0,
                            "source_tables": ["balance_sheet_assets_ferc1"],
                        },
                        "calc_component_new": {},
                    },
                    {
                        "calc_component_to_replace": {
                            "name": "utility_plant_acquisition_adjustment",
                            "weight": 1.0,
                            "source_tables": ["utility_plant_summary_ferc1"],
                        },
                        "calc_component_new": {},
                    },
                ],
                "construction_work_in_progress": [
                    {
                        "calc_component_to_replace": {},
                        "calc_component_new": {
                            # Pass through connection of these two fields
                            "name": "construction_work_in_progress",
                            "weight": 1.0,
                            "source_tables": ["utility_plant_summary_ferc1"],
                        },
                    }
                ],
                "utility_plant_net": [
                    {
                        "calc_component_to_replace": {},
                        "calc_component_new": {
                            "name": "utility_plant_net",
                            "weight": 1.0,
                            "source_tables": ["utility_plant_summary_ferc1"],
                            "utility_type": "total",
                        },
                    },
                    {
                        "calc_component_to_replace": {
                            "name": "utility_plant_and_construction_work_in_progress",
                            "weight": 1.0,
                            "source_tables": ["balance_sheet_assets_ferc1"],
                        },
                        "calc_component_new": {},
                    },
                    {
                        "calc_component_to_replace": {
                            "name": "accumulated_provision_for_depreciation_amortization_and_depletion_of_plant_utility",
                            "weight": -1.0,
                            "source_tables": ["balance_sheet_assets_ferc1"],
                        },
                        "calc_component_new": {},
                    },
                ],
                # Make duplicated factoids equivalent, instead of calculating twice.
                "accumulated_provision_for_depreciation_amortization_and_depletion_of_plant_utility": [
                    {
                        "calc_component_to_replace": {
                            "name": "amortization_and_depletion_of_producing_natural_gas_land_and_land_rightsutility_plant_in_service",
                            "weight": 1.0,
                            "source_tables": ["utility_plant_summary_ferc1"],
                        },
                        "calc_component_new": {
                            "name": "amortization_and_depletion_of_producing_natural_gas_land_and_land_rights_utility_plant_in_service",
                            "weight": 1.0,
                            "source_tables": ["utility_plant_summary_ferc1"],
                        },
                    },
                    {
                        "calc_component_to_replace": {
                            "name": "amortization_of_underground_storage_land_and_land_rightsutility_plant_in_service",
                            "weight": 1.0,
                            "source_tables": ["utility_plant_summary_ferc1"],
                        },
                        "calc_component_new": {
                            "name": "amortization_of_underground_storage_land_and_land_rights_utility_plant_in_service",
                            "weight": 1.0,
                            "source_tables": ["utility_plant_summary_ferc1"],
                        },
                    },
                    {
                        "calc_component_to_replace": {},
                        # Create a passthrough to the more granular table
                        "calc_component_new": {
                            "name": "accumulated_provision_for_depreciation_amortization_and_depletion_of_plant_utility",
                            "weight": 1.0,
                            "source_tables": ["utility_plant_summary_ferc1"],
                        },
                    },
                    # Remove all other calculations that were previously referenced here
                    {
                        "calc_component_to_replace": {
                            "name": "depreciation_utility_plant_in_service",
                            "weight": 1.0,
                            "source_tables": ["utility_plant_summary_ferc1"],
                        },
                        "calc_component_new": {},
                    },
                    {
                        "calc_component_to_replace": {
                            "name": "amortization_and_depletion_of_producing_natural_gas_land_and_land_rights_utility_plant_in_service",
                            "weight": 1.0,
                            "source_tables": ["utility_plant_summary_ferc1"],
                        },
                        "calc_component_new": {},
                    },
                    {
                        "calc_component_to_replace": {
                            "name": "amortization_of_underground_storage_land_and_land_rights_utility_plant_in_service",
                            "weight": 1.0,
                            "source_tables": ["utility_plant_summary_ferc1"],
                        },
                        "calc_component_new": {},
                    },
                    {
                        "calc_component_to_replace": {
                            "name": "amortization_of_other_utility_plant_utility_plant_in_service",
                            "weight": 1.0,
                            "source_tables": ["utility_plant_summary_ferc1"],
                        },
                        "calc_component_new": {},
                    },
                    {
                        "calc_component_to_replace": {
                            "name": "depreciation_amortization_and_depletion_utility_plant_leased_to_others",
                            "weight": 1.0,
                            "source_tables": ["utility_plant_summary_ferc1"],
                        },
                        "calc_component_new": {},
                    },
                    {
                        "calc_component_to_replace": {
                            "name": "depreciation_and_amortization_utility_plant_held_for_future_use",
                            "weight": 1.0,
                            "source_tables": ["utility_plant_summary_ferc1"],
                        },
                        "calc_component_new": {},
                    },
                    {
                        "calc_component_to_replace": {
                            "name": "abandonment_of_leases",
                            "weight": 1.0,
                            "source_tables": ["utility_plant_summary_ferc1"],
                        },
                        "calc_component_new": {},
                    },
                    {
                        "calc_component_to_replace": {
                            "name": "amortization_of_plant_acquisition_adjustment",
                            "weight": 1.0,
                            "source_tables": ["utility_plant_summary_ferc1"],
                        },
                        "calc_component_new": {},
                    },
                    {
                        "calc_component_to_replace": {
                            "name": "depreciation_amortization_and_depletion_utility_plant_in_service",
                            "weight": 1.0,
                            "source_tables": ["utility_plant_summary_ferc1"],
                        },
                        "calc_component_new": {},
                    },
                ],
            },
            "balance_sheet_liabilities_ferc1": {
                "deferred_credits": [
                    {
                        "calc_component_to_replace": {},
                        "calc_component_new": {
                            "name": "accumulated_deferred_income_taxes",
                            "weight": 1.0,
                            "source_tables": ["balance_sheet_liabilities_ferc1"],
                        },
                    },
                ],
                "retained_earnings": [
                    {
                        "calc_component_to_replace": {},
                        "calc_component_new": {
                            "name": "retained_earnings",
                            "weight": 1.0,
                            "source_tables": ["retained_earnings_ferc1"],
                        },
                    },
                ],
                "current_and_accrued_liabilities": [
                    {
                        "calc_component_to_replace": {
                            "name": "long_term_portion_of_derivative_instrument_liabilities",
                            "weight": 1.0,
                            "source_tables": ["balance_sheet_liabilities_ferc1"],
                        },
                        "calc_component_new": {
                            "name": "less_long_term_portion_of_derivative_instrument_liabilities",
                            "weight": -1.0,
                            "source_tables": ["balance_sheet_liabilities_ferc1"],
                        },
                    },
                    {
                        "calc_component_to_replace": {
                            "name": "long_term_portion_of_derivative_instrument_liabilities_hedges",
                            "weight": 1.0,
                            "source_tables": ["balance_sheet_liabilities_ferc1"],
                        },
                        "calc_component_new": {
                            "name": "less_long_term_portion_of_derivative_instrument_liabilities_hedges",
                            "weight": -1.0,
                            "source_tables": ["balance_sheet_liabilities_ferc1"],
                        },
                    },
                ],
            },
            "retained_earnings_ferc1": {
                "appropriated_retained_earnings_including_reserve_amortization": [
                    {
                        "calc_component_to_replace": {},
                        "calc_component_new": {
                            "name": "appropriated_retained_earnings",
                            "weight": 1.0,
                            "source_tables": ["retained_earnings_ferc1"],
                        },
                    },
                    {
                        "calc_component_to_replace": {},
                        "calc_component_new": {
                            "name": "appropriated_retained_earnings_amortization_reserve_federal",
                            "weight": 1.0,
                            "source_tables": ["retained_earnings_ferc1"],
                        },
                    },
                ],
                "retained_earnings": [
                    {
                        "calc_component_to_replace": {},
                        "calc_component_new": {
                            "name": "unappropriated_retained_earnings",
                            "weight": 1.0,
                            "source_tables": ["retained_earnings_ferc1"],
                        },
                    },
                    {
                        "calc_component_to_replace": {},
                        "calc_component_new": {
                            "name": "appropriated_retained_earnings_including_reserve_amortization",
                            "weight": 1.0,
                            "source_tables": ["retained_earnings_ferc1"],
                        },
                    },
                ],
                "unappropriated_undistributed_subsidiary_earnings": [
                    {
                        "calc_component_to_replace": {},
                        "calc_component_new": {
                            "name": "unappropriated_undistributed_subsidiary_earnings_previous_year",
                            "weight": 1.0,
                            "source_tables": ["retained_earnings_ferc1"],
                        },
                    },
                    {
                        "calc_component_to_replace": {},
                        "calc_component_new": {
                            "name": "equity_in_earnings_of_subsidiary_companies",
                            "weight": 1.0,
                            "source_tables": ["retained_earnings_ferc1"],
                        },
                    },
                    {
                        "calc_component_to_replace": {},
                        "calc_component_new": {
                            "name": "dividends_received",
                            "weight": -1.0,
                            "source_tables": ["retained_earnings_ferc1"],
                        },
                    },
                    {
                        "calc_component_to_replace": {},
                        "calc_component_new": {
                            "name": "changes_unappropriated_undistributed_subsidiary_earnings_credits",
                            "weight": 1.0,
                            "source_tables": ["retained_earnings_ferc1"],
                        },
                    },
                ],
                "unappropriated_retained_earnings": [
                    {
                        "calc_component_to_replace": {},
                        "calc_component_new": {
                            "name": "unappropriated_retained_earnings_previous_year",
                            "weight": 1.0,
                            "source_tables": ["retained_earnings_ferc1"],
                        },
                    },
                    {
                        "calc_component_to_replace": {},
                        "calc_component_new": {
                            "name": "adjustments_to_retained_earnings_credit",
                            "weight": 1.0,
                            "source_tables": ["retained_earnings_ferc1"],
                        },
                    },
                    {
                        "calc_component_to_replace": {},
                        "calc_component_new": {
                            "name": "adjustments_to_retained_earnings_debit",
                            "weight": 1.0,
                            "source_tables": ["retained_earnings_ferc1"],
                        },
                    },
                    {
                        "calc_component_to_replace": {},
                        "calc_component_new": {
                            "name": "balance_transferred_from_income",
                            "weight": 1.0,
                            "source_tables": ["retained_earnings_ferc1"],
                        },
                    },
                    {
                        "calc_component_to_replace": {},
                        "calc_component_new": {
                            "name": "appropriations_of_retained_earnings",
                            "weight": 1.0,
                            "source_tables": ["retained_earnings_ferc1"],
                        },
                    },
                    {
                        "calc_component_to_replace": {},
                        "calc_component_new": {
                            "name": "dividends_declared_preferred_stock",
                            "weight": 1.0,
                            "source_tables": ["retained_earnings_ferc1"],
                        },
                    },
                    {
                        "calc_component_to_replace": {},
                        "calc_component_new": {
                            "name": "dividends_declared_common_stock",
                            "weight": 1.0,
                            "source_tables": ["retained_earnings_ferc1"],
                        },
                    },
                    {
                        "calc_component_to_replace": {},
                        "calc_component_new": {
                            "name": "transfers_from_unappropriated_undistributed_subsidiary_earnings",
                            "weight": 1.0,
                            "source_tables": ["retained_earnings_ferc1"],
                        },
                    },
                ],
            },
            "electric_plant_depreciation_functional_ferc1": {
                "total": [
                    {
                        "calc_component_to_replace": {},
                        "calc_component_new": {
                            "name": "steam_production",
                            "weight": 1.0,
                            "source_tables": [
                                "electric_plant_depreciation_functional_ferc1"
                            ],
                        },
                    },
                    {
                        "calc_component_to_replace": {},
                        "calc_component_new": {
                            "name": "nuclear_production",
                            "weight": 1.0,
                            "source_tables": [
                                "electric_plant_depreciation_functional_ferc1"
                            ],
                        },
                    },
                    {
                        "calc_component_to_replace": {},
                        "calc_component_new": {
                            "name": "hydraulic_production_conventional",
                            "weight": 1.0,
                            "source_tables": [
                                "electric_plant_depreciation_functional_ferc1"
                            ],
                        },
                    },
                    {
                        "calc_component_to_replace": {},
                        "calc_component_new": {
                            "name": "hydraulic_production_pumped_storage",
                            "weight": 1.0,
                            "source_tables": [
                                "electric_plant_depreciation_functional_ferc1"
                            ],
                        },
                    },
                    {
                        "calc_component_to_replace": {},
                        "calc_component_new": {
                            "name": "other_production",
                            "weight": 1.0,
                            "source_tables": [
                                "electric_plant_depreciation_functional_ferc1"
                            ],
                        },
                    },
                    {
                        "calc_component_to_replace": {},
                        "calc_component_new": {
                            "name": "transmission",
                            "weight": 1.0,
                            "source_tables": [
                                "electric_plant_depreciation_functional_ferc1"
                            ],
                        },
                    },
                    {
                        "calc_component_to_replace": {},
                        "calc_component_new": {
                            "name": "distribution",
                            "weight": 1.0,
                            "source_tables": [
                                "electric_plant_depreciation_functional_ferc1"
                            ],
                        },
                    },
                    {
                        "calc_component_to_replace": {},
                        "calc_component_new": {
                            "name": "regional_transmission_and_market_operation",
                            "weight": 1.0,
                            "source_tables": [
                                "electric_plant_depreciation_functional_ferc1"
                            ],
                        },
                    },
                    {
                        "calc_component_to_replace": {},
                        "calc_component_new": {
                            "name": "general",
                            "weight": 1.0,
                            "source_tables": [
                                "electric_plant_depreciation_functional_ferc1"
                            ],
                        },
                    },
                ],
            },
            "electric_plant_depreciation_changes_ferc1": {
                "ending_balance": [
                    {
                        "calc_component_to_replace": {},
                        "calc_component_new": {
                            "name": "starting_balance",
                            "weight": 1.0,
                            "source_tables": [
                                "electric_plant_depreciation_changes_ferc1"
                            ],
                        },
                    },
                    {
                        "calc_component_to_replace": {},
                        "calc_component_new": {
                            "name": "depreciation_provision",
                            "weight": 1.0,
                            "source_tables": [
                                "electric_plant_depreciation_changes_ferc1"
                            ],
                        },
                    },
                    {
                        "calc_component_to_replace": {},
                        "calc_component_new": {
                            "name": "net_charges_for_retired_plant",
                            "weight": 1.0,
                            "source_tables": [
                                "electric_plant_depreciation_changes_ferc1"
                            ],
                        },
                    },
                    {
                        "calc_component_to_replace": {},
                        "calc_component_new": {
                            "name": "other_adjustments_to_accumulated_depreciation",
                            "weight": 1.0,
                            "source_tables": [
                                "electric_plant_depreciation_changes_ferc1"
                            ],
                        },
                    },
                    {
                        "calc_component_to_replace": {},
                        "calc_component_new": {
                            "name": "book_cost_of_asset_retirement_costs",
                            "weight": 1.0,
                            "source_tables": [
                                "electric_plant_depreciation_changes_ferc1"
                            ],
                        },
                    },
                ],
            },
            "plant_in_service_ferc1": {
                "electric_plant_in_service_and_completed_construction_not_classified_electric": [
                    {
                        "calc_component_to_replace": {},
                        "calc_component_new": {
                            "name": "general_plant",
                            "weight": 1.0,
                            "source_tables": ["plant_in_service_ferc1"],
                        },
                    },
                    {
                        "calc_component_to_replace": {},
                        "calc_component_new": {
                            "name": "transmission_and_market_operation_plant_regional_transmission_and_market_operation_plant",
                            "weight": 1.0,
                            "source_tables": ["plant_in_service_ferc1"],
                        },
                    },
                    {
                        "calc_component_to_replace": {},
                        "calc_component_new": {
                            "name": "distribution_plant",
                            "weight": 1.0,
                            "source_tables": ["plant_in_service_ferc1"],
                        },
                    },
                    {
                        "calc_component_to_replace": {},
                        "calc_component_new": {
                            "name": "transmission_plant",
                            "weight": 1.0,
                            "source_tables": ["plant_in_service_ferc1"],
                        },
                    },
                    {
                        "calc_component_to_replace": {},
                        "calc_component_new": {
                            "name": "production_plant",
                            "weight": 1.0,
                            "source_tables": ["plant_in_service_ferc1"],
                        },
                    },
                    {
                        "calc_component_to_replace": {},
                        "calc_component_new": {
                            "name": "intangible_plant",
                            "weight": 1.0,
                            "source_tables": ["plant_in_service_ferc1"],
                        },
                    },
                ],
            },
        }

        def remove_nones_in_list(list_of_things):
            """Remove None's (or False's) in a list.

            We're about to introduce None's into the calculation components when an
            existing component needed to be removed.
            """
            return [i for i in list_of_things if i]
>>>>>>> d8dff697

        calc_fixes = (
            calc_fixes[calc_fixes.table_name == self.table_id.value]
            .set_index(calc_comp_idx)
            .sort_index()
        )
        # this includes parent records that have no calc compenents so first we need to
        # seperate the factoids that are parents w/o subcomponents
        parent_only = (
            calc_components[calc_components.xbrl_factoid_calc.isnull()]
            .set_index(calc_comp_idx)
            .sort_index()
        )
        calc_comp_w_children = (
            calc_components[calc_components.xbrl_factoid_calc.notnull()]
            .set_index(calc_comp_idx)
            .sort_index()
        )
        # find the lines that only show up in the fixes that need to be added
        add_me = calc_fixes.loc[calc_fixes.index.difference(calc_comp_w_children.index)]
        # find the records that show up in both sets with calc component data
        replace_me = calc_fixes.loc[
            calc_fixes.index.intersection(calc_comp_w_children.index)
        ][~(calc_fixes.isnull()).all(axis=1)]
        delete_me = calc_fixes[(calc_fixes.isnull()).all(axis=1)]
        logger.info(
            f"{self.table_id.value}: Adding {len(add_me)}, replacing {len(replace_me)} "
            f"and deleting {len(delete_me)} calculation components."
        )
        # all of the delete me's should actually be present in the calc comps
        assert delete_me.index.difference(calc_comp_w_children.index).empty
        calc_comp_w_children = calc_comp_w_children.loc[
            calc_comp_w_children.index.difference(delete_me.index)
        ]
        calc_comp_w_children.loc[
            replace_me.index, list(replace_me.columns)
        ] = replace_me[list(replace_me.columns)]
        calc_comps_cleaned = pd.concat([calc_comp_w_children, add_me, parent_only])
        return calc_comps_cleaned

    @property
    def process_xbrl_metadata_calculations(
        self,
    ) -> pd.DataFrame:
        """Convert xbrl metadata calculations into a table of calculation components."""
        metadata = self.pre_process_xbrl_metadata
        if all(metadata.calculations == "[]"):
            logger.info(f"{self.table_id.value}: No calculations.")
            return pd.DataFrame()

        metadata.calculations = metadata.calculations.apply(json.loads)
        # reset the index post calc explosion so we can merge on index later
        metadata = metadata.explode("calculations").reset_index(drop=True)
        calc_comps = (
            pd.json_normalize(metadata.calculations)
            .explode("source_tables")
            .rename(
                columns={
                    "xbrl_factoid": "xbrl_factoid_parent",
                    "name": "xbrl_factoid",
                    "source_tables": "table_name",
                }
            )
            .merge(
                metadata.drop(columns=["calculations"]).rename(
                    columns={
                        "xbrl_factoid": "xbrl_factoid_parent",
                    }
                ),
                left_index=True,
                right_index=True,
                how="outer",
            )
<<<<<<< HEAD
            # .dropna(subset=["xbrl_factoid_calc"])
            .reset_index(drop=True)
            .assign(
                table_name=self.table_id.value,
                xbrl_factoid_calc=lambda x: np.where(
                    x.xbrl_factoid_calc.notnull(),
                    self.rename_xbrl_factoid(x.xbrl_factoid_calc),
                    x.xbrl_factoid_calc,
                ),
            )
            .pipe(
                self.apply_xbrl_calculation_fixes,
                calc_fixes=self.get_xbrl_calculation_fixes(),
            )
            .pipe(self.remove_duplicated_calculation_components)
            .pipe(self.add_calculation_correction_components)
            .reset_index()
        )
        # this is really a xbrl_factoid-level flag, but we need it while using this
        # calc components.
        calc_comps["intra_table_calc_flag"] = (
            # make a temp bool col to check if all the componets are intra table
            # should the non-calc guys get a null or a true here? rn its true bc fillna
            calc_comps.assign(
                intra_table_calc_comp_flag=lambda x: (
                    self.table_id.value == x.table_name_calc.fillna(self.table_id.value)
                )
            )
            .groupby(["table_name", "xbrl_factoid"])["intra_table_calc_comp_flag"]
            .transform("all")
            .astype(pd.BooleanDtype())
=======
            .dropna(subset=["xbrl_factoid"])
            .reset_index(drop=True)
            .assign(table_name_parent=self.table_id.value)
>>>>>>> d8dff697
        )
        return calc_comps

    @cache_df(key="merge_xbrl_metadata")
    def merge_xbrl_metadata(
        self, df: pd.DataFrame, params: MergeXbrlMetadata | None = None
    ) -> pd.DataFrame:
        """Combine XBRL-derived metadata with the data it pertains to.

        While the metadata we're using to annotate the data comes from the more recent
        XBRL data, it applies generally to all the historical DBF data as well! This
        method reads the normalized metadata out of an attribute.
        """
        if not params:
            params = self.params.merge_xbrl_metadata
        if params.on:
            logger.info(f"{self.table_id.value}: Merging metadata")
            df = merge_xbrl_metadata(df, self.xbrl_metadata, params)
        return df

    @cache_df(key="dbf")
    def align_row_numbers_dbf(
        self, df: pd.DataFrame, params: AlignRowNumbersDbf | None = None
    ) -> pd.DataFrame:
        """Align historical FERC1 DBF row numbers with XBRL account IDs.

        Additional Parameterization TBD with additional experience. See:
        https://github.com/catalyst-cooperative/pudl/issues/2012
        """
        if params is None:
            params = self.params.align_row_numbers_dbf
        if params.dbf_table_names:
            df = align_row_numbers_dbf(df, params=params)
        return df

    @cache_df(key="dbf")
    def drop_duplicate_rows_dbf(
        self, df: pd.DataFrame, params: DropDuplicateRowsDbf | None = None
    ) -> pd.DataFrame:
        """Drop the DBF rows where the PKs and data columns are duplicated.

        Wrapper function for :func:`drop_duplicate_rows_dbf`.
        """
        if params is None:
            params = self.params.drop_duplicate_rows_dbf
        if params.table_name:
            logger.info(
                f"{self.table_id.value}: Dropping rows where primary key and data "
                "columns are duplicated."
            )
            df = drop_duplicate_rows_dbf(df, params=params)
        return df

    @cache_df(key="dbf")
    def process_dbf(self, raw_dbf: pd.DataFrame) -> pd.DataFrame:
        """DBF-specific transformations that take place before concatenation."""
        logger.info(f"{self.table_id.value}: Processing DBF data pre-concatenation.")
        return (
            raw_dbf.drop_duplicates()
            .pipe(self.select_annual_rows_dbf)
            .pipe(self.drop_footnote_columns_dbf)
            .pipe(self.align_row_numbers_dbf)
            .pipe(self.rename_columns, rename_stage="dbf")
            .pipe(self.assign_record_id, source_ferc1=SourceFerc1.DBF)
            .pipe(self.drop_unused_original_columns_dbf)
            .pipe(self.assign_utility_id_ferc1, source_ferc1=SourceFerc1.DBF)
            .pipe(self.wide_to_tidy, source_ferc1=SourceFerc1.DBF)
            .pipe(self.drop_duplicate_rows_dbf)
        )

    @cache_df(key="xbrl")
    def process_xbrl(
        self,
        raw_xbrl_instant: pd.DataFrame,
        raw_xbrl_duration: pd.DataFrame,
    ) -> pd.DataFrame:
        """XBRL-specific transformations that take place before concatenation."""
        logger.info(f"{self.table_id.value}: Processing XBRL data pre-concatenation.")
        return (
            self.merge_instant_and_duration_tables_xbrl(
                raw_xbrl_instant, raw_xbrl_duration
            )
            .pipe(self.wide_to_tidy, source_ferc1=SourceFerc1.XBRL)
            .pipe(self.rename_columns, rename_stage="xbrl")
            .pipe(self.combine_axis_columns_xbrl)
            .pipe(self.assign_record_id, source_ferc1=SourceFerc1.XBRL)
            .pipe(self.assign_utility_id_ferc1, source_ferc1=SourceFerc1.XBRL)
        )

    def rename_columns(
        self,
        df: pd.DataFrame,
        rename_stage: Literal["dbf", "xbrl", "xbrl_instant", "xbrl_duration"]
        | None = None,
        params: RenameColumns | None = None,
    ):
        """Grab the params based on the rename stage and run default rename_columns.

        Args:
            df: Table to be renamed.
            rename_stage: Name of stage in the transform process. Used to get specific
                stage's parameters if None have been passed.
            params: Rename column parameters.
        """
        if not params:
            params = self.params.rename_columns_ferc1.__getattribute__(rename_stage)
        df = super().rename_columns(df, params=params)
        return df

    @cache_df(key="dbf")
    def select_annual_rows_dbf(self, df):
        """Select only annually reported DBF Rows.

        There are some DBF tables that include a mix of reporting frequencies. For now,
        the default for PUDL tables is to have only the annual records.
        """
        if "report_prd" in df and list(df.report_prd.unique()) != [12]:
            len_og = len(df)
            df = df[df.report_prd == 12].copy()
            logger.info(
                f"{self.table_id.value}: After selection of only annual records,"
                f" we have {len(df)/len_og:.1%} of the original table."
            )
        return df

    def unstack_balances_to_report_year_instant_xbrl(
        self,
        df: pd.DataFrame,
        params: UnstackBalancesToReportYearInstantXbrl | None = None,
    ) -> pd.DataFrame:
        """Turn start year end year rows into columns for each value type."""
        logger.info(f"{self.table_id.value}: Unstacking balances to the report years.")
        if params is None:
            params = self.params.unstack_balances_to_report_year_instant_xbrl
        if params.unstack_balances_to_report_year:
            df = unstack_balances_to_report_year_instant_xbrl(
                df,
                params=params,
                primary_key_cols=self.source_table_primary_key(
                    source_ferc1=SourceFerc1.XBRL
                ),
            )
        return df

    def wide_to_tidy(
        self,
        df: pd.DataFrame,
        source_ferc1: SourceFerc1,
        params: WideToTidy | None = None,
    ) -> pd.DataFrame:
        """Reshape wide tables with FERC account columns to tidy format.

        The XBRL table coming into this method contains all the data from both the
        instant and duration tables in a wide format -- with one column for every
        combination of value type (e.g. additions, ending_balance) and accounting
        category, which means ~500 columns.

        We tidy this into a long table with one column for each of the value types (6 in
        all), and a new column that contains the accounting categories. This allows
        aggregation across columns to calculate the ending balance based on the starting
        balance and all of the reported changes, and aggregation across groups of rows
        to total up various hierarchical accounting categories (hydraulic turbines ->
        hydraulic production plant -> all  production plant -> all electric utility
        plant) though the categorical columns required for that aggregation are added
        later.
        """
        if not params:
            params = self.params.wide_to_tidy.__getattribute__(source_ferc1.value)

        if isinstance(params, WideToTidy):
            multiple_params = [params]
        else:
            multiple_params = params
        for single_params in multiple_params:
            if single_params.idx_cols or single_params.value_types:
                logger.info(
                    f"{self.table_id.value}: applying wide_to_tidy for {source_ferc1.value}"
                )
                df = wide_to_tidy(df, single_params)
        return df

    def combine_axis_columns_xbrl(
        self,
        df: pd.DataFrame,
        params: CombineAxisColumnsXbrl | None = None,
    ) -> pd.DataFrame:
        """Combine axis columns from squished XBRL tables into one column with no NA."""
        if params is None:
            params = self.params.combine_axis_columns_xbrl
        if params.axis_columns_to_combine:
            logger.info(
                f"{self.table_id.value}: Combining axis columns: "
                f"{params.axis_columns_to_combine} into {params.new_axis_column_name}"
            )
            df = combine_axis_columns_xbrl(df, params=params)
        return df

    @cache_df(key="xbrl")
    def merge_instant_and_duration_tables_xbrl(
        self,
        raw_xbrl_instant: pd.DataFrame,
        raw_xbrl_duration: pd.DataFrame,
    ) -> pd.DataFrame:
        """Merge XBRL instant and duration tables, reshaping instant as needed.

        FERC1 XBRL instant period signifies that it is true as of the reported date,
        while a duration fact pertains to the specified time period. The ``date`` column
        for an instant fact corresponds to the ``end_date`` column of a duration fact.

        When merging the instant and duration tables, we need to preserve row order.
        For the small generators table, row order is how we label and extract
        information from header and note rows. Outer merging messes up the order, so we
        need to use a one-sided merge. So far, it seems like the duration df contains
        all the index values in the instant df. To be sure, there's a check that makes
        sure there are no unique intant df index values. If that passes, we merge the
        instant table into the duration table, and the row order is preserved.

        Note: This should always be applied before :meth:``rename_columns``

        Args:
            raw_xbrl_instant: table representing XBRL instant facts.
            raw_xbrl_duration: table representing XBRL duration facts.

        Returns:
            A unified table combining the XBRL duration and instant facts, if both types
            of facts were present. If either input dataframe is empty, the other
            dataframe is returned unchanged, except that several unused columns are
            dropped. If both input dataframes are empty, an empty dataframe is returned.
        """
        drop_cols = ["filing_name", "index"]
        # Ignore errors in case not all drop_cols are present.
        instant = raw_xbrl_instant.drop(columns=drop_cols, errors="ignore")
        duration = raw_xbrl_duration.drop(columns=drop_cols, errors="ignore")

        instant_axes = [
            col for col in raw_xbrl_instant.columns if col.endswith("_axis")
        ]
        duration_axes = [
            col for col in raw_xbrl_duration.columns if col.endswith("_axis")
        ]
        if (
            bool(instant_axes)
            & bool(duration_axes)
            & (set(instant_axes) != set(duration_axes))
        ):
            raise ValueError(
                f"{self.table_id.value}: Instant and Duration XBRL Axes do not match.\n"
                f"    instant: {instant_axes}\n"
                f"    duration: {duration_axes}"
            )

        # Do any table-specific preprocessing of the instant and duration tables
        instant = self.process_instant_xbrl(instant)
        duration = self.process_duration_xbrl(duration)

        if instant.empty:
            logger.info(f"{self.table_id.value}: No XBRL instant table found.")
            out_df = duration
        elif duration.empty:
            logger.info(f"{self.table_id.value}: No XBRL duration table found.")
            out_df = instant
        else:
            logger.info(
                f"{self.table_id.value}: Both XBRL instant & duration tables found."
            )
            instant_merge_keys = [
                "entity_id",
                "report_year",
                "sched_table_name",
            ] + instant_axes
            duration_merge_keys = [
                "entity_id",
                "report_year",
                "sched_table_name",
            ] + duration_axes
            # See if there are any values in the instant table that don't show up in the
            # duration table.
            unique_instant_rows = instant.set_index(
                instant_merge_keys
            ).index.difference(duration.set_index(duration_merge_keys).index)
            if unique_instant_rows.empty:
                logger.info(
                    f"{self.table_id.value}: Combining XBRL instant & duration tables "
                    "using RIGHT-MERGE."
                )
                # Merge instant into duration.
                out_df = pd.merge(
                    instant,
                    duration,
                    how="right",
                    left_on=instant_merge_keys,
                    right_on=duration_merge_keys,
                    validate="1:1",
                )
            else:
                # TODO: Check whether our assumptions about these tables hold before
                # concatenating them. May need to be table specific. E.g.
                # * What fraction of their index values overlap? (it should be high!)
                # * Do the instant/duration columns conform to expected naming conventions?
                logger.info(
                    f"{self.table_id.value}: Combining XBRL instant & duration tables "
                    "using CONCATENATION."
                )
                out_df = pd.concat(
                    [
                        instant.set_index(instant_merge_keys),
                        duration.set_index(duration_merge_keys),
                    ],
                    axis="columns",
                ).reset_index()
        return out_df

    @cache_df("process_instant_xbrl")
    def process_instant_xbrl(self, df: pd.DataFrame) -> pd.DataFrame:
        """Pre-processing required to make instant and duration tables compatible.

        Column renaming is sometimes required because a few columns in the instant and
        duration tables do not have corresponding names that follow the naming
        conventions of ~95% of all the columns, which we rely on programmatically when
        reshaping and concatenating these tables together.
        """
        df = self.rename_columns(df, rename_stage="instant_xbrl").pipe(
            self.unstack_balances_to_report_year_instant_xbrl
        )
        return df

    @cache_df("process_duration_xbrl")
    def process_duration_xbrl(self, df: pd.DataFrame) -> pd.DataFrame:
        """Pre-processing required to make instant and duration tables compatible.

        Column renaming is sometimes required because a few columns in the instant and
        duration tables do not have corresponding names that follow the naming
        conventions of ~95% of all the columns, which we rely on programmatically when
        reshaping and concatenating these tables together.
        """
        if not df.empty:
            df = self.rename_columns(df, rename_stage="duration_xbrl").pipe(
                self.select_current_year_annual_records_duration_xbrl
            )
        return df

    def select_current_year_annual_records_duration_xbrl(self, df):
        """Select for annual records within their report_year.

        Select only records that have a start_date at begining of the report_year and
        have an end_date at the end of the report_year.
        """
        len_og = len(df)
        df = df.astype({"start_date": "datetime64", "end_date": "datetime64"})
        df = df[
            (df.start_date.dt.year == df.report_year)
            & (df.start_date.dt.month == 1)
            & (df.start_date.dt.day == 1)
            & (df.end_date.dt.year == df.report_year)
            & (df.end_date.dt.month == 12)
            & (df.end_date.dt.day == 31)
        ]
        len_out = len(df)
        logger.info(
            f"{self.table_id.value}: After selection of dates based on the report year,"
            f" we have {len_out/len_og:.1%} of the original table."
        )
        return df

    @cache_df(key="dbf")
    def drop_footnote_columns_dbf(self, df: pd.DataFrame) -> pd.DataFrame:
        """Drop DBF footnote reference columns, which all end with _f."""
        logger.debug(f"{self.table_id.value}: Dropping DBF footnote columns.")
        return df.drop(columns=df.filter(regex=r".*_f$").columns)

    def source_table_primary_key(self, source_ferc1: SourceFerc1) -> list[str]:
        """Look up the pre-renaming source table primary key columns."""
        if source_ferc1 == SourceFerc1.DBF:
            pk_cols = [
                "report_year",
                "report_prd",
                "respondent_id",
                "spplmnt_num",
                "row_number",
            ]
        else:
            assert source_ferc1 == SourceFerc1.XBRL  # nosec: B101
            cols = self.params.rename_columns_ferc1.xbrl.columns
            pk_cols = ["report_year", "entity_id"]
            # Sort to avoid dependence on the ordering of rename_columns.
            # Doing the sorting here because we have a particular ordering
            # hard coded for the DBF primary keys.
            pk_cols += sorted(col for col in cols if col.endswith("_axis"))
        return pk_cols

    def renamed_table_primary_key(self, source_ferc1: SourceFerc1) -> list[str]:
        """Look up the post-renaming primary key columns."""
        if source_ferc1 == SourceFerc1.DBF:
            cols = self.params.rename_columns_ferc1.dbf.columns
        else:
            assert source_ferc1 == SourceFerc1.XBRL  # nosec: B101
            cols = self.params.rename_columns_ferc1.xbrl.columns
        pk_cols = self.source_table_primary_key(source_ferc1=source_ferc1)
        # Translate to the renamed columns
        return [cols[col] for col in pk_cols]

    @cache_df(key="dbf")
    def drop_unused_original_columns_dbf(self, df: pd.DataFrame) -> pd.DataFrame:
        """Remove residual DBF specific columns."""
        unused_cols = [
            "report_prd",
            "spplmnt_num",
            "row_number",
            "row_seq",
            "row_prvlg",
        ]
        logger.debug(
            f"{self.table_id.value}: Dropping unused DBF structural columns: "
            f"{unused_cols}"
        )
        missing_cols = set(unused_cols).difference(df.columns)
        if missing_cols:
            raise ValueError(
                f"{self.table_id.value}: Trying to drop missing original DBF columns:"
                f"{missing_cols}"
            )
        return df.drop(columns=unused_cols)

    def assign_record_id(
        self, df: pd.DataFrame, source_ferc1: SourceFerc1
    ) -> pd.DataFrame:
        """Add a column identifying the original source record for each row.

        It is often useful to be able to tell exactly which record in the FERC Form 1
        database a given record within the PUDL database came from.

        Within each FERC Form 1 DBF table, each record is supposed to be uniquely
        identified by the combination of: report_year, report_prd, utility_id_ferc1_dbf,
        spplmnt_num, row_number.

        The FERC Form 1 XBRL tables do not have these supplement and row number
        columns, so we construct an id based on:
        report_year, utility_id_ferc1_xbrl, and the primary key columns of the XBRL table

        Args:
            df: table to assign `record_id` to
            source_ferc1: data source of raw ferc1 database.

        Raises:
            ValueError: If any of the primary key columns are missing from the DataFrame
                being processed.
            ValueError: If there are any null values in the primary key columns.
            ValueError: If the resulting `record_id` column is non-unique.
        """
        logger.debug(
            f"{self.table_id.value}: Assigning {source_ferc1.value} source record IDs."
        )
        pk_cols = self.renamed_table_primary_key(source_ferc1)
        missing_pk_cols = set(pk_cols).difference(df.columns)
        if missing_pk_cols:
            raise ValueError(
                f"{self.table_id.value} ({source_ferc1.value}): Missing primary key "
                "columns in dataframe while assigning source record_id: "
                f"{missing_pk_cols}"
            )
        if df[pk_cols].isnull().any(axis=None):
            raise ValueError(
                f"{self.table_id.value} ({source_ferc1.value}): Found null primary key "
                "values.\n"
                f"{df[pk_cols].isnull().any()}"
            )
        df = df.assign(
            record_id=lambda x: x.sched_table_name.str.cat(
                x[pk_cols].astype(str), sep="_"
            ),
        )
        if df.sched_table_name.isnull().any():
            raise ValueError(
                f"{self.table_id.value}: Null sched_table_name's were found where none "
                "were expected."
            )
        df.record_id = enforce_snake_case(df.record_id)

        dupe_ids = df.record_id[df.record_id.duplicated()].values
        if dupe_ids.any() and self.has_unique_record_ids:
            logger.warning(
                f"{self.table_id.value}: Found {len(dupe_ids)} duplicate record_ids: \n"
                f"{dupe_ids}."
            )
        df = df.drop(columns="sched_table_name")
        return df

    def assign_utility_id_ferc1(
        self, df: pd.DataFrame, source_ferc1: SourceFerc1
    ) -> pd.DataFrame:
        """Assign the PUDL-assigned utility_id_ferc1 based on the native utility ID.

        We need to replace the natively reported utility ID from each of the two FERC1
        sources with a PUDL-assigned utilty. The mapping between the native ID's and
        these PUDL-assigned ID's can be accessed in the database tables
        ``utilities_dbf_ferc1`` and ``utilities_xbrl_ferc1``.

        Args:
            df: the input table with the native utilty ID column.
            source_ferc1: the

        Returns:
            an augemented version of the input ``df`` with a new column that replaces
            the natively reported utility ID with the PUDL-assigned utility ID.
        """
        logger.debug(
            f"{self.table_id.value}: Assigning {source_ferc1.value} source utility IDs."
        )
        utility_map_ferc1 = pudl.glue.ferc1_eia.get_utility_map_ferc1()
        # use the source utility ID column to get a unique map and for merging
        util_id_col = f"utility_id_ferc1_{source_ferc1.value}"
        util_map_series = (
            utility_map_ferc1.dropna(subset=[util_id_col])
            .set_index(util_id_col)
            .utility_id_ferc1
        )

        df["utility_id_ferc1"] = df[util_id_col].map(util_map_series)
        return df

    def reconcile_table_calculations(
        self: Self,
        df: pd.DataFrame,
        params: ReconcileTableCalculations | None = None,
    ):
        """Check how well a table's calculated values match reported values."""
        if params is None:
            params = self.params.reconcile_table_calculations
        if params.column_to_check:
            logger.info(
                f"{self.table_id.value}: Checking the XBRL metadata-based calculations."
            )
            df = reconcile_table_calculations(
                df=df,
                calculation_components=self.process_xbrl_metadata_calculations,
                xbrl_factoid_name=self.params.xbrl_factoid_name,
                table_name=self.table_id.value,
                params=params,
            )
        return df


class FuelFerc1TableTransformer(Ferc1AbstractTableTransformer):
    """A table transformer specific to the :ref:`fuel_ferc1` table.

    The :ref:`fuel_ferc1` table reports data about fuel consumed by large thermal power
    plants in the :ref:`plants_steam_ferc1` table. Each record in the steam table is
    typically associated with several records in the fuel table, with each fuel record
    reporting data for a particular type of fuel consumed by that plant over the course
    of a year. The fuel table presents several challenges.

    The type of fuel, which is part of the primary key for the table, is a freeform
    string with hundreds of different nonstandard values. These strings are categorized
    manually and converted to ``fuel_type_code_pudl``. Some values cannot be categorized
    and are set to ``other``. In other string categorizations we set the unidentifiable
    values to NA, but in this table the fuel type is part of the primary key and primary
    keys cannot contain NA values.

    This simplified categorization occasionally results in records with duplicate
    primary keys. In those cases the records are aggregated into a single record if they
    have the same apparent physical units. If the fuel units are different, only the
    first record is retained.

    Several columns have unspecified, inconsistent, fuel-type specific units of measure
    associated with them. In order for records to be comparable and aggregatable, we
    have to infer and standardize these units.

    In the raw FERC Form 1 data there is a ``fuel_units`` column which describes the
    units of fuel delivered or consumed. Most commonly this is short tons for solid
    fuels (coal), thousands of cubic feet (Mcf) for gaseous fuels, and barrels (bbl) for
    liquid fuels.  However, the ``fuel_units`` column is also a freeform string with
    hundreds of nonstandard values which we have to manually categorize, and many of the
    values do not map directly to the most commonly used units for fuel quantities. E.g.
    some solid fuel quantities are reported in pounds, or thousands of pounds, not tons;
    some liquid fuels are reported in gallons or thousands of gallons, not barrels; and
    some gaseous fuels are reported in cubic feet not thousands of cubic feet.

    Two additional columns report fuel price per unit of heat content and fuel heat
    content per physical unit of fuel. The units of those columns are not explicitly
    reported, vary by fuel, and are inconsistent within individual fuel types.

    We adopt standardized units and attempt to convert all reported values in the fuel
    table into those units. For physical fuel units we adopt those that are used by the
    EIA: short tons (tons) for solid fuels, barrels (bbl) for liquid fuels, and
    thousands of cubic feet (mcf) for gaseous fuels. For heat content per (physical)
    unit of fuel, we use millions of British thermal units (mmbtu). All fuel prices are
    converted to US dollars, while many are reported in cents.

    Because the reported fuel price and heat content units are implicit, we have to
    infer them based on observed values. This is only possible because these quantities
    are ratios with well defined ranges of valid values. The common units that we
    observe and attempt to standardize include:

    * coal: primarily BTU/pound, but also MMBTU/ton and MMBTU/pound.
    * oil: primarily BTU/gallon.
    * gas: reported in a mix of MMBTU/cubic foot, and MMBTU/thousand cubic feet.
    """

    table_id: TableIdFerc1 = TableIdFerc1.FUEL_FERC1

    @cache_df(key="main")
    def transform_main(self, df: pd.DataFrame) -> pd.DataFrame:
        """Table specific transforms for fuel_ferc1.

        Args:
            df: Pre-processed, concatenated XBRL and DBF data.

        Returns:
            A single transformed table concatenating multiple years of cleaned data
            derived from the raw DBF and/or XBRL inputs.
        """
        return (
            self.spot_fix_values(df)
            .pipe(self.drop_invalid_rows)
            .pipe(self.correct_units)
        )

    @cache_df(key="dbf")
    def process_dbf(self, raw_dbf: pd.DataFrame) -> pd.DataFrame:
        """Start with inherited method and do some fuel-specific processing.

        We have to do most of the transformation before the DBF and XBRL data have been
        concatenated because the fuel type column is part of the primary key and it is
        extensively modified in the cleaning process.
        """
        df = (
            super()
            .process_dbf(raw_dbf)
            .pipe(self.convert_units)
            .pipe(self.normalize_strings)
            .pipe(self.categorize_strings)
            .pipe(self.standardize_physical_fuel_units)
        )
        return df

    @cache_df(key="xbrl")
    def process_xbrl(
        self, raw_xbrl_instant: pd.DataFrame, raw_xbrl_duration: pd.DataFrame
    ) -> pd.DataFrame:
        """Special pre-concat treatment of the :ref:`fuel_ferc1` table.

        We have to do most of the transformation before the DBF and XBRL data have been
        concatenated because the fuel type column is part of the primary key and it is
        extensively modified in the cleaning process. For the XBRL data, this means we
        can't create a record ID until that fuel type value is clean. In addition, the
        categorization of fuel types results in a number of duplicate fuel records which
        need to be aggregated.

        Args:
            raw_xbrl_instant: Freshly extracted XBRL instant fact table.
            raw_xbrl_duration: Freshly extracted XBRL duration fact table.

        Returns:
            Almost fully transformed XBRL data table, with instant and duration facts
            merged together.
        """
        return (
            self.merge_instant_and_duration_tables_xbrl(
                raw_xbrl_instant, raw_xbrl_duration
            )
            .pipe(self.rename_columns, rename_stage="xbrl")
            .pipe(self.convert_units)
            .pipe(self.normalize_strings)
            .pipe(self.categorize_strings)
            .pipe(self.standardize_physical_fuel_units)
            .pipe(self.aggregate_duplicate_fuel_types_xbrl)
            .pipe(self.assign_record_id, source_ferc1=SourceFerc1.XBRL)
            .pipe(
                self.assign_utility_id_ferc1,
                source_ferc1=SourceFerc1.XBRL,
            )
        )

    def standardize_physical_fuel_units(self, df: pd.DataFrame) -> pd.DataFrame:
        """Convert reported fuel quantities to standard units depending on fuel type.

        Use the categorized fuel type and reported fuel units to convert all fuel
        quantities to the following standard units, depending on whether the fuel is a
        solid, liquid, or gas. When a single fuel reports its quantity in fundamentally
        different units, convert based on typical values. E.g. 19.85 MMBTU per ton of
        coal, 1.037 Mcf per MMBTU of natural gas, 7.46 barrels per ton of oil.

          * solid fuels (coal and waste): short tons [ton]
          * liquid fuels (oil): barrels [bbl]
          * gaseous fuels (gas): thousands of cubic feet [mcf]

        Columns to which these physical units apply:

          * fuel_consumed_units (tons, bbl, mcf)
          * fuel_cost_per_unit_burned (usd/ton, usd/bbl, usd/mcf)
          * fuel_cost_per_unit_delivered (usd/ton, usd/bbl, usd/mcf)

        One remaining challenge in this standardization is that nuclear fuel is reported
        in both mass of Uranium and fuel heat content, and it's unclear if there's any
        reasonable typical conversion between these units, since available heat content
        depends on the degree of U235 enrichement, the type of reactor, and whether the
        fuel is just Uranium, or a mix of Uranium and Plutonium from decommissioned
        nuclear weapons. See:

        https://world-nuclear.org/information-library/facts-and-figures/heat-values-of-various-fuels.aspx
        """
        df = df.copy()

        FuelFix = namedtuple("FuelFix", ["fuel", "from_unit", "to_unit", "mult"])
        fuel_fixes = [
            # US average coal heat content is 19.85 mmbtu/short ton
            FuelFix("coal", "mmbtu", "ton", (1.0 / 19.85)),
            FuelFix("coal", "btu", "ton", (1.0 / 19.85e6)),
            # 2000 lbs per short ton
            FuelFix("coal", "lbs", "ton", (1.0 / 2000.0)),
            FuelFix("coal", "klbs", "ton", (1.0 / 2.0)),
            # 42 gallons per barrel. Seriously, who makes up these units?
            FuelFix("oil", "gal", "bbl", (1.0 / 42.0)),
            FuelFix("oil", "kgal", "bbl", (1000.0 / 42.0)),
            # On average a "ton of oil equivalent" is 7.46 barrels
            FuelFix("oil", "ton", "bbl", 7.46),
            FuelFix("gas", "mmbtu", "mcf", (1.0 / 1.037)),
            # Nuclear plants report either heat content or mass of heavy metal
            # MW*days thermal to MWh thermal
            FuelFix("nuclear", "mwdth", "mwhth", 24.0),
            # Straight energy equivalence between BTU and MWh here:
            FuelFix("nuclear", "mmbtu", "mwhth", (1.0 / 3.412142)),
            FuelFix("nuclear", "btu", "mwhth", (1.0 / 3412142)),
            # Unclear if it's possible to convert heavy metal to heat reliably
            FuelFix("nuclear", "grams", "kg", (1.0 / 1000)),
        ]
        for fix in fuel_fixes:
            fuel_mask = df.fuel_type_code_pudl == fix.fuel
            unit_mask = df.fuel_units == fix.from_unit
            df.loc[(fuel_mask & unit_mask), "fuel_consumed_units"] *= fix.mult
            # Note: The 2 corrections below DIVIDE by the multiplier because the units
            # are in the denominator ("per_unit") rather than the numerator.
            df.loc[(fuel_mask & unit_mask), "fuel_cost_per_unit_burned"] /= fix.mult
            df.loc[(fuel_mask & unit_mask), "fuel_cost_per_unit_delivered"] /= fix.mult
            df.loc[(fuel_mask & unit_mask), "fuel_units"] = fix.to_unit

        # Set all remaining non-standard units and affected columns to NA.
        FuelAllowedUnits = namedtuple("FuelAllowedUnits", ["fuel", "allowed_units"])
        fuel_allowed_units = [
            FuelAllowedUnits("coal", ("ton",)),
            FuelAllowedUnits("oil", ("bbl",)),
            FuelAllowedUnits("gas", ("mcf",)),
            FuelAllowedUnits("nuclear", ("kg", "mwhth")),
            FuelAllowedUnits("waste", ("ton",)),
            # All unidentified fuel types ("other") get units set to NA
            FuelAllowedUnits("other", ()),
        ]
        physical_units_cols = [
            "fuel_consumed_units",
            "fuel_cost_per_unit_burned",
            "fuel_cost_per_unit_delivered",
        ]
        for fau in fuel_allowed_units:
            fuel_mask = df.fuel_type_code_pudl == fau.fuel
            invalid_unit_mask = ~df.fuel_units.isin(fau.allowed_units)
            df.loc[(fuel_mask & invalid_unit_mask), physical_units_cols] = np.nan
            df.loc[(fuel_mask & invalid_unit_mask), "fuel_units"] = pd.NA

        return df

    @cache_df(key="xbrl")
    def aggregate_duplicate_fuel_types_xbrl(
        self, fuel_xbrl: pd.DataFrame
    ) -> pd.DataFrame:
        """Aggregate the fuel records having duplicate primary keys."""
        pk_cols = self.renamed_table_primary_key(source_ferc1=SourceFerc1.XBRL) + [
            "sched_table_name"
        ]
        fuel_xbrl.loc[:, "fuel_units_count"] = fuel_xbrl.groupby(pk_cols, dropna=False)[
            "fuel_units"
        ].transform("nunique")

        # split
        dupe_mask = fuel_xbrl.duplicated(subset=pk_cols, keep=False)
        multi_unit_mask = fuel_xbrl.fuel_units_count != 1

        fuel_pk_dupes = fuel_xbrl[dupe_mask & ~multi_unit_mask].copy()
        fuel_multi_unit = fuel_xbrl[dupe_mask & multi_unit_mask].copy()
        fuel_non_dupes = fuel_xbrl[~dupe_mask & ~multi_unit_mask]

        logger.info(
            f"{self.table_id.value}: Aggregating {len(fuel_pk_dupes)} rows with "
            f"duplicate primary keys out of {len(fuel_xbrl)} total rows."
        )
        logger.info(
            f"{self.table_id.value}: Dropping {len(fuel_multi_unit)} records with "
            "inconsistent fuel units preventing aggregation "
            f"out of {len(fuel_xbrl)} total rows."
        )
        agg_row_fraction = (len(fuel_pk_dupes) + len(fuel_multi_unit)) / len(fuel_xbrl)
        if agg_row_fraction > 0.15:
            logger.error(
                f"{self.table_id.value}: {agg_row_fraction:.0%} of all rows are being "
                "aggregated. Higher than the allowed value of 15%!"
            )
        data_cols = [
            "fuel_consumed_units",
            "fuel_mmbtu_per_unit",
            "fuel_cost_per_unit_delivered",
            "fuel_cost_per_unit_burned",
            "fuel_cost_per_mmbtu",
            "fuel_cost_per_mwh",
            "fuel_mmbtu_per_mwh",
        ]
        # apply
        fuel_pk_dupes = pudl.helpers.sum_and_weighted_average_agg(
            df_in=fuel_pk_dupes,
            by=pk_cols + ["start_date", "end_date", "fuel_units"],
            sum_cols=["fuel_consumed_units"],
            wtavg_dict={
                k: "fuel_consumed_units"
                for k in data_cols
                if k != "fuel_consumed_units"
            },
        )
        # We can't aggregate data when fuel units are inconsistent, but we don't want
        # to lose the records entirely, so we'll keep the first one.
        fuel_multi_unit.loc[:, data_cols] = np.nan
        fuel_multi_unit = fuel_multi_unit.drop_duplicates(subset=pk_cols, keep="first")
        # combine
        return pd.concat([fuel_non_dupes, fuel_pk_dupes, fuel_multi_unit]).drop(
            columns=["fuel_units_count"]
        )

    def drop_total_rows(self, df: pd.DataFrame) -> pd.DataFrame:
        """Drop rows that represent plant totals rather than individual fuels.

        This is an imperfect, heuristic process. The rows we identify as probably
        representing totals rather than individual fuels:

        * have zero or null values in all of their numerical data columns
        * have no identifiable fuel type
        * have no identifiable fuel units
        * DO report a value for MMBTU / MWh (heat rate)

        In the case of the fuel_ferc1 table, we drop any row where all the data columns
        are null AND there's a non-null value in the ``fuel_mmbtu_per_mwh`` column, as
        it typically indicates a "total" row for a plant. We also require a null value
        for the fuel_units and an "other" value for the fuel type.
        """
        data_cols = [
            "fuel_consumed_units",
            "fuel_mmbtu_per_unit",
            "fuel_cost_per_unit_delivered",
            "fuel_cost_per_unit_burned",
            "fuel_cost_per_mmbtu",
            "fuel_cost_per_mwh",
        ]
        total_rows_idx = df[
            df[data_cols].isna().all(axis="columns")  # No normal numerical data
            & df.fuel_units.isna()  # no recognizable fuel units
            & (df.fuel_type_code_pudl == "other")  # No recognizable fuel type
            & df.fuel_mmbtu_per_mwh.notna()  # But it DOES report heat rate!
        ].index
        logger.info(
            f"{self.table_id.value}: Dropping "
            f"{len(total_rows_idx)}/{len(df)}"
            "rows representing plant-level all-fuel totals."
        )
        return df.drop(index=total_rows_idx)

    def drop_invalid_rows(
        self, df: pd.DataFrame, params: InvalidRows | None = None
    ) -> pd.DataFrame:
        """Drop invalid rows from the fuel table.

        This method both drops rows in which all required data columns are null (using
        the inherited parameterized method) and then also drops those rows we believe
        represent plant totals. See :meth:`FuelFerc1TableTransformer.drop_total_rows`.
        """
        return super().drop_invalid_rows(df, params).pipe(self.drop_total_rows)


class PlantsSteamFerc1TableTransformer(Ferc1AbstractTableTransformer):
    """Transformer class for the :ref:`plants_steam_ferc1` table."""

    table_id: TableIdFerc1 = TableIdFerc1.PLANTS_STEAM_FERC1

    @cache_df(key="main")
    def transform_main(
        self, df: pd.DataFrame, transformed_fuel: pd.DataFrame
    ) -> pd.DataFrame:
        """Perform table transformations for the :ref:`plants_steam_ferc1` table.

        Note that this method has a non-standard call signature, since the
        :ref:`plants_steam_ferc1` table depends on the :ref:`fuel_ferc1` table.

        Args:
            df: The pre-processed steam plants table.
            transformed_fuel: The fully transformed :ref:`fuel_ferc1` table. This is
                required because fuel consumption information is used to help link
                steam plant records together across years using
                :func:`plants_steam_assign_plant_ids`
        """
        fuel_categories = list(
            FuelFerc1TableTransformer()
            .params.categorize_strings["fuel_type_code_pudl"]
            .categories.keys()
        )
        plants_steam = (
            super()
            .transform_main(df)
            .pipe(
                plants_steam_assign_plant_ids,
                ferc1_fuel_df=transformed_fuel,
                fuel_categories=fuel_categories,
            )
            .pipe(plants_steam_validate_ids)
        )
        return plants_steam

    def transform(
        self,
        raw_dbf: pd.DataFrame,
        raw_xbrl_instant: pd.DataFrame,
        raw_xbrl_duration: pd.DataFrame,
        transformed_fuel: pd.DataFrame,
    ) -> pd.DataFrame:
        """Redfine the transform method to accommodate the use of transformed_fuel.

        This is duplicating code from the parent class, but is necessary because the
        steam table needs the fuel table for its transform. Is there a better way to do
        this that doesn't require cutting and pasting the whole method just to stick the
        extra dataframe input into transform_main()?
        """
        df = (
            self.transform_start(
                raw_dbf=raw_dbf,
                raw_xbrl_instant=raw_xbrl_instant,
                raw_xbrl_duration=raw_xbrl_duration,
            )
            .pipe(self.transform_main, transformed_fuel=transformed_fuel)
            .pipe(self.transform_end)
        )
        if self.clear_cached_dfs:
            logger.debug(
                f"{self.table_id.value}: Clearing cached dfs: "
                f"{sorted(self._cached_dfs.keys())}"
            )
            self._cached_dfs.clear()
        return df


class PlantsHydroFerc1TableTransformer(Ferc1AbstractTableTransformer):
    """A table transformer specific to the :ref:`plants_hydro_ferc1` table."""

    table_id: TableIdFerc1 = TableIdFerc1.PLANTS_HYDRO_FERC1

    def transform_main(self, df):
        """Add bespoke removal of duplicate record after standard transform_main."""
        return super().transform_main(df).pipe(self.targeted_drop_duplicates)

    def targeted_drop_duplicates(self, df):
        """Targeted removal of known duplicate record.

        There are two records in 2019 with a ``utility_id_ferc1`` of 200 and a
        ``plant_name_ferc1`` of "marmet". The records are nearly duplicates of
        eachother, except one have nulls in the capex columns. Surgically remove the
        record with the nulls.
        """
        null_columns = [
            "capex_land",
            "capex_structures",
            "capex_facilities",
            "capex_equipment",
            "capex_roads",
            "asset_retirement_cost",
            "capex_total",
            "capex_per_mw",
        ]
        dupe_mask = (
            (df.report_year == 2019)
            & (df.utility_id_ferc1 == 200)
            & (df.plant_name_ferc1 == "marmet")
        )
        null_maks = df[null_columns].isnull().all(axis="columns")

        possible_dupes = df.loc[dupe_mask]
        if (len(possible_dupes) != 2) & (2019 in df.report_year.unique()):
            raise AssertionError(
                f"{self.table_id}: Expected 2 records for found: {possible_dupes}"
            )
        dropping = df.loc[(dupe_mask & null_maks)]
        logger.debug(
            f"Dropping {len(dropping)} duplicate record with null data in {null_columns}"
        )
        df = df.loc[~(dupe_mask & null_maks)].copy()
        return df


class PlantsPumpedStorageFerc1TableTransformer(Ferc1AbstractTableTransformer):
    """Transformer class for :ref:`plants_pumped_storage_ferc1` table."""

    table_id: TableIdFerc1 = TableIdFerc1.PLANTS_PUMPED_STORAGE_FERC1


class PurchasedPowerFerc1TableTransformer(Ferc1AbstractTableTransformer):
    """Transformer class for :ref:`purchased_power_ferc1` table.

    This table has data about inter-utility power purchases into the PUDL DB. This
    includes how much electricty was purchased, how much it cost, and who it was
    purchased from. Unfortunately the field describing which other utility the power was
    being bought from is poorly standardized, making it difficult to correlate with
    other data. It will need to be categorized by hand or with some fuzzy matching
    eventually.
    """

    table_id: TableIdFerc1 = TableIdFerc1.PURCHASED_POWER_FERC1


class PlantInServiceFerc1TableTransformer(Ferc1AbstractTableTransformer):
    """A transformer for the :ref:`plant_in_service_ferc1` table."""

    table_id: TableIdFerc1 = TableIdFerc1.PLANT_IN_SERVICE_FERC1
    has_unique_record_ids: bool = False

    @cache_df("process_xbrl_metadata")
    def process_xbrl_metadata(self: Self) -> pd.DataFrame:
        """Transform the metadata to reflect the transformed data.

        We fill in some gaps in the metadata, e.g. for FERC accounts that have been
        split across multiple rows, or combined without being calculated. We also need
        to rename the XBRL metadata categories to conform to the same naming convention
        that we are using in the data itself (since FERC doesn't quite follow their own
        naming conventions...). We use the same rename dictionary, but as an argument to
        :meth:`pd.Series.replace` instead of :meth:`pd.DataFrame.rename`.
        """
        tbl_meta = super().process_xbrl_metadata()

        # Set pseudo-account numbers for rows that split or combine FERC accounts, but
        # which are not calculated values.
        tbl_meta.loc[
            tbl_meta.xbrl_factoid == "electric_plant_purchased", "ferc_account"
        ] = "102_purchased"
        tbl_meta.loc[
            tbl_meta.xbrl_factoid == "electric_plant_sold", "ferc_account"
        ] = "102_sold"
        tbl_meta.loc[
            tbl_meta.xbrl_factoid
            == "electric_plant_in_service_and_completed_construction_not_classified_electric",
            "ferc_account",
        ] = "101_and_106"
        return tbl_meta

    def deduplicate_xbrl_factoid_xbrl_metadata(
        self, tbl_meta: pd.DataFrame
    ) -> pd.DataFrame:
        """De-duplicate the XBLR metadata.

        We deduplicate the metadata on the basis of the ``xbrl_factoid`` name.
        This table in particular has multiple ``wide_to_tidy`` ``value_types`` because
        there are multiple dollar columns embedded (it has both the standard start/end
        balances as well as modifcations like transfers/retirements). In the XBRL
        metadata, each xbrl_fact has its own set of metadata and possibly its own set of
        calculations. Which means that one ``xbrl_factoid`` for this table natively
        could have multiple calculations or other metadata.

        For merging, we need the metadata to have one field per ``xbrl_factoid``.
        Because we normally only use the start/end balance in calculations, when there
        are duplicate renamed ``xbrl_factoid`` s in our processed metadata, we are going
        to prefer the one that refers to the start/end balances. In an ideal world, we
        would be able to access this metadata based on both the ``xbrl_factoid`` and
        any column from ``value_types`` but that would require a larger change in
        architecture.
        """
        # remove duplication of xbrl_factoid
        same_calcs_mask = tbl_meta.duplicated(
            subset=["xbrl_factoid", "calculations"], keep=False
        )
        # if they key values are the same, select the records with values in ferc_account
        same_calcs_deduped = (
            tbl_meta[same_calcs_mask]
            .sort_values(["ferc_account"])  # sort brings the nulls to the bottom
            .drop_duplicates(subset=["xbrl_factoid"], keep="first")
        )
        # when the calcs are different, they are referring to the non-adjustments
        suffixes = ("_additions", "_retirements", "_adjustments", "_transfers")
        unique_calcs_deduped = tbl_meta[
            ~same_calcs_mask & (~tbl_meta.xbrl_factoid_original.str.endswith(suffixes))
        ]
        tbl_meta_cleaned = pd.concat([same_calcs_deduped, unique_calcs_deduped])
        assert set(tbl_meta_cleaned.xbrl_factoid.unique()) == set(
            tbl_meta.xbrl_factoid.unique()
        )
        assert ~tbl_meta_cleaned.duplicated(["xbrl_factoid"]).all()
        return tbl_meta_cleaned

    def apply_sign_conventions(self, df) -> pd.DataFrame:
        """Adjust rows and column sign conventsion to enable aggregation by summing.

        Columns have uniform sign conventions, which we have manually inferred from the
        original metadata. This can and probably should be done programmatically in the
        future. If not, we'll probably want to store the column_weights as a parameter
        rather than hard-coding it in here.
        """
        column_weights = {
            "starting_balance": 1.0,
            "additions": 1.0,
            "retirements": -1.0,
            "transfers": 1.0,
            "adjustments": 1.0,
            "ending_balance": 1.0,
        }

        # Set row weights based on the value of the "balance" field
        df.loc[df.balance == "debit", "row_weight"] = 1.0
        df.loc[df.balance == "credit", "row_weight"] = -1.0

        # Apply column weightings. Can this be done all at once in a vectorized way?
        for col in column_weights:
            df.loc[:, col] *= column_weights[col]
            df.loc[:, col] *= df["row_weight"]

        return df

    def targeted_drop_duplicates_dbf(self, df: pd.DataFrame) -> pd.DataFrame:
        """Drop bad duplicate records from a specific utility in 2018.

        This is a very specific fix, meant to get rid of a particular observed set of
        duplicate records: FERC Respondent ID 187 in 2018 has two sets of plant in
        service records, one of which contains a bunch of null data.

        This method is part of the DBF processing because we want to be able to
        hard-code a specific value of ``utility_id_ferc1_dbf`` and those IDs are no
        longer available later in the process. I think.
        """
        # A single utility has double reported data in 2018.
        pk = ["report_year", "utility_id_ferc1", "ferc_account_label"]
        dupe_mask = (
            df.duplicated(subset=pk, keep=False)
            & (df.report_year == 2018)
            & (df.utility_id_ferc1_dbf == 187)
        )
        all_dupes = df[dupe_mask]
        # The observed pairs of duplicate records have NA values in all of the
        # additions, retirements, adjustments, and transfers columns. This selects
        # only those duplicates that have *any* non-null value in those rows.
        good_dupes = all_dupes[
            all_dupes[["additions", "retirements", "adjustments", "transfers"]]
            .notnull()
            .any(axis="columns")
        ]
        # Make sure that the good and bad dupes have exactly the same indices:
        pd.testing.assert_index_equal(
            good_dupes.set_index(pk).index,
            all_dupes.set_index(pk).index.drop_duplicates(),
        )
        deduped = pd.concat([df[~dupe_mask], good_dupes], axis="index")
        remaining_dupes = deduped[deduped.duplicated(subset=pk)]
        logger.info(
            f"{self.table_id.value}: {len(remaining_dupes)} dupes remaining after "
            "targeted deduplication."
        )
        return deduped

    @cache_df(key="dbf")
    def process_dbf(self, raw_dbf: pd.DataFrame) -> pd.DataFrame:
        """Drop targeted duplicates in the DBF data so we can use FERC respondent ID."""
        return super().process_dbf(raw_dbf).pipe(self.targeted_drop_duplicates_dbf)

    @cache_df(key="main")
    def transform_main(self, df: pd.DataFrame) -> pd.DataFrame:
        """The main table-specific transformations, affecting contents not structure.

        Annotates and alters data based on information from the XBRL taxonomy metadata.
        Also assigns utility type for use in table explosions.
        Make all electric_plant_sold balances positive.
        """
        df = super().transform_main(df).pipe(self.apply_sign_conventions)
        # Make all electric_plant_sold values positive
        # This could probably be a FERC transformer class function or in the
        # apply_sign_conventions function, but it doesn't seem like the best fit for
        # now.
        neg_values = (df["ferc_account_label"] == "electric_plant_sold") & (
            df["ending_balance"] < 0
        )
        df.loc[neg_values, "ending_balance"] = abs(df["ending_balance"])
        logger.info(
            f"{self.table_id.value}: Converted {len(df[neg_values])} negative values to positive."
        )
        return df.assign(utility_type="electric")


class PlantsSmallFerc1TableTransformer(Ferc1AbstractTableTransformer):
    """A table transformer specific to the :ref:`plants_small_ferc1` table."""

    table_id: TableIdFerc1 = TableIdFerc1.PLANTS_SMALL_FERC1

    @cache_df(key="main")
    def transform_main(self, df: pd.DataFrame) -> pd.DataFrame:
        """Table specific transforms for plants_small_ferc1.

        Params:
            df: Pre-processed, concatenated XBRL and DBF data.

        Returns:
            A single transformed table concatenating multiple years of cleaned data
            derived from the raw DBF and/or XBRL inputs.
        """
        df = (
            self.spot_fix_values(df)
            .pipe(self.normalize_strings)
            .pipe(self.nullify_outliers)
            .pipe(self.convert_units)
            .pipe(self.extract_ferc1_license)
            .pipe(self.label_row_types)
            .pipe(self.prep_header_fuel_and_plant_types)
            .pipe(self.map_plant_name_fuel_types)
            .pipe(self.categorize_strings)
            .pipe(self.map_header_fuel_and_plant_types)
            .pipe(self.associate_notes_with_values)
            .pipe(self.spot_fix_rows)
            .pipe(self.drop_invalid_rows)
            # Now remove the row_type columns because we've already moved totals to a
            # different column
            .drop(columns=["row_type"])
        )

        return df

    def extract_ferc1_license(self, df: pd.DataFrame) -> pd.DataFrame:
        """Extract FERC license number from ``plant_name_ferc1``.

        Many FERC license numbers are embedded in the ``plant_name_ferc1`` column, but
        not all numbers in the ``plant_name_ferc1`` column are FERC licenses. Some are
        dates, dollar amounts, page numbers, or numbers of wind turbines. This function
        extracts valid FERC license numbers and puts them in a new column called
        ``license_id_ferc1``.

        Potential FERC license numbers are valid when:

        - Two or more integers were found.
        - The found integers were accompanied by key phrases such as:
          ``["license", "no.", "ferc", "project"]``.
        - The accompanying name does not contain phrases such as:
          ``["page", "pg", "$",  "wind", "units"]``.
        - The found integers don't fall don't fall within the range of a valid year,
          defined as: 1900-2050.
        - The plant record is categorized as ``hydro`` or not categorized via the
          ``plant_type`` and ``fuel_type`` columns.

        This function also fills ``other`` fuel types with ``hydro`` for all plants with
        valid FERC licenses because only hydro plants have FERC licenses.

        Params:
            df: Pre-processed, concatenated XBRL and DBF data.

        Returns:
            The same input DataFrame but with a new column called ``license_id_ferc1``
            that contains FERC 1 license infromation extracted from
            ``plant_name_ferc1``.
        """
        logger.info(f"{self.table_id.value}: Extracting FERC license from plant name")
        # Extract all numbers greater than 2 digits from plant_name_ferc1 and put them
        # in a new column as integers.
        out_df = df.assign(
            license_id_ferc1=lambda x: (
                x.plant_name_ferc1.str.extract(r"(\d{3,})")
                .astype("float")
                .astype("Int64")
            ),
        )
        # Define what makes a good license
        obvious_license = out_df.plant_name_ferc1.str.contains(
            r"no\.|license|ferc|project", regex=True
        )
        not_license = out_df.plant_name_ferc1.str.contains(
            r"page|pg|\$|wind|solar|nuclear|nonutility|units|surrendered", regex=True
        )
        exceptions_to_is_year = out_df.plant_name_ferc1.str.contains(
            r"tomahawk|otter rapids|wausau|alexander|hooksett|north umpqua", regex=True
        )
        is_year = out_df["license_id_ferc1"].between(1900, 2050)
        not_hydro = ~out_df["plant_type"].isin(["hydro", np.nan, None]) | ~out_df[
            "fuel_type"
        ].isin(["hydro", "other"])
        # Replace all the non-license numbers with NA
        out_df.loc[
            (not_hydro & ~obvious_license)
            | not_license
            | (is_year & ~obvious_license & ~exceptions_to_is_year),
            "license_id_ferc1",
        ] = np.nan
        # Fill fuel type with hydro
        out_df.loc[
            out_df["license_id_ferc1"].notna() & (out_df["fuel_type"] == "other"),
            "fuel_type",
        ] = "hydro"

        return out_df

    def _find_possible_header_or_note_rows(self, df: pd.DataFrame) -> pd.DataFrame:
        """Find and label rows that might be headers or notes.

        Called by the coordinating function :func:`label_row_types`.

        This function creates a column called ``possible_header_or_note`` that is either
        True or False depending on whether a group of columns are all NA. Rows labeled
        as True will be further scrutinized in the :func:`_label_header_rows` and
        :func:`_label_note_rows` functions to determine whether they are actually
        headers or notes.

        Params:
            df: Pre-processed, concatenated XBRL and DBF data.

        Returns:
            The same input DataFrame but with a new column called
            ``possible_header_or_note`` that flags rows that might contain useful header
            or note information.
        """
        # Define header qualifications
        possible_header_or_note_if_cols_na = [
            "construction_year",
            "net_generation_mwh",
            "total_cost_of_plant",
            "capex_total",
            "capex_per_mw",
            "opex_total",
            "opex_fuel",
            "opex_maintenance",
            "fuel_cost_per_mmbtu",
            # "peak_demand_mw",
            # "opex_operations"
        ]
        # Label possible header or note rows
        df["possible_header_or_note"] = (
            df.filter(possible_header_or_note_if_cols_na).isna().all(1)
        )
        return df

    def _find_note_clumps(
        self, group: DataFrameGroupBy
    ) -> tuple[DataFrameGroupBy, pd.DataFrame]:
        """Find groups of rows likely to be notes.

        Once the :func:`_find_possible_header_or_note_rows` function identifies rows
        that are either headers or notes, we must deterine which one they are. As
        described in the :func:`_label_note_rows` function, notes rows are usually
        adjecent rows with no content.

        This function itentifies instances of two or more adjecent rows where
        ``possible_header_or_note`` = True. It takes individual utility-year groups as a
        parameter as opposed to the entire dataset because adjecent rows are only
        meaningful if they are from the same reporting entity in the same year. If we
        were to run this on the whole dataframe, we would see "note clumps" that are
        actually notes from the end of one utility's report and headers from the
        beginning of another. For this reason, we run this function from within the
        :func:`_label_note_rows_group` function.

        The output of this function is not a modified version of the original
        utility-year group, rather, it is a DataFrame containing information about the
        nature of the ``possible_header_or_note`` = True rows that is used to determine
        if that row is a note or not. It also returns the original utility-year-group as
        groupby objects seperated by each time ``possible_header_or_note`` changes from
        True to False or vice versa.

        If you pass in the following df:

        +-------------------+-------------------------+
        | plant_name_ferc1  | possible_header_or_note |
        +===================+=========================+
        | HYDRO:            | True                    |
        +-------------------+-------------------------+
        | rainbow falls (b) | False                   |
        +-------------------+-------------------------+
        | cadyville (a)     | False                   |
        +-------------------+-------------------------+
        | keuka (c)         | False                   |
        +-------------------+-------------------------+
        | (a) project #2738 | True                    |
        +-------------------+-------------------------+
        | (b) project #2835 | True                    |
        +-------------------+-------------------------+
        | (c) project #2852 | True                    |
        +-------------------+-------------------------+

        You will get the following output (in addition to the groupby objects for each
        clump):

        +----------------+----------------+
        | header_or_note | rows_per_clump |
        +================+================+
        | True           | 1              |
        +----------------+----------------+
        | False          | 3              |
        +----------------+----------------+
        | True           | 3              |
        +----------------+----------------+

        This shows each clump of adjecent records where ``possible_header_or_note`` is
        True or False and how many records are in each clump.

        Params:
            group: A utility-year grouping of the concatenated FERC XBRL and DBF tables.
                This table must have been run through the
                :func:`_find_possible_header_or_note_rows` function and contain the
                column ``possible_header_or_note``.

        Returns:
            A tuple containing groupby objects for each of the note and non-note clumps
            and a DataFrame indicating the number of rows in each note or non-note
            clump.
        """
        # Make groups based on consecutive sections where the group_col is alike.
        clump_groups = group.groupby(
            (
                group["possible_header_or_note"].shift()
                != group["possible_header_or_note"]
            ).cumsum(),
            as_index=False,
        )

        # Identify the first (and only) group_col value for each group and count
        # how many rows are in each group.
        clump_groups_df = clump_groups.agg(
            header_or_note=("possible_header_or_note", "first"),
            rows_per_clump=("possible_header_or_note", "count"),
        )

        return clump_groups, clump_groups_df

    def _label_header_rows(self, df: pd.DataFrame) -> pd.DataFrame:
        """Label header rows by adding ``header`` to ``row_type`` column.

        Called by the coordinating function :func:`label_row_types`.

        Once possible header or notes rows have been identified via the
        :func:`_find_possible_header_or_note_rows` function, this function sorts out
        which ones are headers. It does this by identifying a list of strings that, when
        found in the ``plant_name_ferc1`` column, indicate that the row is or is not a
        header.

        Sometimes this function identifies a header that is acutally a note. For this
        reason, it's important that the function be called before
        :func:`_label_note_rows` so that the bad header values get overridden by the
        ``note`` designation.

        Params:
            df: Pre-processed, concatenated XBRL and DBF data that has been run through
            the :func:`_find_possible_header_or_note_rows` function and contains the
            column ``possible_header_or_note``.

        Returns:
            The same input DataFrame but with likely headers rows containing the string
            ``header`` in the ``row_type`` column.
        """
        # Possible headers/note rows that contains these strings are headers
        header_strings = [
            "hydro",
            "hyrdo",
            "internal",
            "wind",
            "solar",
            "gas",
            "diesel",
            "diesal",
            "steam",
            "other",
            "combustion",
            "combustine",
            "fuel cell",
            "hydraulic",
            "waste",
            "landfill",
            "photovoltaic",
            "nuclear",
            "oil",
            "renewable",
            "facilities",
            "combined cycle",
        ]
        # Possible headers/note rows that contains these strings are not headers
        nonheader_strings = [
            "#",
            r"\*",
            "pg",
            "solargenix",
            "solargennix",
            r"\@",
            "rockton",
            "albany steam",
            "other general ops. supervision & engineering",
        ]
        # Any rows that contains these strings are headers
        header_exceptions = [
            "hydro plants: licensed proj. no.",
            "hydro license no.",
            "hydro: license no.",
            "hydro plants: licensed proj no.",
            "photo voltaic generating plants:",
        ]

        logger.info(f"{self.table_id.value}: Labeling header rows")

        # Label good header rows (based on whether they contain key strings)
        possible_header = df["possible_header_or_note"]
        good_header = df["plant_name_ferc1"].str.contains("|".join(header_strings))
        bad_header = df["plant_name_ferc1"].str.contains("|".join(nonheader_strings))
        df.loc[possible_header & good_header & ~bad_header, "row_type"] = "header"
        # There are some headers that don't pass the possible_header test but are
        # still definitely headers.
        df.loc[df["plant_name_ferc1"].isin(header_exceptions), "row_type"] = "header"

        return df

    def _label_note_rows_group(
        self, util_year_group: DataFrameGroupBy
    ) -> DataFrameGroupBy:
        """Label note rows by adding ``note`` to ``row_type`` column.

        Called within the wraper function :func:`_label_note_rows`

        This function breaks the data down by reporting unit (utility and year) and
        determines whether a ``possible_header_note`` = True row is a note based on two
        criteria:

        - Clumps of 2 or more adjecent rows where ``possible_header_or_note`` is True.
        - Instances where the last row in a utility-year group has
          ``possible_header_or_note`` as True.

        There are a couple of important exceptions that this function also
        addresses. Utilities often have multiple headers in a single utility-year
        grouping. You might see something like: ``pd.Series([header, plant1, plant2,
        note, header, plant3, plant4])``. In this case, a note clump is actually
        comprised of a note followed by a header. This function will not override the
        header as a note. Unfortunately, there is always the possability that a header
        row is followed by a plant that had no values reported. This would look like,
        and therefore be categorized as a note clump. I haven't built a work around, but
        hopefully there aren't very many of these.

        Params:
            util_year_group: A groupby object that contains a single year and utility.

        Returns:
            The same input but with likely note rows containing the string ``note`` in
            the ``row_type`` column.
        """
        # Create mini groups that count pockets of true and false for each
        # utility and year. See _find_note_clumps docstring.
        clump_group, clump_count = self._find_note_clumps(util_year_group)

        # Used later to enable exceptions
        max_df_val = util_year_group.index.max()

        # Create a list of the index values where there is a note clump! This also
        # includes instances where the last row in a group is a note.
        note_clump_idx_list = list(
            clump_count[
                (clump_count["header_or_note"])
                & (
                    (clump_count["rows_per_clump"] > 1)
                    | (clump_count.tail(1)["rows_per_clump"] == 1)
                )
            ].index
        )
        # If there are any clumped/end headers:
        if note_clump_idx_list:
            for idx in note_clump_idx_list:
                # If the last row in a clump looks like a header, and the clump is
                # not the last clump in the utility_year group, then drop the last
                # row from the note clump index range because it's a header!
                note_clump_idx_range = clump_group.groups[idx + 1]
                not_last_clump = clump_group.groups[idx + 1].max() < max_df_val
                is_good_header = (
                    util_year_group.loc[
                        util_year_group.index.isin(clump_group.groups[idx + 1])
                    ]
                    .tail(1)["row_type"]
                    .str.contains("header")
                    .all()
                )
                if not_last_clump & is_good_header:
                    note_clump_idx_range = [
                        x
                        for x in note_clump_idx_range
                        if x != note_clump_idx_range.max()
                    ]
                # Label the note clump as a note
                util_year_group.loc[
                    util_year_group.index.isin(note_clump_idx_range), "row_type"
                ] = "note"

        return util_year_group

    def _label_note_rows(self, df: pd.DataFrame) -> pd.DataFrame:
        """Wrapper for :func:`_label_note_rows_group`.

        The small plants table has lots of note rows that contain useful information.
        Unfortunately, the notes are in their own row rather than their own column! This
        means that useful information pertaining to plant rows is floating around as a
        junk row with no other information except the note in the ``plant_name_ferc1``
        field. Luckily, the data are reported just like they would be on paper. I.e.,
        The headers are at the top, and the notes are at the bottom. See the table in
        :func:`label_row_types` for more detail. This function labels note rows.

        Note rows are determined by row location within a given report, so we must break
        the data into reporting units (utility and year) and then apply note-finding
        methodology defined in :func:`_label_note_rows_group` to each group.

        Params:
            df: Pre-processed, concatenated XBRL and DBF data that has been run through
            the :func:`_find_possible_header_or_note_rows` function and contains the
            column ``possible_header_or_note``.

        Returns:
            The same input DataFrame but with likely note rows containing the string
            ``note`` in the ``row_type`` column.
        """
        logger.info(f"{self.table_id.value}: Labeling notes rows")

        util_groups = df.groupby(["utility_id_ferc1", "report_year"])

        return util_groups.apply(lambda x: self._label_note_rows_group(x))

    def _label_total_rows(self, df: pd.DataFrame) -> pd.DataFrame:
        """Label total rows by adding ``total`` to ``row_type`` column.

        Called within the wraper function :func:`_label_note_rows`

        For the most part, when ``plant_name_ferc1`` contains the string ``total``, the
        values therein are duplicates of what is already reported, i.e.: a total value.
        However, there are some cases where that's not true. For example, the phrase
        ``amounts are for the total`` appears when chunks of plants (usually but not
        always wind) are reported together. It's a total, but it's not double counting
        which is the reason for the ``total`` flag.

        Similar to :func:`_label_header_rows`, it's important that this be called before
        :func:`_label_note_rows` in :func:`label_row_types` so that not clumps can
        override certain non-totals that are mistakenly labeled as such.

        Params:
            df: Pre-processed, concatenated XBRL and DBF data.

        Returns:
            The same input DataFrame but with likely total rows containing the string
            ``total`` in the ``row_type`` column.
        """
        # Label totals in row_type in case it overwrites any headers
        logger.info(f"{self.table_id.value}: Labeling total rows")
        df.loc[
            df["plant_name_ferc1"].str.contains("total")
            & ~df["plant_name_ferc1"].str.contains("amounts are for the total"),
            "row_type",
        ] = "total"

        # This one gets overridden by notes: total solar operation/maintenance

        return df

    def label_row_types(self, df: pd.DataFrame) -> pd.DataFrame:
        """Coordinate labeling of ``row_types`` as headers, notes, or totals.

        The small plants table is more like a digitized PDF than an actual data table.
        The rows contain all sorts of information in addition to what the columns might
        suggest. For instance, there are header rows, note rows, and total rows that
        contain useful information, but cause confusion in their current state, mixed in
        with the rest of the data.

        Here's an example of what you might find in the small plants table:

        +-------------------+------------+-----------------+
        | plant_name_ferc1  | plant_type | capacity_mw     |
        +===================+============+=================+
        | HYDRO:            | NA         | NA              |
        +-------------------+------------+-----------------+
        | rainbow falls (b) | NA         | 30              |
        +-------------------+------------+-----------------+
        | cadyville (a)     | NA         | 100             |
        +-------------------+------------+-----------------+
        | keuka (c)         | NA         | 80              |
        +-------------------+------------+-----------------+
        | total plants      | NA         | 310             |
        +-------------------+------------+-----------------+
        | (a) project #2738 | NA         | NA              |
        +-------------------+------------+-----------------+
        | (b) project #2835 | NA         | NA              |
        +-------------------+------------+-----------------+
        | (c) project #2852 | NA         | NA              |
        +-------------------+------------+-----------------+

        Notice how misleading it is to have all this infomration in one column. The
        goal of this function is to coordinate labeling functions so that we can
        identify which rows contain specific plant information and which rows are
        headers, notes, or totals.

        Once labeled, other functions can either remove rows that might cause double
        counting, extract useful plant or fuel type information from headers, and
        extract useful context or license id information from notes.

        Coordinates :func:`_label_header_rows`, :func:`_label_total_rows`,
        :func:`_label_note_rows`.

        Params:
            df: Pre-processed, concatenated XBRL and DBF data that has been run through
            the :func:`_find_possible_header_or_note_rows` function and contains the
            column ``possible_header_or_note``.

        Returns:
            The same input DataFrame but with a column called ``row_type`` containg the
            strings ``header``, ``note``, ``total``, or NA to indicate what type of row
            it is.
        """
        # Add a column to show final row type
        df.insert(3, "row_type", np.nan)

        # Label the row types
        df_labeled = (
            df.pipe(self._find_possible_header_or_note_rows)
            .pipe(self._label_header_rows)
            .pipe(self._label_total_rows)
            .pipe(self._label_note_rows)
            .drop(columns=["possible_header_or_note"])
        )

        # Move total lables to a different column
        df_labeled.loc[df_labeled["row_type"] == "total", "is_total"] = True
        df_labeled["is_total"] = df_labeled.filter(["row_type"]).isin(["total"]).all(1)

        return df_labeled

    def prep_header_fuel_and_plant_types(
        self, df: pd.DataFrame, show_unmapped_headers=False
    ) -> pd.DataFrame:
        """Forward fill header rows to prep for fuel and plant type extraction.

        The headers we've identified in :func:`_label_header_rows` can be used to
        supplement the values in the ``plant_type`` and ``fuel_type`` columns.

        This function groups the data by utility, year, and header; extracts the header
        into a new column; and forward fills the headers so that each record in the
        header group is associated with that header. Because the headers map to
        different fuel types and plant types (ex: ``solar pv`` maps to fuel type
        ``solar`` and plant type ``photovoltaic``), the new forward-filled header column
        is duplicated and called ``fuel_type_from_header`` and
        ``plant_type_from_header``. In :func:`map_header_fuel_and_plant_types`, these
        columns will be mapped to their respective fuel and plant types, used
        to fill in blank values in the ``plant_type`` and ``fuel_type``, and then
        eventually removed.

        Why separate the prep step from the map step?

        We trust the values originally reported in the ``fuel_type`` and ``plant_type``
        columns more than the extracted and forward filled header values, so we only
        want to replace ``fuel_type`` and ``plant_type`` values that are labeled as
        ``pd.NA`` or ``other``. The values reported to those columns are extremely messy
        and must be cleaned via :func:`pudl.transform.classes.categorize_strings` in
        order for us to know which are truely ``pd.NA`` or ``other``. Because we also
        use :func:`pudl.transform.classes.categorize_strings` to map the headers to fuel
        and plant types, it makes sense to clean all four columns at once and then
        combine them.

        Here's a look at what this function does. It starts with the following table:

        +-------------------+------------+------------+----------+
        | plant_name_ferc1  | plant_type | fuel_type  | row_type |
        +===================+============+============+==========+
        | HYDRO:            | NA         | NA         | header   |
        +-------------------+------------+------------+----------+
        | rainbow falls (b) | NA         | NA         | NA       |
        +-------------------+------------+------------+----------+
        | cadyville (a)     | NA         | NA         | NA       |
        +-------------------+------------+------------+----------+
        | keuka (c)         | NA         | NA         | NA       |
        +-------------------+------------+------------+----------+
        | Wind Turbines:    | NA         | NA         | header   |
        +-------------------+------------+------------+----------+
        | sunny grove       | NA         | NA         | NA       |
        +-------------------+------------+------------+----------+
        | green park wind   | NA         | wind       | NA       |
        +-------------------+------------+------------+----------+

        And ends with this:

        +-------------------+---------+---------+----------------+--------------------+
        | plant_name_ferc1  | plant   | fuel    | plant_type     | fuel_type          |
        |                   | _type   | _type   | _from_header   | _from_header       |
        +===================+=========+=========+================+====================+
        | HYDRO:            | NA      | NA      | HYDRO:         | HYDRO:             |
        +-------------------+---------+---------+----------------+--------------------+
        | rainbow falls (b) | NA      | NA      | HYDRO:         | HYDRO:             |
        +-------------------+---------+---------+----------------+--------------------+
        | cadyville (a)     | NA      | NA      | HYDRO:         | HYDRO:             |
        +-------------------+---------+---------+----------------+--------------------+
        | keuka (c)         | NA      | NA      | HYDRO:         | HYDRO:             |
        +-------------------+---------+---------+----------------+--------------------+
        | Wind Turbines:    | NA      | NA      | Wind Turbines: | Wind Turbines:     |
        +-------------------+---------+---------+----------------+--------------------+
        | sunny grove       | NA      | NA      | Wind Turbines: | Wind Turbines:     |
        +-------------------+---------+---------+----------------+--------------------+
        | green park wind   | NA      | wind    | Wind Turbines: | Wind Turbines:     |
        +-------------------+---------+---------+----------------+--------------------+

        NOTE: If a utility's ``plant_name_ferc1`` values look like this: ``["STEAM",
        "coal_plant1", "coal_plant2", "wind_turbine1"]``, then this algorythem will
        think that last wind turbine is a steam plant. Luckily, when a utility embeds
        headers in the data it usually includes them for all plant types: ``["STEAM",
        "coal_plant1", "coal_plant2", "WIND", "wind_turbine"]``.

        Params:
            df: Pre-processed, concatenated XBRL and DBF data that has been run through
            :func:`_label_row_type` and contains the columns ``row_type``.

        Returns:
            The same input DataFrame but with new columns ``plant_type_from_header``
            and ``fuel_type_from_header`` that forward fill the values in the header
            rows by utility, year, and header group.
        """
        logger.info(
            f"{self.table_id.value}: Forward filling header fuel and plant types"
        )

        # Create a column of just headers
        df.loc[df["row_type"] == "header", "header"] = df["plant_name_ferc1"]

        # Make groups based on utility, year, and header.
        # The .cumsum() creates a new series with values that go up from 1 whenever
        # there is a new header. So imagine row_type["header", NA, NA, "header", NA].
        # this creates a series of [1,1,1,2,2] so that the data can be grouped by
        # header.
        header_groups = df.groupby(
            [
                "utility_id_ferc1",
                "report_year",
                (df["row_type"] == "header").cumsum(),
            ]
        )
        # Forward fill based on headers
        df.loc[df["row_type"] != "note", "header"] = header_groups.header.ffill()

        # Create temporary columns for plant type and fuel type
        df["plant_type_from_header"] = df["header"]
        df["fuel_type_from_header"] = df["header"]
        df = df.drop(columns=["header"])

        return df

    def map_header_fuel_and_plant_types(self, df: pd.DataFrame) -> pd.DataFrame:
        """Fill ``pd.NA`` and ``other`` plant and fuel types with cleaned headers.

        :func:`prep_header_fuel_and_plant_types` extracted and forward filled the header
        values; :func:`pudl.transform.params.categorize_strings` cleaned them according
        to both the fuel and plant type parameters. This function combines the
        ``fuel_type_from_header`` with ``fuel_type`` and ``plant_type_from_header`` with
        ``plant_type`` when the reported, cleaned values are ``pd.NA`` or ``other``.

        To understand more about why these steps are necessary read the docstrings for
        :func:`prep_header_fuel_and_plant_types`.

        Params:
            df: Pre-processed, concatenated XBRL and DBF data that has been run through
            :func:`prep_header_fuel_and_plant_types` and contains the columns
            ``fuel_type_from_header`` and ``plant_type_from_header``.

        Returns:
            The same input DataFrame but with rows with ``pd.NA`` or ``other`` in the
            ``fuel_type`` and ``plant_type`` columns filled in with the respective
            values from ``fuel_type_from_header`` and ``plant_type_from_header`` when
            available. ``fuel_type_from_header`` and ``plant_type_from_header`` columns
            removed.
        """
        logger.info(
            f"{self.table_id.value}: Filling NA and 'other' fuel and plant types with"
            " header info"
        )

        # Stash the amount of NA values to check that the filling worked.
        old_fuel_type_count = len(
            df[~df["fuel_type"].isin([pd.NA, "other"]) & df["row_type"].isna()]
        )
        old_plant_type_count = len(
            df[~df["plant_type"].isin([pd.NA, "other"]) & df["row_type"].isna()]
        )

        # Fill NA and "other" fields
        df.loc[
            df["plant_type"].isin([pd.NA, "other"]), "plant_type"
        ] = df.plant_type_from_header
        df.loc[
            df["fuel_type"].isin([pd.NA, "other"]), "fuel_type"
        ] = df.fuel_type_from_header

        # Remove _from_header fields
        df = df.drop(columns=["plant_type_from_header", "fuel_type_from_header"])

        # Check that this worked!
        new_fuel_type_count = len(
            df[~df["fuel_type"].isin([pd.NA, "other"]) & df["row_type"].isna()]
        )
        new_plant_type_count = len(
            df[~df["plant_type"].isin([pd.NA, "other"]) & df["row_type"].isna()]
        )

        if not old_fuel_type_count < new_fuel_type_count:
            raise AssertionError("No header fuel types added when there should be")
        if not old_plant_type_count < new_plant_type_count:
            raise AssertionError("No header plant types added when there should be")

        useful_rows_len = len(df[df["row_type"].isna()])

        logger.info(
            f"Added fuel types to {new_fuel_type_count-old_fuel_type_count} plant rows "
            f"({round((new_fuel_type_count-old_fuel_type_count)/useful_rows_len*100)}%). "
            f"Added plant types to {new_plant_type_count-old_plant_type_count} plant "
            f"rows ({round((new_plant_type_count-old_plant_type_count)/useful_rows_len*100)}%)."
        )

        return df

    def map_plant_name_fuel_types(self, df: pd.DataFrame) -> pd.DataFrame:
        """Suppliment ``fuel_type`` with information in ``plant_name_ferc1``.

        Sometimes fuel type is embedded in a plant name (not just headers). In this case
        we can identify that what that fuel is from the name and fill in empty
        ``fuel_type`` values. Right now, this only works for hydro plants because the
        rest are complicated and have a slew of exceptions. This could probably be
        applied to the ``plant_type`` column in the future too.

        Params:
            df: Pre-processed, concatenated XBRL and DBF data.

        Returns:
            The same input DataFrame but with rows with ``other`` in the
            ``fuel_type`` column filled in notable fuel types extracted from the the
            ``plant_name_ferc1`` column.
        """
        logger.info(f"{self.table_id.value}: Getting fuel type (hydro) from plant name")
        df.loc[
            (
                df["plant_name_ferc1"].str.contains("hydro")
                & (df["fuel_type"] == "other")
            ),
            "fuel_type",
        ] = "hydro"

        return df

    def associate_notes_with_values(self, df: pd.DataFrame) -> pd.DataFrame:
        """Use footnote indicators to map notes and FERC licenses to plant rows.

        There are many utilities that report a bunch of mostly empty note rows at the
        bottom of their yearly entry. These notes often pertain to specific plant rows
        above. Sometimes the notes and their respective plant rows are linked by a
        common footnote indicator such as (a) or (1) etc.

        This function takes this:

        +-------------------+------------+------------------+
        | plant_name_ferc1  | row_type   | license_id_ferc1 |
        +===================+============+==================+
        | HYDRO:            | header     | NA               |
        +-------------------+------------+------------------+
        | rainbow falls (b) | NA         | NA               |
        +-------------------+------------+------------------+
        | cadyville (a)     | NA         | NA               |
        +-------------------+------------+------------------+
        | keuka (c)         | NA         | NA               |
        +-------------------+------------+------------------+
        | total plants      | total      | NA               |
        +-------------------+------------+------------------+
        | (a) project #2738 | note       | 2738             |
        +-------------------+------------+------------------+
        | (b) project #2835 | note       | 2738             |
        +-------------------+------------+------------------+
        | (c) project #2852 | note       | 2738             |
        +-------------------+------------+------------------+

        Finds the note rows with footnote indicators, maps the content from the note row
        into a new note column that's associated with the value row, and maps any FERC
        license extracted from this note column to the ``license_id_ferc1`` column in
        the value row.

        +-------------------+------------+-------------------+------------------+
        | plant_name_ferc1  | row_type   | notes             | license_id_ferc1 |
        +===================+============+===================+==================+
        | HYDRO:            | header     | NA                | NA               |
        +-------------------+------------+-------------------+------------------+
        | rainbow falls (b) | NA         | (b) project #2835 | 2835             |
        +-------------------+------------+-------------------+------------------+
        | cadyville (a)     | NA         | (a) project #2738 | 2738             |
        +-------------------+------------+-------------------+------------------+
        | keuka (c)         | NA         | (c) project #2852 | 2752             |
        +-------------------+------------+-------------------+------------------+
        | total plants      | total      | NA                | NA               |
        +-------------------+------------+-------------------+------------------+
        | (a) project #2738 | note       | NA                | 2738             |
        +-------------------+------------+-------------------+------------------+
        | (b) project #2835 | note       | NA                | 2835             |
        +-------------------+------------+-------------------+------------------+
        | (c) project #2852 | note       | NA                | 2752             |
        +-------------------+------------+-------------------+------------------+

        (Header and note rows are removed later).

        NOTE: Note rows that don't have a footnote indicator or note rows with a
        footnote indicator that don't have a cooresponding plant row with the same
        indicator are not captured. They will ultimately get removed and their content
        will not be preserved.

        Params:
            df: Pre-processed, concatenated XBRL and DBF data that has been run through
            :func:`label_row_types` and contains the column ``row_type``.

        Returns:
            The same input DataFrame but with a column called ``notes`` that contains
            notes, reported below, in the same row as the plant values they pertain to.
            Also, any further additions to the ``license_id_ferc1`` field as extracted
            from these newly associated notes.
        """
        logger.info(
            f"{self.table_id.value}: Mapping notes and ferc license from notes rows"
        )

        def associate_notes_with_values_group(group):
            """Map footnotes within a given utility year group.

            Because different utilities may use the same footnotes or the same utility
            could reuse footnotes each year, we must do the footnote association within
            utility-year groups.
            """
            regular_row = group["row_type"].isna()
            has_note = group["row_type"] == "note"

            # Shorten execution time by only looking at groups with discernable
            # footnotes
            if group.footnote.any():
                # Make a df that combines notes and ferc license with the same footnote
                footnote_df = (
                    group[has_note]
                    .groupby("footnote")
                    .agg({"plant_name_ferc1": ", ".join, "license_id_ferc1": "first"})
                    .rename(columns={"plant_name_ferc1": "notes"})
                )

                # Map these new license and note values onto the original df
                updated_ferc_license_col = group.footnote.map(
                    footnote_df["license_id_ferc1"]
                )
                notes_col = group.footnote.map(footnote_df["notes"])
                # We update the ferc lic col because some were already there from the
                # plant name extraction. However, we want to override with the notes
                # ferc licenses because they are more likely to be accurate.
                group.license_id_ferc1.update(updated_ferc_license_col)
                group.loc[regular_row, "notes"] = notes_col

            return group

        footnote_pattern = r"(\(\d?[a-z]?[A-Z]?\))"
        df["notes"] = pd.NA
        # Create new footnote column
        df.loc[:, "footnote"] = df.plant_name_ferc1.str.extract(
            footnote_pattern, expand=False
        )
        # Group by year and utility and run footnote association
        groups = df.groupby(["report_year", "utility_id_ferc1"])
        sg_notes = groups.apply(lambda x: associate_notes_with_values_group(x))
        # Remove footnote column now that rows are associated
        sg_notes = sg_notes.drop(columns=["footnote"])

        notes_added = len(
            sg_notes[sg_notes["notes"].notna() & sg_notes["row_type"].isna()]
        )
        logger.info(f"Mapped {notes_added} notes to plant rows.")

        return sg_notes

    def spot_fix_rows(self, df: pd.DataFrame) -> pd.DataFrame:
        """Fix one-off row errors.

        In 2004, utility_id_ferc1 251 reports clumps of units together. Each unit clump
        looks something like this: ``intrepid wind farm (107 units @ 1.5 mw each)`` and
        is followed by a row that looks like this: ``(amounts are for the total of all
        107 units)``. For the most part, these rows are useless note rows. However,
        there is one instance where important values are reported in this note row
        rather than in the actual plant row above.

        There are probably plenty of other spot fixes one could add here.

        Params:
            df: Pre-processed, concatenated XBRL and DBF data.

        Returns:
            The same input DataFrame but with some spot fixes corrected.
        """
        logger.info(f"{self.table_id.value}: Spot fixing some rows")
        # Define rows and columns to change
        cols_to_change = df.select_dtypes(include=np.number).columns.tolist() + [
            "row_type"
        ]
        row_with_info = (df["report_year"] == 2004) & (
            df["plant_name_ferc1"] == "(amounts are for the total of all 107 units)"
        )
        row_missing_info = (df["report_year"] == 2004) & (
            df["plant_name_ferc1"] == "intrepid wind farm (107 units @ 1.5 mw each)"
        )

        # Replace row missing information with data from row containing information
        df.loc[row_missing_info, cols_to_change] = df[row_with_info][
            cols_to_change
        ].values

        # Remove row_with_info so there is no duplicate information
        df = df[~row_with_info]

        return df


class TransmissionStatisticsFerc1TableTransformer(Ferc1AbstractTableTransformer):
    """A table transformer for the :ref:`transmission_statistics_ferc1` table."""

    table_id: TableIdFerc1 = TableIdFerc1.TRANSMISSION_STATISTICS_FERC1
    has_unique_record_ids: bool = False


class ElectricEnergySourcesFerc1TableTransformer(Ferc1AbstractTableTransformer):
    """Transformer class for :ref:`electric_energy_sources_ferc1` table.

    The raw DBF and XBRL table will be split up into two tables. This transformer
    generates the sources of electricity for utilities, dropping the information about
    dispositions. For XBRL, this is a duration-only table. Right now we are merging in
    the metadata but not actually keeping anything from it. We are also not yet doing
    anything with the sign.
    """

    table_id: TableIdFerc1 = TableIdFerc1.ELECTRIC_ENERGY_SOURCES_FERC1
    has_unique_record_ids: bool = False


class ElectricEnergyDispositionsFerc1TableTransformer(Ferc1AbstractTableTransformer):
    """Transformer class for :ref:`electric_energy_dispositions_ferc1` table."""

    table_id: TableIdFerc1 = TableIdFerc1.ELECTRIC_ENERGY_DISPOSITIONS_FERC1
    has_unique_record_ids: bool = False


class UtilityPlantSummaryFerc1TableTransformer(Ferc1AbstractTableTransformer):
    """Transformer class for :ref:`utility_plant_summary_ferc1` table."""

    table_id: TableIdFerc1 = TableIdFerc1.UTILITY_PLANT_SUMMARY_FERC1
    has_unique_record_ids: bool = False

    @property
    @cache_df(key="pre_process_xbrl_metadata")
    def pre_process_xbrl_metadata(self: Self) -> pd.DataFrame:
        """Do the default metadata processing plus add a new factoid.

        The new factoid cooresponds to the aggregated factoid in
        :meth:`aggregated_xbrl_factoids`.

        NOTE: Needs to happen before &/or during `process_xbrl_metadata_calculations`
        """
        tbl_meta = super().pre_process_xbrl_metadata
        # things that could be grabbed from a aggregated_xbrl_factoids param
        new_factoid_name = (
            "utility_plant_in_service_classified_and_property_under_capital_leases"
        )
        # point this new aggregated factiod to the PIS table's equivilant when the
        # subdimensions line up
        calc = [
            {
                "name": "electric_plant_in_service_and_completed_construction_not_classified_electric",
                "weight": 1.0,
                "source_tables": ["plant_in_service_ferc1"],
                "utility_type": "electric",
            }
        ]
        new_fact = pd.DataFrame(
            {
                "xbrl_factoid": [new_factoid_name],
                "calculations": [json.dumps(calc)],
                "balance": ["debit"],
                "ferc_account": [pd.NA],
                "xbrl_factoid_original": [new_factoid_name],
                "intra_table_calc_flag": [False],
                "row_type_xbrl": ["calculated_value"],
            }
        ).convert_dtypes()

        tbl_meta = pd.concat([tbl_meta, new_fact]).reset_index(drop=True)
        return tbl_meta

    def transform_main(self: Self, df: pd.DataFrame) -> pd.DataFrame:
        """Default transforming, plus spot fixing and building aggregate xbrl_factoid."""
        # we want to aggregate the factoids first here bc merge_xbrl_metadata is done
        # at the end of super().transform_main
        df = (
            self.aggregated_xbrl_factoids(df)
            .pipe(super().transform_main)
            .pipe(self.spot_fix_bad_signs)
        )
        return df

    def aggregated_xbrl_factoids(self: Self, df: pd.DataFrame) -> pd.DataFrame:
        """Aggregate xbrl_factoids records for linking to :ref:`plant_in_service_ferc1`.

        This table has two ``xbrl_factoid`` which can be linked via calcuations to one
        ``xbrl_factoid`` in the :ref:`plant_in_service_ferc1`. Doing this 2:1 linkage
        would be fine in theory. But the :ref:`plant_in_service_ferc1` is in most senses
        the table with the more details and of our desire to build tree-link
        relationships between factoids, we need to build a new factoid to link in a 1:1
        manner between this table and the :ref:`plant_in_service_ferc1`.

        We'll also add this factoid into the metadata via :meth:`process_xbrl_metadata`
        and add the linking calculation via :meth:`apply_xbrl_calculation_fixes`.
        """
        # these guys could be params
        factoids_to_agg = [
            "utility_plant_in_service_classified",
            "utility_plant_in_service_property_under_capital_leases",
        ]
        new_factoid_name = (
            "utility_plant_in_service_classified_and_property_under_capital_leases"
        )
        cols_to_agg = ["ending_balance"]
        # grab some key infor for the actual aggregation
        xbrl_factoid_name = self.params.xbrl_factoid_name
        pks = pudl.metadata.classes.Resource.from_id(
            self.table_id.value
        ).schema.primary_key
        pks_wo_factoid = [col for col in pks if col != xbrl_factoid_name]

        agg_mask = df[xbrl_factoid_name].isin(factoids_to_agg)
        agg_df = (
            df[agg_mask]
            .groupby(pks_wo_factoid, as_index=False, dropna=False)[cols_to_agg]
            .sum(min_count=1)
            .assign(**{xbrl_factoid_name: new_factoid_name})
        )
        # note: this results in the "loss" of non-pk columns like record_id - which
        # seems appropriate imo. still flag a warning
        missing_cols = [
            col for col in df.columns if col not in list(agg_df.columns) + ["record_id"]
        ]
        logger.warning(
            f"Post-aggregating a new xbrl_factoid, we are missing the following columns: {missing_cols}"
        )
        # squish em back together
        df = pd.concat([df, agg_df]).reset_index(drop=True)
        return df

    def spot_fix_bad_signs(self: Self, df: pd.DataFrame) -> pd.DataFrame:
        """Spot fix depreciation_utility_plant_in_service records with bad signs."""
        primary_keys = [
            "report_year",
            "utility_id_ferc1",
            "utility_type",
            "utility_plant_asset_type",
        ]

        # The utility_id_ferc1 211 follows the same pattern for several years
        # instead of writing them all out in spot_fix_pks, we'll create a loop that
        # generates all of them and then append them to spot_fix_pks later
        spot_fix_211 = []
        for year in np.append(2006, range(2009, 2021)):
            for utility_type in ["electric", "total"]:
                pks = [
                    (
                        year,
                        211,
                        utility_type,
                        "accumulated_provision_for_depreciation_amortization_and_depletion_of_plant_utility",
                    ),
                    (
                        year,
                        211,
                        utility_type,
                        "amortization_of_other_utility_plant_utility_plant_in_service",
                    ),
                    (
                        year,
                        211,
                        utility_type,
                        "depreciation_amortization_and_depletion_utility_plant_in_service",
                    ),
                    (
                        year,
                        211,
                        utility_type,
                        "depreciation_utility_plant_in_service",
                    ),
                ]
                spot_fix_211 = spot_fix_211 + pks

        spot_fix_pks = [
            (
                2012,
                156,
                "total",
                "accumulated_provision_for_depreciation_amortization_and_depletion_of_plant_utility",
            ),
            (
                2012,
                156,
                "total",
                "depreciation_amortization_and_depletion_utility_plant_in_service",
            ),
            (2012, 156, "total", "depreciation_utility_plant_in_service"),
            (
                2012,
                156,
                "electric",
                "accumulated_provision_for_depreciation_amortization_and_depletion_of_plant_utility",
            ),
            (
                2012,
                156,
                "electric",
                "depreciation_amortization_and_depletion_utility_plant_in_service",
            ),
            (2012, 156, "electric", "depreciation_utility_plant_in_service"),
            (
                2013,
                170,
                "total",
                "accumulated_provision_for_depreciation_amortization_and_depletion_of_plant_utility",
            ),
            (
                2013,
                170,
                "total",
                "amortization_of_other_utility_plant_utility_plant_in_service",
            ),
            (2013, 170, "total", "amortization_of_plant_acquisition_adjustment"),
            (
                2013,
                170,
                "total",
                "depreciation_amortization_and_depletion_utility_plant_in_service",
            ),
            (2013, 170, "total", "depreciation_utility_plant_in_service"),
            (
                2013,
                170,
                "electric",
                "accumulated_provision_for_depreciation_amortization_and_depletion_of_plant_utility",
            ),
            (
                2013,
                170,
                "electric",
                "amortization_of_other_utility_plant_utility_plant_in_service",
            ),
            (2013, 170, "electric", "amortization_of_plant_acquisition_adjustment"),
            (
                2013,
                170,
                "electric",
                "depreciation_amortization_and_depletion_utility_plant_in_service",
            ),
            (2013, 170, "electric", "depreciation_utility_plant_in_service"),
            (
                2007,
                393,
                "electric",
                "accumulated_provision_for_depreciation_amortization_and_depletion_of_plant_utility",
            ),
            (
                2007,
                393,
                "electric",
                "depreciation_amortization_and_depletion_utility_plant_in_service",
            ),
            (2007, 393, "electric", "depreciation_utility_plant_in_service"),
            (
                2007,
                393,
                "total",
                "accumulated_provision_for_depreciation_amortization_and_depletion_of_plant_utility",
            ),
            (
                2007,
                393,
                "total",
                "depreciation_amortization_and_depletion_utility_plant_in_service",
            ),
            (2007, 393, "total", "depreciation_utility_plant_in_service"),
        ]

        # Combine bespoke fixes with programatically generated spot fixes
        spot_fix_pks = spot_fix_pks + spot_fix_211

        # Par down spot fixes to account for fast tests where not all years are used
        df_years = df.report_year.unique().tolist()
        spot_fix_pks = [x for x in spot_fix_pks if x[0] in df_years]
        logger.info(f"{self.table_id.value}: Spotfixing {len(spot_fix_pks)} records.")

        if spot_fix_pks:
            # Create a df of the primary key of the records you want to fix
            df_keys = pd.DataFrame(spot_fix_pks, columns=primary_keys).set_index(
                primary_keys
            )
            df.set_index(primary_keys, inplace=True)
            # Flip the signs for the values in "ending balance" all records in the original
            # df that appear in the primary key df
            df.loc[df_keys.index, "ending_balance"] = df["ending_balance"] * -1
            # All of these are flipping negative values to positive values,
            # so let's make sure that's what happens
            flipped_values = df.loc[df_keys.index]
            if (flipped_values["ending_balance"] < 0).any():
                raise AssertionError("None of these spot fixes should be negative")
            df.reset_index(inplace=True)

        return df


class BalanceSheetLiabilitiesFerc1TableTransformer(Ferc1AbstractTableTransformer):
    """Transformer class for :ref:`balance_sheet_liabilities_ferc1` table."""

    table_id: TableIdFerc1 = TableIdFerc1.BALANCE_SHEET_LIABILITIES
    has_unique_record_ids: bool = False

<<<<<<< HEAD
    @property
    @cache_df(key="pre_process_xbrl_metadata")
    def pre_process_xbrl_metadata(self: Self) -> pd.DataFrame:
        """Perform default xbrl metadata processing plus adding a new xbrl_factoid.
=======
    @cache_df(key="main")
    def transform_main(self: Self, df: pd.DataFrame) -> pd.DataFrame:
        """Duplicate data that appears in multiple distinct calculations.

        There is a one case in which exactly the same data values are referenced in
        multiple calculations which can't be resolved by choosing one of the
        referenced values as the canonical location for that data. In order to preserve
        all of the calculation structure, we need to duplicate those records in the
        data, the metadata, and the calculation specifications.  Here we duplicate the
        data and associated it with newly defined facts, which we will also add to
        the metadata and calculations.
        """
        df = super().transform_main(df)
        facts_to_duplicate = [
            "long_term_portion_of_derivative_instrument_liabilities",
            "long_term_portion_of_derivative_instrument_liabilities_hedges",
        ]
        new_data = (
            df[df.liability_type.isin(facts_to_duplicate)]
            .copy()
            .assign(liability_type=lambda x: "less_" + x.liability_type)
        )

        return pd.concat([df, new_data])

    @cache_df(key="process_xbrl_metadata")
    def process_xbrl_metadata(self, xbrl_metadata_json) -> pd.DataFrame:
        """Perform default xbrl metadata processing plus adding new xbrl_factoids.

        We add two new factoids which are defined (by PUDL) only for the DBF data, and
        also duplicate and redefine several factoids which are referenced in multiple
        calculations and need to be distinguishable from each other.
>>>>>>> d8dff697

        Note: we should probably parameterize this and add it into the standard
        :meth:`process_xbrl_metadata`.

        NOTE: Needs to happen before &/or during `process_xbrl_metadata_calculations`
        """
<<<<<<< HEAD
        tbl_meta = super().pre_process_xbrl_metadata
=======
        tbl_meta = super().process_xbrl_metadata(xbrl_metadata_json)
        facts_to_duplicate = [
            "long_term_portion_of_derivative_instrument_liabilities",
            "long_term_portion_of_derivative_instrument_liabilities_hedges",
        ]
        duplicated_facts = (
            tbl_meta[tbl_meta.xbrl_factoid.isin(facts_to_duplicate)]
            .copy()
            .assign(
                xbrl_factoid=lambda x: "less_" + x.xbrl_factoid,
                xbrl_factoid_original=lambda x: "less_" + x.xbrl_factoid_original,
                balance="credit",
            )
        )
>>>>>>> d8dff697
        facts_to_add = {
            "xbrl_factoid": ["accumulated_deferred_income_taxes"],
            "calculations": ["[]"],
            "balance": ["credit"],
            "ferc_account": [pd.NA],
            "xbrl_factoid_original": ["accumulated_deferred_income_taxes"],
            "intra_table_calc_flag": [True],
            "row_type_xbrl": ["reported_value"],
        }

        new_facts = pd.DataFrame(facts_to_add).convert_dtypes()
        return pd.concat([tbl_meta, duplicated_facts, new_facts])


class BalanceSheetAssetsFerc1TableTransformer(Ferc1AbstractTableTransformer):
    """Transformer class for :ref:`balance_sheet_assets_ferc1` table."""

    table_id: TableIdFerc1 = TableIdFerc1.BALANCE_SHEET_ASSETS_FERC1
    has_unique_record_ids: bool = False

    @cache_df(key="main")
    def transform_main(self: Self, df: pd.DataFrame) -> pd.DataFrame:
        """Duplicate data that appears in multiple distinct calculations.

        There is a one case in which exactly the same data values are referenced in
        multiple calculations which can't be resolved by choosing one of the
        referenced values as the canonical location for that data. In order to preserve
        all of the calculation structure, we need to duplicate those records in the
        data, the metadata, and the calculation specifications.  Here we duplicate the
        data and associated it with newly defined facts, which we will also add to
        the metadata and calculations.
        """
        df = super().transform_main(df).assign(utility_type="total")
        facts_to_duplicate = [
            "noncurrent_portion_of_allowances",
            "derivative_instrument_assets_long_term",
            "derivative_instrument_assets_hedges_long_term",
        ]
        new_data = (
            df[df.asset_type.isin(facts_to_duplicate)]
            .copy()
            .assign(asset_type=lambda x: "less_" + x.asset_type)
        )

        return pd.concat([df, new_data])

    @property
    @cache_df(key="pre_process_xbrl_metadata")
    def pre_process_xbrl_metadata(self: Self) -> pd.DataFrame:
        """Default xbrl metadata processing plus some error correction.

        We add two new factoids which are defined (by PUDL) only for the DBF data, and
        also duplicate and redefine several factoids which are referenced in multiple
        calculations and need to be distinguishable from each other.

        Note: we should probably parameterize this and add it into the standard
        :meth:`process_xbrl_metadata`.

        NOTE: Needs to happen before &/or during `process_xbrl_metadata_calculations`
        """
        tbl_meta = super().pre_process_xbrl_metadata

        facts_to_duplicate = [
            "noncurrent_portion_of_allowances",
            "derivative_instrument_assets_long_term",
            "derivative_instrument_assets_hedges_long_term",
        ]
        duplicated_facts = (
            tbl_meta[tbl_meta.xbrl_factoid.isin(facts_to_duplicate)]
            .copy()
            .assign(
                xbrl_factoid=lambda x: "less_" + x.xbrl_factoid,
                xbrl_factoid_original=lambda x: "less_" + x.xbrl_factoid_original,
                balance="credit",
            )
        )
        dbf_only_facts = [
            {
                "xbrl_factoid": dbf_only_fact,
                "calculations": "[]",
                "balance": "credit",
                "ferc_account": pd.NA,
                "xbrl_factoid_original": dbf_only_fact,
                "intra_table_calc_flag": True,
                "row_type_xbrl": "reported_value",
            }
            for dbf_only_fact in ["special_funds_all", "nuclear_fuel"]
        ]
        dbf_only_facts = pd.DataFrame(dbf_only_facts).convert_dtypes()
        return pd.concat([tbl_meta, dbf_only_facts, duplicated_facts])


class IncomeStatementFerc1TableTransformer(Ferc1AbstractTableTransformer):
    """Transformer class for the :ref:`income_statement_ferc1` table."""

    table_id: TableIdFerc1 = TableIdFerc1.INCOME_STATEMENT_FERC1
    has_unique_record_ids: bool = False

    @property
    @cache_df(key="pre_process_xbrl_metadata")
    def pre_process_xbrl_metadata(self: Self) -> pd.DataFrame:
        """Perform default xbrl metadata processing plus adding a new xbrl_factoid.

        Note: we should probably parameterize this and add it into the standard
        :meth:`process_xbrl_metadata`.

        NOTE: Needs to happen before &/or during `process_xbrl_metadata_calculations`
        """
        tbl_meta = super().pre_process_xbrl_metadata
        facts_to_add = {
            "xbrl_factoid": ["miscellaneous_deductions"],
            "calculations": ["[]"],
            "balance": ["debit"],
            "ferc_account": [pd.NA],
            "xbrl_factoid_original": ["miscellaneous_deductions"],
            "intra_table_calc_flag": [True],
            "row_type_xbrl": ["reported_value"],
        }

        new_facts = pd.DataFrame(facts_to_add).convert_dtypes()
        return pd.concat([tbl_meta, new_facts])

    def process_dbf(self: Self, raw_dbf: pd.DataFrame) -> pd.DataFrame:
        """Drop incorrect row numbers from f1_incm_stmnt_2 before standard processing.

        In 2003, two rows were added to the ``f1_income_stmnt`` dbf table, which bumped
        the starting ``row_number`` of ``f1_incm_stmnt_2`` from 25 to 27. A small
        handfull of respondents seem to have not gotten the memo about this this in
        2003 and have information on these row numbers that shouldn't exist at all for
        this table.

        This step necessitates the ability to know which source table each record
        actually comes from, which required adding a column (``sched_table_name``) in
        the extract step before these two dbf input tables were concatenated.

        Right now we are just dropping these bad row numbers. Should we actually be
        bumping the whole respondent's row numbers - assuming they reported incorrectly
        for the whole table? See: https://github.com/catalyst-cooperative/pudl/issues/471
        """
        len_og = len(raw_dbf)
        known_bad_income2_rows = [25, 26]
        raw_dbf = raw_dbf[
            ~(
                (raw_dbf.sched_table_name == "f1_incm_stmnt_2")
                & (raw_dbf.report_year == 2003)
                & (raw_dbf.row_number.isin(known_bad_income2_rows))
            )
        ].copy()
        logger.info(
            f"Dropped {len_og - len(raw_dbf)} records ({(len_og - len(raw_dbf))/len_og:.1%} of"
            "total) records from 2003 from the f1_incm_stmnt_2 DBF table that have "
            "known incorrect row numbers."
        )
        raw_dbf = super().process_dbf(raw_dbf)
        return raw_dbf

    def transform_main(self: Self, df: pd.DataFrame) -> pd.DataFrame:
        """Drop duplicate records from f1_income_stmnt.

        Because net_utility_operating_income is reported on both page 1 and 2 of the
        form, it ends up introducing a bunch of duplicated records, so we need to drop
        one of them. Since the value is used in the calculations that are part of the
        second page, we'll drop it from the first page.
        """
        df = super().transform_main(df)
        df = df[
            ~(
                (df.record_id.str.startswith("f1_income_stmnt_"))
                & (df.income_type == "net_utility_operating_income")
            )
        ]
        return df


class RetainedEarningsFerc1TableTransformer(Ferc1AbstractTableTransformer):
    """Transformer class for :ref:`retained_earnings_ferc1` table."""

    table_id: TableIdFerc1 = TableIdFerc1.RETAINED_EARNINGS_FERC1
    has_unique_record_ids: bool = False

    @property
    @cache_df("pre_process_xbrl_metadata")
    def pre_process_xbrl_metadata(self: Self) -> pd.DataFrame:
        """Transform the metadata to reflect the transformed data.

        Beyond the standard :meth:`Ferc1AbstractTableTransformer.process_xbrl_metadata`
        processing, add FERC account values for a few known values.
        """
        meta = super().pre_process_xbrl_metadata
        meta.loc[
            meta.xbrl_factoid
            == "transfers_from_unappropriated_undistributed_subsidiary_earnings",
            "ferc_account",
        ] = "216.1"
        meta.loc[
            meta.xbrl_factoid
            == "appropriated_retained_earnings_including_reserve_amortization",
            "ferc_account",
        ] = "215_and_215.1"
        meta.loc[
            meta.xbrl_factoid == "retained_earnings",
            "ferc_account",
        ] = "215_and_215.1_and_216"
        meta.loc[
            meta.xbrl_factoid == "unappropriated_retained_earnings",
            "ferc_account",
        ] = "216"
        meta.loc[
            meta.xbrl_factoid == "equity_in_earnings_of_subsidiary_companies",
            "ferc_account",
        ] = "418.1"

        # NOTE: Needs to happen before &/or during `process_xbrl_metadata_calculations`
        facts_to_add = [
            {
                "xbrl_factoid": new_fact,
                "calculations": "[]",
                "balance": "credit",
                "ferc_account": pd.NA,
                "xbrl_factoid_original": new_fact,
                "intra_table_calc_flag": True,
                "row_type_xbrl": "reported_value",
            }
            for new_fact in [
                "unappropriated_retained_earnings_previous_year",
                "unappropriated_undistributed_subsidiary_earnings_previous_year",
            ]
        ]

        new_facts = pd.DataFrame(facts_to_add).convert_dtypes()
        return pd.concat([meta, new_facts])

    def process_dbf(self, raw_dbf: pd.DataFrame) -> pd.DataFrame:
        """Preform generic :meth:`process_dbf`, plus deal with duplicates.

        Along with the standard processing in
        :meth:`Ferc1AbstractTableTransformer.process_dbf`, this method runs:
        * :meth:`targeted_drop_duplicates_dbf`
        * :meth:`reconcile_double_year_earnings_types_dbf`
        """
        processed_dbf = (
            super()
            .process_dbf(raw_dbf)
            .pipe(self.targeted_drop_duplicates_dbf)
            .pipe(self.reconcile_double_year_earnings_types_dbf)
        )
        return processed_dbf

    @cache_df("main")
    def transform_main(self, df):
        """Add `_previous_year` factoids after standard transform_main.

        Add `_previous_year` factoids for `unappropriated_retained_earnings` and
        `unappropriated_undistributed_subsidiary_earnings` after standard
        transform_main. This should only affect XBRL data, but we do it after merging to
        enable access to DBF data to fill this in as well.
        """
        df = super().transform_main(df).pipe(self.add_previous_year_factoid)
        return df

    def targeted_drop_duplicates_dbf(self, df: pd.DataFrame) -> pd.DataFrame:
        """Drop duplicates with truly duplicate data.

        There are instances of utilities that reported multiple values for several
        earnings types for a specific year (utility_id_ferc1 68 in 1998 &
        utility_id_ferc1 296 in 2015). We are taking the largest value reported and
        dropping the rest. There very well could be a better strategey here, but there
        are only 25 records that have this problem, so we've going with this.
        """
        pks = (
            pudl.metadata.classes.Package.from_resource_ids()
            .get_resource(self.table_id.value)
            .schema.primary_key
        )
        # we are not going to check all of the unstructed earnings types for dupes bc
        # we will drop these later
        dupe_mask = ~df.earnings_type.str.endswith("_unstructured") & df.duplicated(
            subset=pks, keep=False
        )
        dupes = df[dupe_mask]
        if len(dupes) > 25:
            raise AssertionError(
                f"{self.table_id.value}: Too many duplicates found ({len(dupes)}). "
                "Expected 25 or less."
            )
        # we are simply sorting to get the biggest value and dropping the rest.
        dupes = dupes.sort_values(
            ["starting_balance", "amount"], ascending=False
        ).drop_duplicates(subset=pks)
        df = pd.concat([df[~dupe_mask], dupes])
        return df

    def reconcile_double_year_earnings_types_dbf(
        self, df: pd.DataFrame
    ) -> pd.DataFrame:
        """Reconcile current and past year data reported in 1 report_year.

        The DBF table includes two different earnings types that have: "Begining of
        Period" and "End of Period" rows. But the table has both an amount column that
        corresponds to a balance and a starting balance column. For these two earnings
        types, this means that there is in effect two years of data in this table for
        each report year: a starting and ending balance for the pervious year and a
        starting and ending balance for the current year. The ending balance for the
        previous year should be the same as the starting balance for the current year.

        We need to keep both pieces of data in order to calculate `ending_balances`,
        so we want to check these assumptions, extract as much information from these
        two years of data, and keep both records for each of these two earnings
        types for each utility.

        Raises:
            AssertionError: There are a very small number of instances in which the
                ending balance from the previous year does not match the starting
                balance from the current year. The % of these non-matching instances
                should be less than 2% of the records with these date duplicative
                earnings types.
        """
        logger.info(f"{self.table_id.value}: Reconciling previous year's data.")
        current_year_types = [
            "unappropriated_undistributed_subsidiary_earnings_current_year",
            "unappropriated_retained_earnings_current_year",
        ]
        previous_year_types = [
            "unappropriated_undistributed_subsidiary_earnings_previous_year",
            "unappropriated_retained_earnings_previous_year",
        ]
        # assign copies so no need to double copy when extracting this slice
        current_year = df[df.earnings_type.isin(current_year_types)].assign(
            earnings_type=lambda x: x.earnings_type.str.removesuffix("_current_year")
        )
        previous_year = df[df.earnings_type.isin(previous_year_types)].assign(
            earnings_type=lambda x: x.earnings_type.str.removesuffix("_previous_year")
        )
        idx = [
            "utility_id_ferc1_dbf",
            "report_year",
            "utility_id_ferc1",
            "earnings_type",
        ]
        data_columns = ["amount", "starting_balance"]
        date_dupe_types = pd.merge(
            current_year,
            previous_year[idx + data_columns],
            on=idx,
            how="outer",
            suffixes=("", "_previous_year"),
        )

        date_dupe_types.loc[:, "ending_balance"] = pd.NA
        # check if the starting balance from the current year is actually
        # the amount from the previous year
        date_mismatch = date_dupe_types[
            ~np.isclose(
                date_dupe_types.starting_balance,
                date_dupe_types.amount_previous_year,
                equal_nan=True,
            )
            & (date_dupe_types.starting_balance.notnull())
            & (date_dupe_types.amount_previous_year.notnull())
        ]
        data_mismatch_ratio = len(date_mismatch) / len(date_dupe_types)
        if data_mismatch_ratio > 0.02:
            raise AssertionError(
                "More records than expected have data that is not the same in "
                "the starting_balance vs the amount column for the earnings_type "
                "that reports both current and previous year. % of mismatch records: "
                f"{data_mismatch_ratio:.01%} (expected less than 1%)"
            )

        # the amount from the current year values should be the ending balance.
        # the amount from the previous year should fill in the starting balance
        # then drop all of the _previous_year columns
        date_dupe_types = date_dupe_types.assign(
            ending_balance=lambda x: x.amount,
            amount=pd.NA,
            starting_balance=lambda x: x.starting_balance.fillna(
                x.amount_previous_year
            ),
        ).drop(columns=["amount_previous_year", "starting_balance_previous_year"])

        df = pd.concat(
            [df[~df.earnings_type.isin(current_year_types)], date_dupe_types]
        )

        # Since we've created an ending balance column, we should use the 'amount'
        # value to fill it across the table and drop the amount column.
        df.ending_balance = df.ending_balance.fillna(df.amount)
        df = df.drop("amount", axis=1)

        return df

    def add_previous_year_factoid(self, df: pd.DataFrame) -> pd.DataFrame:
        """Add `previous_year` factoids to XBRL data from prior year's DBF data."""
        current_year_types = [
            "unappropriated_undistributed_subsidiary_earnings",
            "unappropriated_retained_earnings",
        ]
        previous_year_types = [
            "unappropriated_undistributed_subsidiary_earnings_previous_year",
            "unappropriated_retained_earnings_previous_year",
        ]
        # If previous_year type factoids aren't in all report_years, make factoids
        # for these years. Raise exception if more than one year.
        [missing_year] = [
            year
            for year in df[
                df.earnings_type.isin(current_year_types)
            ].report_year.unique()
            if year
            not in df[df.earnings_type.isin(previous_year_types)].report_year.unique()
        ]

        current_year = df[
            (df.report_year == missing_year)
            & (df.earnings_type.isin(current_year_types))
        ]
        previous_year = df[
            (df.report_year == missing_year - 1)
            & (df.earnings_type.isin(current_year_types))
        ]

        idx = [
            "utility_id_ferc1",
            "earnings_type",
        ]
        # This only works if there are two years of data, thus the assertion above.
        data_columns = ["starting_balance", "ending_balance"]
        metadata_columns = [
            "calculations",
            "balance",
            "xbrl_factoid_original",
            "intra_table_calc_flag",
            "row_type_xbrl",
        ]
        date_dupe_types = pd.merge(
            current_year.loc[:, ~current_year.columns.isin(metadata_columns)],
            previous_year[idx + data_columns],
            on=idx,
            how="inner",
            suffixes=("_original", ""),
        ).drop(columns=["starting_balance_original", "ending_balance_original"])

        date_dupe_types["earnings_type"] = date_dupe_types["earnings_type"].apply(
            lambda x: f"{x}_previous_year"
        )

        # Add in metadata that matches that of prior year's `previous_year` factoids
        # These should be consistent.
        previous_factoid_metadata = df.loc[
            (df.report_year == missing_year - 1)
            & (df.earnings_type.str.contains("_previous_year"))
        ]
        date_dupe_types = pd.merge(
            date_dupe_types,
            previous_factoid_metadata[idx + metadata_columns],
            on=idx,
            how="left",
        )

        df = pd.concat([df, date_dupe_types])

        # All `previous_year` factoids are missing `row_type_xbrl`. Fill in.
        df.loc[
            df.earnings_type.isin(previous_year_types), "row_type_xbrl"
        ] = "reported_value"

        return df

    def deduplicate_xbrl_factoid_xbrl_metadata(self, tbl_meta) -> pd.DataFrame:
        """Deduplicate the xbrl_metadata based on the ``xbrl_factoid``.

        The metadata relating to dollar_value column *generally* had the same name as
        the renamed xbrl_factoid. we'll double check that we a) didn't remove too many
        factoid's by doing this AND that we have a fully deduped output below. In an
        ideal world, we would have multiple pieces of metadata information (like
        calucations and ferc account #'s), for every single :meth:`wide_to_tidy` value
        column.

        Note: This is **almost** the same as the method for
        :ref:`electric_operating_revenues_ferc1`. If we wanted to lean into this
        version of deduplication more generally this might be a fine way start to an
        abstraction, but ideally we wouldn't need to dedupe this at all and instead
        enable metadata for every value column from :meth:`wide_to_tidy`.
        """
        dupes_masks = tbl_meta.duplicated(subset=["xbrl_factoid"], keep=False)
        non_dupes = tbl_meta[~dupes_masks]
        dupes = tbl_meta[dupes_masks]

        deduped = dupes[dupes.xbrl_factoid == dupes.xbrl_factoid_original]
        tbl_meta_cleaned = pd.concat([non_dupes, deduped])
        assert ~tbl_meta_cleaned.duplicated(subset=["xbrl_factoid"]).all()

        missing = {
            factoid
            for factoid in tbl_meta.xbrl_factoid.unique()
            if factoid not in tbl_meta_cleaned.xbrl_factoid.unique()
        }
        if missing:
            raise AssertionError(
                "We expected to find no missing xbrl_factoid's after deduplication "
                f"but found {missing}"
            )
        return tbl_meta_cleaned


class DepreciationAmortizationSummaryFerc1TableTransformer(
    Ferc1AbstractTableTransformer
):
    """Transformer class for :ref:`depreciation_amortization_summary_ferc1` table."""

    table_id: TableIdFerc1 = TableIdFerc1.DEPRECIATION_AMORTIZATION_SUMMARY_FERC1
    has_unique_record_ids: bool = False

    @cache_df("process_xbrl_metadata")
    def process_xbrl_metadata(self: Self) -> pd.DataFrame:
        """Transform the metadata to reflect the transformed data.

        Beyond the standard :meth:`Ferc1AbstractTableTransformer.process_xbrl_metadata`
        processing, add FERC account values for a few known values.
        """
        meta = super().process_xbrl_metadata()
        # logger.info(meta)
        meta.loc[
            meta.xbrl_factoid == "depreciation_expense",
            "ferc_account",
        ] = "403"
        meta.loc[
            meta.xbrl_factoid == "depreciation_expense_asset_retirement",
            "ferc_account",
        ] = "403.1"
        return meta

    @cache_df("main")
    def transform_main(self, df):
        """After standard transform_main, assign utility type as electric."""
        df = super().transform_main(df).assign(utility_type="electric")
        df["plant_function"] = df["plant_function"].replace("total", "electric")
        return df


class ElectricPlantDepreciationChangesFerc1TableTransformer(
    Ferc1AbstractTableTransformer
):
    """Transformer class for :ref:`electric_plant_depreciation_changes_ferc1` table."""

    table_id: TableIdFerc1 = TableIdFerc1.ELECTRIC_PLANT_DEPRECIATION_CHANGES_FERC1
    has_unique_record_ids: bool = False

    @property
    @cache_df("pre_process_xbrl_metadata")
    def pre_process_xbrl_metadata(self: Self) -> pd.DataFrame:
        """Transform the metadata to reflect the transformed data.

        Warning: The calculations in this table are currently being corrected using
        reconcile_table_calculations(), but they still contain high rates of error.
        This function replaces the name of the single balance column reported in the
        XBRL Instant table with starting_balance / ending_balance. We pull those two
        values into their own separate labeled rows, each of which should get the
        metadata from the original column. We do this pre-processing before we
        call the main function in order for the calculation fixes and renaming to work
        as expected.

        NOTE: Needs to happen before `process_xbrl_metadata_calculations`
        """
        new_xbrl_metadata_json = self.xbrl_metadata_json
        # Get instant metadata
        instant = pd.json_normalize(self.xbrl_metadata_json["instant"])
        # Duplicate instant metadata, and add starting/ending suffix
        instant = pd.concat([instant] * 2).reset_index(drop=True)
        instant["name"] = instant["name"] + ["_starting_balance", "_ending_balance"]
        # Return to JSON format in order to continue processing
        new_xbrl_metadata_json["instant"] = json.loads(
            instant.to_json(orient="records")
        )
        self.xbrl_metadata_json = new_xbrl_metadata_json
        tbl_meta = super().pre_process_xbrl_metadata
        return tbl_meta

    @cache_df("dbf")
    def process_dbf(self, raw_df: pd.DataFrame) -> pd.DataFrame:
        """Accumulated Depreciation table specific DBF cleaning operations.

        The XBRL reports a utility_type which is always electric in this table, but
        which may be necessary for differentiating between different values when this
        data is combined with other tables. The DBF data doesn't report this value so
        we are adding it here for consistency across the two data sources.

        Also rename the ``ending_balance_accounts`` to ``ending_balance``
        """
        df = super().process_dbf(raw_df).assign(utility_type="electric")
        df.loc[
            df["depreciation_type"] == "ending_balance_accounts", "depreciation_type"
        ] = "ending_balance"
        return df

    @cache_df("process_instant_xbrl")
    def process_instant_xbrl(self, df: pd.DataFrame) -> pd.DataFrame:
        """Pre-processing required to make the instant and duration tables compatible.

        This table has a rename that needs to take place in an unusual spot -- after the
        starting / ending balances have been usntacked, but before the instant &
        duration tables are merged. This method just reversed the order in which these
        operations happen, comapared to the inherited method.
        """
        df = self.unstack_balances_to_report_year_instant_xbrl(df).pipe(
            self.rename_columns, rename_stage="instant_xbrl"
        )
        return df


class ElectricPlantDepreciationFunctionalFerc1TableTransformer(
    Ferc1AbstractTableTransformer
):
    """Transformer for :ref:`electric_plant_depreciation_functional_ferc1` table."""

    table_id: TableIdFerc1 = TableIdFerc1.ELECTRIC_PLANT_DEPRECIATION_FUNCTIONAL_FERC1
    has_unique_record_ids: bool = False

    def raw_xbrl_factoid_to_pudl_name(
        self,
        col_name_xbrl: str,
    ) -> str:
        """Apply default factoid rename plus special case.

        Unfortunately in the XBRL data, the actual column names differ from the column
        names in the metadata. Because of that, the default
        :meth:`raw_xbrl_factoid_to_pudl_name` does not catch all of the renames. This
        method ensures that each metadata column name can be translated into PUDL column
        names.

        Note: Another way to do this would be to add a special case rename dict into
        ``self.params.rename_dicts_xbrl`` which looked nearly the same as the
        ``self.params.rename_columns_ferc1.instant_xbrl`` but without the
        ``_ending_balance`` suffix. Because the rename stage is first in both the
        :meth:`raw_xbrl_factoid_to_pudl_name` doesn't line up with the
        metadata
        """
        # most of the names just require a prefix to be removed
        col_name_pudl = (
            super()
            .raw_xbrl_factoid_to_pudl_name(col_name_xbrl)
            .removeprefix("accumulated_depreciation_")
        )
        # except for this one special case which is the total/calcuated value.
        if (
            col_name_pudl
            == "accumulated_provision_for_depreciation_of_electric_utility_plant"
        ):
            col_name_pudl = "total"
        return col_name_pudl

    @cache_df("dbf")
    def process_dbf(self, raw_df: pd.DataFrame) -> pd.DataFrame:
        """Accumulated Depreciation table specific DBF cleaning operations.

        The XBRL reports a utility_type which is always electric in this table, but
        which may be necessary for differentiating between different values when this
        data is combined with other tables. The DBF data doesn't report this value so we
        are adding it here for consistency across the two data sources.
        """
        return super().process_dbf(raw_df).assign(utility_type="electric")

    @cache_df("process_instant_xbrl")
    def process_instant_xbrl(self, df: pd.DataFrame) -> pd.DataFrame:
        """Pre-processing required to make the instant and duration tables compatible.

        This table has a rename that needs to take place in an unusual spot -- after the
        starting / ending balances have been usntacked, but before the instant &
        duration tables are merged. This method reverses the order in which these
        operations happen comapared to the inherited method. We also want to strip the
        ``accumulated_depreciation`` that appears on every plant functional class.
        """
        df = self.unstack_balances_to_report_year_instant_xbrl(df).pipe(
            self.rename_columns, rename_stage="instant_xbrl"
        )
        return df


class ElectricOperatingExpensesFerc1TableTransformer(Ferc1AbstractTableTransformer):
    """Transformer class for :ref:`electric_operating_expenses_ferc1` table."""

    table_id: TableIdFerc1 = TableIdFerc1.ELECTRIC_OPERATING_EXPENSES_FERC1
    has_unique_record_ids: bool = False

    def targeted_drop_duplicates_dbf(self, raw_df: pd.DataFrame) -> pd.DataFrame:
        """Drop incorrect duplicate from 2002.

        In 2002, utility_id_ferc1_dbf 96 reported two values for
        administrative_and_general_operation_expense. I found the correct value by
        looking at the prev_yr_amt value in 2003. This removes the incorrect row.
        """
        start_len = len(raw_df)
        raw_df = raw_df[
            ~((raw_df["report_year"] == 2002) & (raw_df["crnt_yr_amt"] == 35990321))
        ]
        if (dropped := start_len - len(raw_df)) > 1:
            raise AssertionError(f"More rows dropped than expected: {dropped}")
        logger.info("Heyyyy dropping that one row")
        return raw_df

    @property
    @cache_df(key="pre_process_xbrl_metadata")
    def pre_process_xbrl_metadata(self: Self) -> pd.DataFrame:
        """Default XBRL metadata processing and add a DBF-only xblr factoid.

        Note: we should probably parameterize this and add it into the standard
        :meth:`process_xbrl_metadata`.

        NOTE: Needs to happen before &/or during `process_xbrl_metadata_calculations`
        """
        tbl_meta = super().pre_process_xbrl_metadata
        dbf_only_facts = [
            {
                "xbrl_factoid": dbf_only_fact,
                "calculations": "[]",
                "balance": "credit",
                "ferc_account": pd.NA,
                "xbrl_factoid_original": dbf_only_fact,
                "intra_table_calc_flag": True,
                "row_type_xbrl": "reported_value",
            }
            for dbf_only_fact in ["load_dispatching_transmission_expense"]
        ]
        dbf_only_facts = pd.DataFrame(dbf_only_facts).convert_dtypes()
        return pd.concat([tbl_meta, dbf_only_facts])

    @cache_df(key="dbf")
    def process_dbf(self, raw_dbf: pd.DataFrame) -> pd.DataFrame:
        """Process DBF but drop a bad row that is flagged by drop_duplicates."""
        return super().process_dbf(self.targeted_drop_duplicates_dbf(raw_dbf))

    @cache_df("main")
    def transform_main(self, df):
        """After standard transform_main, assign utility type as electric."""
        return super().transform_main(df).assign(utility_type="electric")


class ElectricOperatingRevenuesFerc1TableTransformer(Ferc1AbstractTableTransformer):
    """Transformer class for :ref:`electric_operating_revenues_ferc1` table."""

    table_id: TableIdFerc1 = TableIdFerc1.ELECTRIC_OPERATING_REVENUES_FERC1
    has_unique_record_ids: bool = False

    def deduplicate_xbrl_factoid_xbrl_metadata(
        self, tbl_meta: pd.DataFrame
    ) -> pd.DataFrame:
        """Transform the metadata to reflect the transformed data.

        Employ the standard process for processing metadata. Then remove duplication on
        the basis of the ``xbrl_factoid``. This table used :meth:`wide_to_tidy` with three
        seperate value columns. Which results in one ``xbrl_factoid`` referencing three
        seperate data columns. This method grabs only one piece of metadata for each
        renamed ``xbrl_factoid``, preferring the calculated value or the factoid
        referencing the dollar columns.

        In an ideal world, we would have multiple pieces of metadata information (like
        calucations and ferc account #'s), for every single :meth:`wide_to_tidy` value
        column. We would probably want to employ that across the board - adding suffixes
        or something like that to stack the metadata in a similar fashion that we stack
        the data.
        """
        dupes_masks = tbl_meta.duplicated(subset=["xbrl_factoid"], keep=False)
        non_dupes = tbl_meta[~dupes_masks]
        dupes = tbl_meta[dupes_masks]
        # the metadata relating to dollar_value column *generally* had the same name as
        # the renamed xbrl_factoid. the outliers here are these two that have calcs for
        # the factoid we want to keep (we could also id them w/ their og factoid names
        # if that would be more straightforward)
        deduped = dupes[
            (dupes.xbrl_factoid == dupes.xbrl_factoid_original)
            | (
                dupes.xbrl_factoid.isin(["small_or_commercial", "large_or_industrial"])
                & (dupes.calculations != "[]")
            )
        ]
        tbl_meta_cleaned = pd.concat([non_dupes, deduped])
        assert ~tbl_meta_cleaned.duplicated(subset=["xbrl_factoid"]).all()

        # double check that we're getting only the guys we want
        missing = {
            factoid
            for factoid in tbl_meta.xbrl_factoid.unique()
            if factoid not in tbl_meta_cleaned.xbrl_factoid.unique()
        }
        if missing:
            raise AssertionError(
                "We expected to find no missing xbrl_factoid's after deduplication "
                f"but found {missing}"
            )
        return tbl_meta_cleaned

    @cache_df("main")
    def transform_main(self, df):
        """Add duplicate removal after standard transform_main & assign utility type."""
        return (
            super()
            .transform_main(df)
            .pipe(self.targeted_drop_duplicates)
            .assign(utility_type="electric")
        )

    @cache_df("main")
    def targeted_drop_duplicates(self, df):
        """Drop one duplicate records from 2011, utility_id_ferc1 295."""
        dupe_mask = (
            (df.utility_id_ferc1 == 295)
            & (df.report_year == 2011)
            & ((df.dollar_value == 3.33e8) | (df.dollar_value == 3.333e9))
        )

        return df[~dupe_mask].copy()


class CashFlowFerc1TableTransformer(Ferc1AbstractTableTransformer):
    """Transform class for :ref:`cash_flow_ferc1` table."""

    table_id: TableIdFerc1 = TableIdFerc1.CASH_FLOW_FERC1
    has_unique_record_ids: bool = False

    @cache_df("process_instant_xbrl")
    def process_instant_xbrl(self, df: pd.DataFrame) -> pd.DataFrame:
        """Pre-processing required to make the instant and duration tables compatible.

        This table has a rename that needs to take place in an unusual spot -- after the
        starting / ending balances have been usntacked, but before the instant &
        duration tables are merged. This method just reversed the order in which these
        operations happen, comapared to the inherited method.
        """
        df = self.unstack_balances_to_report_year_instant_xbrl(df).pipe(
            self.rename_columns, rename_stage="instant_xbrl"
        )
        return df

    @cache_df("main")
    def transform_main(self, df):
        """Add duplicate removal and validation after standard transform_main."""
        return (
            super()
            .transform_main(df)
            .pipe(self.targeted_drop_duplicates)
            .pipe(self.validate_start_end_balance)
        )

    @cache_df("main")
    def targeted_drop_duplicates(self, df):
        """Drop one duplicate record from 2020, utility_id_ferc1 2037.

        Note: This step could be avoided if we employed a :meth:`drop_invalid_rows`
        transform step with ``required_valid_cols = ["amount"]``
        """
        dupe_mask = (
            (df.utility_id_ferc1 == 237)
            & (df.report_year == 2020)
            & (df.amount_type == "dividends_on_common_stock")
            & (df.amount.isnull())
        )
        if (len_dupes := dupe_mask.value_counts().loc[True]) != 1:
            raise ValueError(f"Expected to find 1 duplicate record. Found {len_dupes}")
        return df[~dupe_mask].copy()

    @cache_df("main")
    def validate_start_end_balance(self, df):
        """Validate of start balance + net = end balance.

        Add a quick check to ensure the vast majority of the ending balances are
        calculable from the net change + the starting balance = the ending balance.
        """
        # calculate ending balance
        df.amount = pd.to_numeric(df.amount)
        end_bal_calc = (
            df[
                df.amount_type.isin(
                    [
                        "starting_balance",
                        "net_increase_decrease_in_cash_and_cash_equivalents",
                    ]
                )
            ]
            .groupby(["utility_id_ferc1", "report_year"])[["amount"]]
            .sum(min_count=2, numeric_only=True)
            .add_suffix("_ending_balace")
        )
        # grab reported ending balance & squish with the calculated version
        end_bal = df[df.amount_type == "ending_balance"].set_index(
            ["utility_id_ferc1", "report_year"]
        )
        logger.info(end_bal_calc.columns)
        end_bal.loc[:, "amount_ending_balace"] = end_bal_calc.amount_ending_balace

        # when both exist, are they close?
        end_bal_off = end_bal[
            ~np.isclose(end_bal.amount, end_bal.amount_ending_balace)
            & end_bal[["amount", "amount_ending_balace"]].notnull().all(axis="columns")
        ]
        if (end_bal_off_ratio := len(end_bal_off) / len(end_bal)) > 0.005:
            raise ValueError(
                f"Ahhh!! The ending balance isn't calculable in {end_bal_off_ratio:.2%}"
                " of records. Expected under 0.5%."
            )
        return df

    @property
    @cache_df("pre_process_xbrl_metadata")
    def pre_process_xbrl_metadata(self: Self) -> pd.DataFrame:
        """Transform the metadata to reflect the transformed data.

        Replace the name of the balance column reported in the XBRL Instant table with
        starting_balance / ending_balance since we pull those two values into their own
        separate labeled rows, each of which should get the original metadata for the
        Instant column.

        NOTE: Needs to happen before `process_xbrl_metadata_calculations`
        """
        meta = super().pre_process_xbrl_metadata
        ending_balance = meta[meta.xbrl_factoid == "starting_balance"].assign(
            xbrl_factoid="ending_balance"
        )
        return pd.concat([meta, ending_balance])


class ElectricitySalesByRateScheduleFerc1TableTransformer(
    Ferc1AbstractTableTransformer
):
    """Transform class for :ref:`electricity_sales_by_rate_schedule_ferc1` table."""

    table_id: TableIdFerc1 = TableIdFerc1.ELECTRICITY_SALES_BY_RATE_SCHEDULE_FERC1
    has_unique_record_ids: bool = False

    def add_axis_to_total_table_rows(self, df: pd.DataFrame):
        """Add total to the axis column for rows from the total table.

        Because we're adding the
        sales_of_electricity_by_rate_schedules_account_totals_304 table into the mix,
        we have a bunch of total values that get mixed in with all the _billed columns
        from the individual tables. If left alone, these totals aren't labeled in any
        way becuse they don't have the same _axis columns explaining what each of the
        values are. In order to distinguish them from the rest of the sub-total data we
        use this function to create an _axis value for them noting that they are totals.

        It's worth noting that there are also some total values in there already.
        Those would be hard to clean. The idea is that if you want the actual totals,
        don't try and sum the sub-components, look at the actual labeled total rows.

        This function relies on the ``sched_table_name`` column, so it must be called
        before that gets dropped.

        Args:
            df: The sales table with a ``sched_table_name`` column.
        """
        logger.info(f"{self.table_id.value}: Labeling total values.")
        df.loc[
            df["sched_table_name"]
            == "sales_of_electricity_by_rate_schedules_account_totals_304",
            ["sales_axis", "rate_schedule_description"],
        ] = "total"
        return df

    @cache_df(key="xbrl")
    def process_xbrl(
        self,
        raw_xbrl_instant: pd.DataFrame,
        raw_xbrl_duration: pd.DataFrame,
    ) -> pd.DataFrame:
        """Rename columns before running wide_to_tidy."""
        logger.info(f"{self.table_id.value}: Processing XBRL data pre-concatenation.")
        return (
            self.merge_instant_and_duration_tables_xbrl(
                raw_xbrl_instant, raw_xbrl_duration
            )
            .pipe(self.rename_columns, rename_stage="xbrl")
            .pipe(self.combine_axis_columns_xbrl)
            .pipe(self.add_axis_to_total_table_rows)
            .pipe(self.wide_to_tidy, source_ferc1=SourceFerc1.XBRL)
            .pipe(self.assign_record_id, source_ferc1=SourceFerc1.XBRL)
            .pipe(self.assign_utility_id_ferc1, source_ferc1=SourceFerc1.XBRL)
        )


class OtherRegulatoryLiabilitiesFerc1TableTransformer(Ferc1AbstractTableTransformer):
    """Transformer class for :ref:`other_regulatory_liabilities_ferc1` table."""

    table_id: TableIdFerc1 = TableIdFerc1.OTHER_REGULATORY_LIABILITIES_FERC1
    has_unique_record_ids = False


FERC1_TFR_CLASSES: Mapping[str, type[Ferc1AbstractTableTransformer]] = {
    "fuel_ferc1": FuelFerc1TableTransformer,
    "plants_small_ferc1": PlantsSmallFerc1TableTransformer,
    "plants_hydro_ferc1": PlantsHydroFerc1TableTransformer,
    "plant_in_service_ferc1": PlantInServiceFerc1TableTransformer,
    "plants_pumped_storage_ferc1": PlantsPumpedStorageFerc1TableTransformer,
    "transmission_statistics_ferc1": TransmissionStatisticsFerc1TableTransformer,
    "purchased_power_ferc1": PurchasedPowerFerc1TableTransformer,
    "electric_energy_sources_ferc1": ElectricEnergySourcesFerc1TableTransformer,
    "electric_energy_dispositions_ferc1": ElectricEnergyDispositionsFerc1TableTransformer,
    "utility_plant_summary_ferc1": UtilityPlantSummaryFerc1TableTransformer,
    "electric_operating_expenses_ferc1": ElectricOperatingExpensesFerc1TableTransformer,
    "balance_sheet_liabilities_ferc1": BalanceSheetLiabilitiesFerc1TableTransformer,
    "depreciation_amortization_summary_ferc1": DepreciationAmortizationSummaryFerc1TableTransformer,
    "balance_sheet_assets_ferc1": BalanceSheetAssetsFerc1TableTransformer,
    "income_statement_ferc1": IncomeStatementFerc1TableTransformer,
    "electric_plant_depreciation_changes_ferc1": ElectricPlantDepreciationChangesFerc1TableTransformer,
    "electric_plant_depreciation_functional_ferc1": ElectricPlantDepreciationFunctionalFerc1TableTransformer,
    "retained_earnings_ferc1": RetainedEarningsFerc1TableTransformer,
    "electric_operating_revenues_ferc1": ElectricOperatingRevenuesFerc1TableTransformer,
    "cash_flow_ferc1": CashFlowFerc1TableTransformer,
    "electricity_sales_by_rate_schedule_ferc1": ElectricitySalesByRateScheduleFerc1TableTransformer,
    "other_regulatory_liabilities_ferc1": OtherRegulatoryLiabilitiesFerc1TableTransformer,
}


def ferc1_transform_asset_factory(
    table_name: str,
    tfr_class: Ferc1AbstractTableTransformer,
    io_manager_key: str = "pudl_sqlite_io_manager",
    convert_dtypes: bool = True,
    generic: bool = False,
) -> AssetsDefinition:
    """Create an asset that pulls in raw ferc Form 1 assets and applies transformations.

    This is a convenient way to create assets for tables that only depend on raw dbf,
    raw xbrl instant and duration tables and xbrl metadata. For tables with additional
    upstream dependencies, create a stand alone asset using an asset decorator. See
    the plants_steam_ferc1 asset.

    Args:
        table_name: The name of the table to create an asset for.
        tfr_class: A transformer class cooresponding to the table_name.
        io_manager_key: the dagster io_manager key to use. None defaults
            to the fs_io_manager.
        convert_dtypes: convert dtypes of transformed dataframes.
        generic: If using GenericPlantFerc1TableTransformer pass table_id to constructor.

    Return:
        An asset for the clean table.
    """
    ins: Mapping[str, AssetIn] = {}

    listify = lambda x: x if isinstance(x, list) else [x]  # noqa: E731
    dbf_tables = listify(TABLE_NAME_MAP_FERC1[table_name]["dbf"])
    xbrl_tables = listify(TABLE_NAME_MAP_FERC1[table_name]["xbrl"])

    ins = {f"raw_dbf__{tn}": AssetIn(tn) for tn in dbf_tables}
    ins |= {f"raw_xbrl_instant__{tn}": AssetIn(f"{tn}_instant") for tn in xbrl_tables}
    ins |= {f"raw_xbrl_duration__{tn}": AssetIn(f"{tn}_duration") for tn in xbrl_tables}
    ins["clean_xbrl_metadata_json"] = AssetIn("clean_xbrl_metadata_json")

    table_id = TableIdFerc1(table_name)

    @asset(name=table_name, ins=ins, io_manager_key=io_manager_key)
    def ferc1_transform_asset(**kwargs: dict[str, pd.DataFrame]) -> pd.DataFrame:
        """Transform a FERC Form 1 table.

        Args:
            raw_dbf: raw dbf table.
            raw_xbrl_instant: raw XBRL instant table.
            raw_xbrl_duration: raw XBRL duration table.
            clean_xbrl_metadata_json: XBRL metadata json for all tables.

        Returns:
            transformed FERC Form 1 table.
        """
        # TODO: split the key by __, then groupby, then concatenate
        clean_xbrl_metadata_json = kwargs["clean_xbrl_metadata_json"]
        if generic:
            transformer = tfr_class(
                xbrl_metadata_json=clean_xbrl_metadata_json[table_name],
                table_id=table_id,
            )
        else:
            transformer = tfr_class(
                xbrl_metadata_json=clean_xbrl_metadata_json[table_name]
            )

        raw_dbf = pd.concat(
            [df for key, df in kwargs.items() if key.startswith("raw_dbf__")]
        )
        raw_xbrl_instant = pd.concat(
            [df for key, df in kwargs.items() if key.startswith("raw_xbrl_instant__")]
        )
        raw_xbrl_duration = pd.concat(
            [df for key, df in kwargs.items() if key.startswith("raw_xbrl_duration__")]
        )
        df = transformer.transform(
            raw_dbf=raw_dbf,
            raw_xbrl_instant=raw_xbrl_instant,
            raw_xbrl_duration=raw_xbrl_duration,
        )
        if convert_dtypes:
            df = convert_cols_dtypes(df, data_source="ferc1")
        return df

    return ferc1_transform_asset


def create_ferc1_transform_assets() -> list[AssetsDefinition]:
    """Create a list of transformed FERC Form 1 assets.

    Returns:
        A list of AssetsDefinitions where each asset is a clean ferc form 1 table.
    """
    assets = []
    for table_name, tfr_class in FERC1_TFR_CLASSES.items():
        # Bespoke exception. fuel must come before steam b/c fuel proportions are used to
        # aid in FERC plant ID assignment.
        if table_name != "plants_steam_ferc1":
            assets.append(ferc1_transform_asset_factory(table_name, tfr_class))
    return assets


ferc1_assets = create_ferc1_transform_assets()


@asset(io_manager_key="pudl_sqlite_io_manager")
def plants_steam_ferc1(
    clean_xbrl_metadata_json: dict[str, dict[str, list[dict[str, Any]]]],
    f1_steam: pd.DataFrame,
    steam_electric_generating_plant_statistics_large_plants_402_duration: pd.DataFrame,
    steam_electric_generating_plant_statistics_large_plants_402_instant: pd.DataFrame,
    fuel_ferc1: pd.DataFrame,
) -> pd.DataFrame:
    """Create the clean plants_steam_ferc1 table.

    Args:
            clean_xbrl_metadata_json: XBRL metadata json for all tables.
            f1_steam: Raw f1_steam table.
            steam_electric_generating_plant_statistics_large_plants_402_duration: raw XBRL duration table.
            steam_electric_generating_plant_statistics_large_plants_402_instant: raw XBRL instant table.
            fuel_ferc1: Transformed fuel_ferc1 table.

    Returns:
        Clean plants_steam_ferc1 table.
    """
    df = PlantsSteamFerc1TableTransformer(
        xbrl_metadata_json=clean_xbrl_metadata_json["plants_steam_ferc1"]
    ).transform(
        raw_dbf=f1_steam,
        raw_xbrl_instant=steam_electric_generating_plant_statistics_large_plants_402_instant,
        raw_xbrl_duration=steam_electric_generating_plant_statistics_large_plants_402_duration,
        transformed_fuel=fuel_ferc1,
    )
    return convert_cols_dtypes(df, data_source="ferc1")


def other_dimensions(table_names: list[str] | None = None) -> list[str]:
    """Get a list of the other dimension columns across all of the transformers."""
    if not table_names:
        table_names = FERC1_TFR_CLASSES.keys()
    # grab all of the dimensions columns that we are currently verifying as a part of
    # reconcile_table_calculations
    other_dimensions = [
        FERC1_TFR_CLASSES[
            table_name
        ]().params.reconcile_table_calculations.subtotal_column
        for table_name in table_names
    ]
    # remove nulls and dedupe
    other_dimensions = [sub for sub in other_dimensions if sub]
    other_dimensions = list(set(other_dimensions))
    return other_dimensions


def table_to_xbrl_factoid_name() -> dict[str, str]:
    """Build a dictionary of table name (keys) to ``xbrl_factiod`` column name."""
    return {
        table_name: transformer().params.xbrl_factoid_name
        for (table_name, transformer) in FERC1_TFR_CLASSES.items()
    }


@asset(ins={table_name: AssetIn(table_name) for table_name in FERC1_TFR_CLASSES})
def table_dimensions_ferc1(**kwargs) -> pd.DataFrame:
    """Build a table of values of dimensions observed in the transformed data tables.

    Compile a dataframe indicating what distinct values are observed in the data for
    each dimension column in association with each unique combination of ``table_name``
    and ``xbrl_factoid``. E.g. for all factoids found in the
    :ref:`electric_plant_depreciation_functional_ferc1` table,
    the only value observed for ``utility_type`` is ``electric`` and the values observed
    for ``plant_status`` include: ``future``, ``in_service``, ``leased`` and ``total``.

    We need to include the ``xbrl_factoid`` column because these dimensions can differ
    based on the ``xbrl_factoid``. So we first rename all of the columns which
    contain the ``xbrl_factoid`` using :func:`table_to_xbrl_factoid_name` rename
    dictionary. Then we concatenate all of the tables together and drop duplicates so
    we have unique instances of observed ``table_name`` and ``xbrl_factoid`` and the
    other dimension columns found in :func:`other_dimensions`.
    """
    table_to_xbrl_factoid_name_dict = table_to_xbrl_factoid_name()
    tbls = {
        name: df.assign(table_name=name).rename(
            columns={table_to_xbrl_factoid_name_dict[name]: "xbrl_factoid"}
        )
        for (name, df) in kwargs.items()
    }
    dimensions = (
        pd.concat(tbls.values())[["table_name", "xbrl_factoid"] + other_dimensions()]
        .drop_duplicates()
        .reset_index(drop=True)
    )
    return dimensions


@asset(
    ins={
        "clean_xbrl_metadata_json": AssetIn("clean_xbrl_metadata_json"),
        "table_dimensions_ferc1": AssetIn("table_dimensions_ferc1"),
    }
)
def calculation_components_xbrl_ferc1(**kwargs):
    """Create calculation-compnent table from table-level metadata."""
    clean_xbrl_metadata_json = kwargs["clean_xbrl_metadata_json"]
    table_dimensions_ferc1 = kwargs["table_dimensions_ferc1"]
    # compile all of the calc comp tables.
    calc_metas = []
    for table_name, transformer in FERC1_TFR_CLASSES.items():
        calc_meta = transformer(
            xbrl_metadata_json=clean_xbrl_metadata_json[table_name]
        ).process_xbrl_metadata_calculations()
        calc_metas.append(calc_meta)
    # squish all of the calc comp tables then add in the implicit table dimensions
    calc_components = pd.concat(calc_metas).pipe(
        make_calculation_dimensions_explicit,
        table_dimensions_ferc1,
        dimensions=other_dimensions(),
    )
    calc_components = add_parent_dimensions(
        calc_components, dimensions=other_dimensions()
    )
    return calc_components


def make_calculation_dimensions_explicit(
    calculation_components: pd.DataFrame,
    table_dimensions_ferc1: pd.DataFrame,
    dimensions: list[str],
) -> pd.DataFrame:
    """Fill in null dimensions w/ the values observed in :func:`table_dimensions_ferc1`.

    In the raw XBRL metadata's calculations, there is an implicit assumption that
    calculated values are aggregated within categorical columns called Axes or
    dimensions, in addition to being grouped by date, utility, table, and fact. The
    dimensions and their values don't need to be specified explicitly in the calculation
    components because the same calculation is assumed to apply in all cases.

    We have extended this calculation system to allow independent calculations to be
    specified for different values within a given dimension. For example, the
    :ref:`utility_plant_summary_ferc1` table contains records with a variety of
    different ``utility_type`` values (gas, electric, etc.). For many combinations of
    fact and ``utility_type``, no more detailed information about the soruce of the data
    is available, but for some, and only in the case of electric utilities, much more
    detail can be found in the :ref:`plant_in_service_ferc1` table. In order to use this
    additional information when it is available, we sometimes explicitly specify
    different calculations for different values of additional dimension columns.

    This function uses the observed associations between ``table_name``,
    ``xbrl_factoid`` and the other dimension columns compiled by
    :func:`table_dimensions_ferc1` to fill in missing (previously implied) dimension
    values in the calculation components table.

    This is often a broadcast merge because many tables contain many values within these
    dimension columns, so it is expected that new calculation component table will have
    many more records than the input calculation components table.

    Any dimension that was already specified in the calculation fixes will be left
    unchanged. If no value of a particular dimension has ever been observed in
    association with a given combination of ``table_name`` and ``xbrl_factoid`` it will
    remain null.

    Args:
        calculation_components: a table of calculation component records which have had
            some manual calculation fixes applied.
        table_dimensions_ferc1: table with all observed values of
            :func:`other_dimensions` for each ``table_name`` and ``xbrl_factoid``
        dimensions: list of dimension columns to check.
    """
    logger.info(f"Adding {dimensions=} into calculation component table.")
    calc_comps_w_dims = calculation_components.copy()
    on_cols = ["table_name", "xbrl_factoid"]
    # for each dimension, use split/apply/combine. when there are no dims explict in
    # the calc components, merge in all of the dims.
    for dim_col in dimensions:
        # extract the unique observed instances of this one dimension column & add the
        # _calc suffix so we can merge onto the calculation components.
        observed_dim = table_dimensions_ferc1[
            on_cols + [dim_col]
        ].drop_duplicates()  # bc there are dupes after we removed the other dim cols
        null_dim_mask = calc_comps_w_dims[dim_col].isnull()
        null_dim = calc_comps_w_dims[null_dim_mask].drop(columns=[dim_col])
        calc_comps_w_implied_dims = pd.merge(
            null_dim,
            observed_dim,
            on=on_cols,
            how="left",
        )
        calc_comps_w_explicit_dims = calc_comps_w_dims[~null_dim_mask]
        calc_comps_w_dims = pd.concat(
            [calc_comps_w_implied_dims, calc_comps_w_explicit_dims]
        )
    return calc_comps_w_dims


def add_parent_dimensions(calc_comps, dimensions):
    """Add in the dimensions of the parents in the calculation components.

    Together :meth:`process_xbrl_metadata_calculations` and
    :func:`make_calculation_dimensions_explicit` generates calculation component table
    with pk columns of: ``table_name_parent``, ``xbrl_factoid_parent``, ``table_name``,
    ``xbrl_factoid``. The table also contains dimension columns (ex: ``utility_type``,
    ``plant_function``, etc.) which indicate the dimensions of the calculation component
    factoid - not the parent factoid. This function attempts to add in additional
    ``dimension`` columns for the parent-side of the calculation.

    First, we treat the totals in these dimension columns by assuming that any "total"
    we observe (i.e. ``utility_type=="total"``) can be summed up  of all non-total
    values within that same dimension (i.e.
    ``utility_type.isin(["electric", "gas", "other"])``). We implement this by creating
    new calculation component records which have a parent of dimension "total" and
    calculation components of all observed non-total dimension values. This is done by
    a broadcast merge of the non-total dimension calculation component values onto
    parent total records. The result of this is the creation of new records which
    communicate this total -> non-total calculation that was not previously encapsulated
    within the calculation components.

    Then, we add parent-level dimension values for all of the original calculation
    component records in ``calc_comps``. We assume that every parent factoid should have
    the same dimension values as its calculation component dimension values.

    Args:
        calc_comps: a table of calculation component records which have had some manual
            calculation fixes applied.
        dimensions: list of dimension columns to check.
    """
    calc_comp_idx = [
        "table_name_parent",
        "xbrl_factoid_parent",
        "table_name",
        "xbrl_factoid",
    ]
    # for each dimension col, make a new _parent column
    for dim in dimensions:
        # Treat the totals. Broadcast merge the sub-components (not-totals) onto the
        # total records. Making new records where the totals are the parents and the
        # non-totals are the sub-components
        total_mask = calc_comps[dim] == "total"
        total_w_subdim_components = (
            pd.merge(
                # the totals will become the parent record
                left=calc_comps.loc[total_mask, calc_comp_idx + dimensions],
                # the sub-components will become the calc component records
                right=calc_comps[~total_mask],
                on=calc_comp_idx,
                how="left",
                validate="1:m",
                suffixes=("_parent", ""),
            )
            # these new total -> sub-dimension records should have the same
            # parent and component fact/table so overwrite the og
            .assign(
                table_name_parent=lambda x: x.table_name,
                xbrl_factoid_parent=lambda x: x.xbrl_factoid,
            )
            # drop the other non-total parent dim cols (they will be merged back on later)
            .drop(columns=[f"{d}_parent" for d in dimensions if d != dim])
        )
        # now we have a bunch of *new* records linking total records to their non-total
        # sub-components.
        # Seperately, we can add in parent-dimension values for all of
        # the original calculation component records. We are assuming all parents should
        # have the same dimension values as their child components.
        calc_comps = calc_comps.assign(**{f"{dim}_parent": lambda x: x[dim]})
        calc_comps = pd.concat([calc_comps, total_w_subdim_components])
        # we shouldn't be adding any duplicates in this process!
        assert calc_comps[calc_comps.duplicated()].empty
    return calc_comps<|MERGE_RESOLUTION|>--- conflicted
+++ resolved
@@ -1505,1481 +1505,12 @@
         Note: Temp fix. These updates should probably be moved into the table params
         and integrated into the calculations via TableCalcs.
         """
-<<<<<<< HEAD
         calc_comp_idx = [
             "table_name",
             "xbrl_factoid",
             "table_name_calc",
             "xbrl_factoid_calc",
         ]
-=======
-        calculated_fields_to_fix: dict[
-            TableIdFerc1, dict  # [xbrl_factoid_name, list[calc_component_fix]]
-        ] = {
-            "income_statement_ferc1": {
-                "operating_revenues": [
-                    # Add link to electric_operating_revenues_ferc1
-                    {
-                        "calc_component_to_replace": {},
-                        "calc_component_new": {
-                            "name": "electric_operating_revenues",
-                            "weight": 1.0,
-                            "source_tables": ["electric_operating_revenues_ferc1"],
-                            "utility_type": "electric",
-                        },
-                    }
-                ],
-                "operation_expense": [
-                    {
-                        "calc_component_to_replace": {},
-                        "calc_component_new": {
-                            "name": "steam_power_generation_operations_expense",
-                            "weight": 1.0,
-                            "source_tables": ["electric_operating_expenses_ferc1"],
-                            "utility_type": "electric",
-                        },
-                    },
-                    {
-                        "calc_component_to_replace": {},
-                        "calc_component_new": {
-                            "name": "nuclear_power_generation_operations_expense",
-                            "weight": 1.0,
-                            "source_tables": ["electric_operating_expenses_ferc1"],
-                            "utility_type": "electric",
-                        },
-                    },
-                    {
-                        "calc_component_to_replace": {},
-                        "calc_component_new": {
-                            "name": "hydraulic_power_generation_operations_expense",
-                            "weight": 1.0,
-                            "source_tables": ["electric_operating_expenses_ferc1"],
-                            "utility_type": "electric",
-                        },
-                    },
-                    {
-                        "calc_component_to_replace": {},
-                        "calc_component_new": {
-                            "name": "other_power_generation_operations_expense",
-                            "weight": 1.0,
-                            "source_tables": ["electric_operating_expenses_ferc1"],
-                            "utility_type": "electric",
-                        },
-                    },
-                    {
-                        "calc_component_to_replace": {},
-                        "calc_component_new": {
-                            "name": "transmission_operation_expense",
-                            "weight": 1.0,
-                            "source_tables": ["electric_operating_expenses_ferc1"],
-                            "utility_type": "electric",
-                        },
-                    },
-                    {
-                        "calc_component_to_replace": {},
-                        "calc_component_new": {
-                            "name": "regional_market_operation_expense",
-                            "weight": 1.0,
-                            "source_tables": ["electric_operating_expenses_ferc1"],
-                            "utility_type": "electric",
-                        },
-                    },
-                    {
-                        "calc_component_to_replace": {},
-                        "calc_component_new": {
-                            "name": "distribution_operation_expenses_electric",
-                            "weight": 1.0,
-                            "source_tables": ["electric_operating_expenses_ferc1"],
-                            "utility_type": "electric",
-                        },
-                    },
-                    {
-                        "calc_component_to_replace": {},
-                        "calc_component_new": {
-                            "name": "customer_account_expenses",
-                            "weight": 1.0,
-                            "source_tables": ["electric_operating_expenses_ferc1"],
-                            "utility_type": "electric",
-                        },
-                    },
-                    {
-                        "calc_component_to_replace": {},
-                        "calc_component_new": {
-                            "name": "customer_service_and_information_expenses",
-                            "weight": 1.0,
-                            "source_tables": ["electric_operating_expenses_ferc1"],
-                            "utility_type": "electric",
-                        },
-                    },
-                    {
-                        "calc_component_to_replace": {},
-                        "calc_component_new": {
-                            "name": "sales_expenses",
-                            "weight": 1.0,
-                            "source_tables": ["electric_operating_expenses_ferc1"],
-                            "utility_type": "electric",
-                        },
-                    },
-                    {
-                        "calc_component_to_replace": {},
-                        "calc_component_new": {
-                            "name": "administrative_and_general_operation_expense",
-                            "weight": 1.0,
-                            "source_tables": ["electric_operating_expenses_ferc1"],
-                            "utility_type": "electric",
-                        },
-                    },
-                ],
-                "maintenance_expense": [
-                    # Add link to electric_operating_expenses_ferc1
-                    {
-                        "calc_component_to_replace": {},
-                        "calc_component_new": {
-                            "name": "distribution_maintenance_expense_electric",
-                            "weight": 1.0,
-                            "source_tables": ["electric_operating_expenses_ferc1"],
-                            "utility_type": "electric",
-                        },
-                    },
-                    {
-                        "calc_component_to_replace": {},
-                        "calc_component_new": {
-                            "name": "nuclear_power_generation_maintenance_expense",
-                            "weight": 1.0,
-                            "source_tables": ["electric_operating_expenses_ferc1"],
-                            "utility_type": "electric",
-                        },
-                    },
-                    {
-                        "calc_component_to_replace": {},
-                        "calc_component_new": {
-                            "name": "hydraulic_power_generation_maintenance_expense",
-                            "weight": 1.0,
-                            "source_tables": ["electric_operating_expenses_ferc1"],
-                            "utility_type": "electric",
-                        },
-                    },
-                    {
-                        "calc_component_to_replace": {},
-                        "calc_component_new": {
-                            "name": "other_power_generation_maintenance_expense",
-                            "weight": 1.0,
-                            "source_tables": ["electric_operating_expenses_ferc1"],
-                            "utility_type": "electric",
-                        },
-                    },
-                    {
-                        "calc_component_to_replace": {},
-                        "calc_component_new": {
-                            "name": "regional_market_maintenance_expense",
-                            "weight": 1.0,
-                            "source_tables": ["electric_operating_expenses_ferc1"],
-                            "utility_type": "electric",
-                        },
-                    },
-                    {
-                        "calc_component_to_replace": {},
-                        "calc_component_new": {
-                            "name": "steam_power_generation_maintenance_expense",
-                            "weight": 1.0,
-                            "source_tables": ["electric_operating_expenses_ferc1"],
-                            "utility_type": "electric",
-                        },
-                    },
-                    {
-                        "calc_component_to_replace": {},
-                        "calc_component_new": {
-                            "name": "transmission_maintenance_expense_electric",
-                            "weight": 1.0,
-                            "source_tables": ["electric_operating_expenses_ferc1"],
-                            "utility_type": "electric",
-                        },
-                    },
-                    {
-                        "calc_component_to_replace": {},
-                        "calc_component_new": {
-                            "name": "maintenance_of_general_plant",
-                            "weight": 1.0,
-                            "source_tables": ["electric_operating_expenses_ferc1"],
-                            "utility_type": "electric",
-                        },
-                    },
-                ],
-                "depreciation_expense": [
-                    # Dimension: electric. Temporarily adding metadata only.
-                    {
-                        "calc_component_to_replace": {},
-                        "calc_component_new": {
-                            "name": "depreciation_expense",
-                            "weight": 1.0,
-                            "source_tables": [
-                                "depreciation_amortization_summary_ferc1"
-                            ],
-                            "utility_type": "electric",
-                            "plant_function": "electric",
-                        },
-                    }
-                ],
-                "depreciation_expense_for_asset_retirement_costs": [
-                    # Dimension: electric. Temporarily adding metadata only.
-                    {
-                        "calc_component_to_replace": {},
-                        "calc_component_new": {
-                            "name": "depreciation_expense_asset_retirement",
-                            "weight": 1.0,
-                            "source_tables": [
-                                "depreciation_amortization_summary_ferc1"
-                            ],
-                            "utility_type": "electric",
-                            "plant_function": "electric",
-                        },
-                    }
-                ],
-                "amortization_and_depletion_of_utility_plant": [
-                    {
-                        "calc_component_to_replace": {},
-                        "calc_component_new": {
-                            "name": "amortization_limited_term_electric_plant",
-                            "weight": 1.0,
-                            "source_tables": [
-                                "depreciation_amortization_summary_ferc1"
-                            ],
-                            "utility_type": "electric",
-                            "subdimension": "electric",
-                        },
-                    },
-                    {
-                        "calc_component_to_replace": {},
-                        "calc_component_new": {
-                            "name": "amortization_other_electric_plant",
-                            "weight": 1.0,
-                            "source_tables": [
-                                "depreciation_amortization_summary_ferc1"
-                            ],
-                            "utility_type": "electric",
-                            "subdimension": "electric",
-                        },
-                    },
-                ],
-                "income_before_extraordinary_items": [
-                    {
-                        "calc_component_to_replace": {},
-                        "calc_component_new": {
-                            "name": "net_utility_operating_income",
-                            "weight": 1.0,
-                            "source_tables": ["income_statement_ferc1"],
-                        },
-                    }
-                ],
-                "other_income_deductions": [
-                    {
-                        "calc_component_to_replace": {},
-                        "calc_component_new": {
-                            "name": "miscellaneous_deductions",
-                            "weight": 1.0,
-                            "source_tables": ["income_statement_ferc1"],
-                        },
-                    }
-                ],
-                "taxes_on_other_income_and_deductions": [
-                    {
-                        "calc_component_to_replace": {
-                            "name": "investment_tax_credits",
-                            "weight": 1.0,
-                            "source_tables": ["income_statement_ferc1"],
-                        },
-                        "calc_component_new": {
-                            "name": "investment_tax_credits",
-                            "weight": -1.0,
-                            "source_tables": ["income_statement_ferc1"],
-                        },
-                    }
-                ],
-            },
-            "electric_operating_revenues_ferc1": {
-                "sales_to_ultimate_consumers": [
-                    # Replace commercial_and_industrial_sales which is reported in
-                    # electricity_sales_by_rate_schedule_ferc1 with two components
-                    # (small_or_commercial_sales... and large_or_industrial_sales...)
-                    # from this table which should sum to the same amount as the value
-                    # being replaced.
-                    {
-                        "calc_component_to_replace": {
-                            "name": "commercial_and_industrial_sales",
-                            "weight": 1.0,
-                            "source_tables": [
-                                "electricity_sales_by_rate_schedule_ferc1"
-                            ],
-                        },
-                        "calc_component_new": {
-                            "name": "small_or_commercial",
-                            "weight": 1.0,
-                            "source_tables": ["electric_operating_revenues_ferc1"],
-                        },
-                    },
-                    {
-                        "calc_component_to_replace": {},
-                        "calc_component_new": {
-                            "name": "large_or_industrial",
-                            "weight": 1.0,
-                            "source_tables": ["electric_operating_revenues_ferc1"],
-                        },
-                    },
-                ],
-                "other_operating_revenues": [
-                    {
-                        "calc_component_to_replace": {},
-                        "calc_component_new": {
-                            "name": "forfeited_discounts",
-                            "weight": 1.0,
-                            "source_tables": ["electric_operating_revenues_ferc1"],
-                        },
-                    },
-                    {
-                        "calc_component_to_replace": {},
-                        "calc_component_new": {
-                            "name": "miscellaneous_service_revenues",
-                            "weight": 1.0,
-                            "source_tables": ["electric_operating_revenues_ferc1"],
-                        },
-                    },
-                    {
-                        "calc_component_to_replace": {},
-                        "calc_component_new": {
-                            "name": "sales_of_water_and_water_power",
-                            "weight": 1.0,
-                            "source_tables": ["electric_operating_revenues_ferc1"],
-                        },
-                    },
-                    {
-                        "calc_component_to_replace": {},
-                        "calc_component_new": {
-                            "name": "rent_from_electric_property",
-                            "weight": 1.0,
-                            "source_tables": ["electric_operating_revenues_ferc1"],
-                        },
-                    },
-                    {
-                        "calc_component_to_replace": {},
-                        "calc_component_new": {
-                            "name": "interdepartmental_rents",
-                            "weight": 1.0,
-                            "source_tables": ["electric_operating_revenues_ferc1"],
-                        },
-                    },
-                    {
-                        "calc_component_to_replace": {},
-                        "calc_component_new": {
-                            "name": "other_electric_revenue",
-                            "weight": 1.0,
-                            "source_tables": ["electric_operating_revenues_ferc1"],
-                        },
-                    },
-                    {
-                        "calc_component_to_replace": {},
-                        "calc_component_new": {
-                            "name": "revenues_from_transmission_of_electricity_of_others",
-                            "weight": 1.0,
-                            "source_tables": ["electric_operating_revenues_ferc1"],
-                        },
-                    },
-                    {
-                        "calc_component_to_replace": {},
-                        "calc_component_new": {
-                            "name": "regional_transmission_service_revenues",
-                            "weight": 1.0,
-                            "source_tables": ["electric_operating_revenues_ferc1"],
-                        },
-                    },
-                    {
-                        "calc_component_to_replace": {},
-                        "calc_component_new": {
-                            "name": "miscellaneous_revenue",
-                            "weight": 1.0,
-                            "source_tables": ["electric_operating_revenues_ferc1"],
-                        },
-                    },
-                    {
-                        "calc_component_to_replace": {},
-                        "calc_component_new": {
-                            "name": "other_miscellaneous_operating_revenues",
-                            "weight": 1.0,
-                            "source_tables": ["electric_operating_revenues_ferc1"],
-                        },
-                    },
-                ],
-            },
-            "electric_operating_expenses_ferc1": {
-                # This table has two factoids that have sub-components that are
-                # calculations themselves and both the sub-component calculated values
-                # AND the sub-sub-components. So we're removing the specific sub-sub-
-                # components
-                "power_production_expenses_steam_power": [
-                    {
-                        "calc_component_to_replace": {
-                            "name": "operation_supervision_and_engineering",
-                            "weight": 1.0,
-                            "source_tables": ["electric_operating_expenses_ferc1"],
-                        },
-                        "calc_component_new": {
-                            "name": "operation_supervision_and_engineering_steam_power_generation",
-                            "weight": 1.0,
-                            "source_tables": ["electric_operating_expenses_ferc1"],
-                        },
-                    },
-                    {
-                        "calc_component_to_replace": {
-                            "name": "operation_supervision_and_engineering_expense",
-                            "weight": 1.0,
-                            "source_tables": [
-                                "plants_steam_ferc1",
-                                "plants_hydro_ferc1",
-                                "plants_pumped_storage_ferc1",
-                            ],
-                        },
-                        "calc_component_new": {},
-                    },
-                    {  # this shows up in the steam calc, but its a nuclear expns
-                        "calc_component_to_replace": {
-                            "name": "coolants_and_water",
-                            "weight": 1.0,
-                            "source_tables": ["electric_operating_expenses_ferc1"],
-                        },
-                        "calc_component_new": {},
-                    },
-                    # subcomponents of steam_power_generation_maintenance_expense
-                    {
-                        "calc_component_to_replace": {
-                            "name": "maintenance_supervision_and_engineering_steam_power_generation",
-                            "weight": 1.0,
-                            "source_tables": ["electric_operating_expenses_ferc1"],
-                        },
-                        "calc_component_new": {},
-                    },
-                    {
-                        "calc_component_to_replace": {
-                            "name": "maintenance_of_structures_steam_power_generation",
-                            "weight": 1.0,
-                            "source_tables": ["electric_operating_expenses_ferc1"],
-                        },
-                        "calc_component_new": {},
-                    },
-                    {
-                        "calc_component_to_replace": {
-                            "name": "maintenance_of_boiler_plant_steam_power_generation",
-                            "weight": 1.0,
-                            "source_tables": ["electric_operating_expenses_ferc1"],
-                        },
-                        "calc_component_new": {},
-                    },
-                    {
-                        "calc_component_to_replace": {
-                            "name": "maintenance_of_electric_plant_steam_power_generation",
-                            "weight": 1.0,
-                            "source_tables": ["electric_operating_expenses_ferc1"],
-                        },
-                        "calc_component_new": {},
-                    },
-                    {
-                        "calc_component_to_replace": {
-                            "name": "maintenance_of_miscellaneous_steam_plant",
-                            "weight": 1.0,
-                            "source_tables": ["electric_operating_expenses_ferc1"],
-                        },
-                        "calc_component_new": {},
-                    },
-                    # subcomponents of steam_power_generation_operations_expense
-                    {
-                        "calc_component_to_replace": {
-                            "name": "operation_supervision_and_engineering_steam_power_generation",
-                            "weight": 1.0,
-                            "source_tables": ["electric_operating_expenses_ferc1"],
-                        },
-                        "calc_component_new": {},
-                    },
-                    {
-                        "calc_component_to_replace": {
-                            "name": "fuel_steam_power_generation",
-                            "weight": 1.0,
-                            "source_tables": ["electric_operating_expenses_ferc1"],
-                        },
-                        "calc_component_new": {},
-                    },
-                    {
-                        "calc_component_to_replace": {
-                            "name": "steam_expenses_steam_power_generation",
-                            "weight": 1.0,
-                            "source_tables": ["electric_operating_expenses_ferc1"],
-                        },
-                        "calc_component_new": {},
-                    },
-                    {
-                        "calc_component_to_replace": {
-                            "name": "steam_from_other_sources",
-                            "weight": 1.0,
-                            "source_tables": ["electric_operating_expenses_ferc1"],
-                        },
-                        "calc_component_new": {},
-                    },
-                    {
-                        "calc_component_to_replace": {
-                            "name": "steam_transferred_credit",
-                            "weight": -1.0,
-                            "source_tables": ["electric_operating_expenses_ferc1"],
-                        },
-                        "calc_component_new": {},
-                    },
-                    {
-                        "calc_component_to_replace": {
-                            "name": "electric_expenses_steam_power_generation",
-                            "weight": 1.0,
-                            "source_tables": ["electric_operating_expenses_ferc1"],
-                        },
-                        "calc_component_new": {},
-                    },
-                    {
-                        "calc_component_to_replace": {
-                            "name": "miscellaneous_steam_power_expenses",
-                            "weight": 1.0,
-                            "source_tables": ["electric_operating_expenses_ferc1"],
-                        },
-                        "calc_component_new": {},
-                    },
-                    {
-                        "calc_component_to_replace": {
-                            "name": "rents_steam_power_generation",
-                            "weight": 1.0,
-                            "source_tables": ["electric_operating_expenses_ferc1"],
-                        },
-                        "calc_component_new": {},
-                    },
-                    {
-                        "calc_component_to_replace": {
-                            "name": "allowances",
-                            "weight": 1.0,
-                            "source_tables": ["electric_operating_expenses_ferc1"],
-                        },
-                        "calc_component_new": {},
-                    },
-                ],
-                "power_production_expenses_hydraulic_power": [
-                    {
-                        "calc_component_to_replace": {
-                            "name": "operation_supervision_and_engineering",
-                            "weight": 1.0,
-                            "source_tables": ["electric_operating_expenses_ferc1"],
-                        },
-                        "calc_component_new": {
-                            "name": "operation_supervision_and_engineering_hydraulic_power_generation",
-                            "weight": 1.0,
-                            "source_tables": ["electric_operating_expenses_ferc1"],
-                        },
-                    },
-                    {
-                        "calc_component_to_replace": {
-                            "name": "operation_supervision_and_engineering_expense",
-                            "weight": 1.0,
-                            "source_tables": [
-                                "plants_steam_ferc1",
-                                "plants_hydro_ferc1",
-                                "plants_pumped_storage_ferc1",
-                            ],
-                        },
-                        "calc_component_new": {},
-                    },
-                    # subcomponents of hydraulic_power_generation_maintenance_expense
-                    {
-                        "calc_component_to_replace": {
-                            "name": "maintenance_supervision_and_engineering_hydraulic_power_generation",
-                            "weight": 1.0,
-                            "source_tables": ["electric_operating_expenses_ferc1"],
-                        },
-                        "calc_component_new": {},
-                    },
-                    {
-                        "calc_component_to_replace": {
-                            "name": "maintenance_of_structures_hydraulic_power_generation",
-                            "weight": 1.0,
-                            "source_tables": ["electric_operating_expenses_ferc1"],
-                        },
-                        "calc_component_new": {},
-                    },
-                    {
-                        "calc_component_to_replace": {
-                            "name": "maintenance_of_reservoirs_dams_and_waterways",
-                            "weight": 1.0,
-                            "source_tables": ["electric_operating_expenses_ferc1"],
-                        },
-                        "calc_component_new": {},
-                    },
-                    {
-                        "calc_component_to_replace": {
-                            "name": "maintenance_of_electric_plant_hydraulic_power_generation",
-                            "weight": 1.0,
-                            "source_tables": ["electric_operating_expenses_ferc1"],
-                        },
-                        "calc_component_new": {},
-                    },
-                    {
-                        "calc_component_to_replace": {
-                            "name": "maintenance_of_miscellaneous_hydraulic_plant",
-                            "weight": 1.0,
-                            "source_tables": ["electric_operating_expenses_ferc1"],
-                        },
-                        "calc_component_new": {},
-                    },
-                    # subcomponents of hydraulic_power_generation_operations_expense
-                    {
-                        "calc_component_to_replace": {
-                            "name": "operation_supervision_and_engineering_hydraulic_power_generation",
-                            "weight": 1.0,
-                            "source_tables": ["electric_operating_expenses_ferc1"],
-                        },
-                        "calc_component_new": {},
-                    },
-                    {
-                        "calc_component_to_replace": {
-                            "name": "water_for_power",
-                            "weight": 1.0,
-                            "source_tables": ["electric_operating_expenses_ferc1"],
-                        },
-                        "calc_component_new": {},
-                    },
-                    {
-                        "calc_component_to_replace": {
-                            "name": "hydraulic_expenses",
-                            "weight": 1.0,
-                            "source_tables": ["electric_operating_expenses_ferc1"],
-                        },
-                        "calc_component_new": {},
-                    },
-                    {
-                        "calc_component_to_replace": {
-                            "name": "electric_expenses_hydraulic_power_generation",
-                            "weight": 1.0,
-                            "source_tables": ["electric_operating_expenses_ferc1"],
-                        },
-                        "calc_component_new": {},
-                    },
-                    {
-                        "calc_component_to_replace": {
-                            "name": "miscellaneous_hydraulic_power_generation_expenses",
-                            "weight": 1.0,
-                            "source_tables": ["electric_operating_expenses_ferc1"],
-                        },
-                        "calc_component_new": {},
-                    },
-                    {
-                        "calc_component_to_replace": {
-                            "name": "rents_hydraulic_power_generation",
-                            "weight": 1.0,
-                            "source_tables": ["electric_operating_expenses_ferc1"],
-                        },
-                        "calc_component_new": {},
-                    },
-                ],
-                "transmission_operation_expense": [
-                    {
-                        "calc_component_to_replace": {},
-                        "calc_component_new": {
-                            "name": "load_dispatching_transmission_expense",
-                            "weight": 1.0,
-                            "source_tables": ["electric_operating_expenses_ferc1"],
-                        },
-                    },
-                ],
-            },
-            "utility_plant_summary_ferc1": {
-                "accumulated_provision_for_depreciation_amortization_and_depletion_of_plant_utility": [
-                    {
-                        "calc_component_to_replace": {
-                            "name": "depreciation_amortization_and_depletion_utility_plant_in_service",
-                            # A duplicate of 4 other fields, though this is not explicitly defined in the metadata.
-                            "weight": 1.0,
-                            "source_tables": ["utility_plant_summary_ferc1"],
-                        },
-                        "calc_component_new": {},
-                    },
-                    {
-                        "calc_component_to_replace": {
-                            "name": "amortization_and_depletion_of_producing_natural_gas_land_and_land_rightsutility_plant_in_service",
-                            "weight": 1.0,
-                            "source_tables": ["utility_plant_summary_ferc1"],
-                        },
-                        "calc_component_new": {
-                            "name": "amortization_and_depletion_of_producing_natural_gas_land_and_land_rights_utility_plant_in_service",
-                            "weight": 1.0,
-                            "source_tables": ["utility_plant_summary_ferc1"],
-                        },
-                    },
-                    {
-                        "calc_component_to_replace": {
-                            "name": "amortization_of_underground_storage_land_and_land_rightsutility_plant_in_service",
-                            "weight": 1.0,
-                            "source_tables": ["utility_plant_summary_ferc1"],
-                        },
-                        "calc_component_new": {
-                            "name": "amortization_of_underground_storage_land_and_land_rights_utility_plant_in_service",
-                            "weight": 1.0,
-                            "source_tables": ["utility_plant_summary_ferc1"],
-                        },
-                    },
-                ],
-                "depreciation_utility_plant_in_service": [
-                    # Add link to electric_plant_depreciation_functional for in-service
-                    # electric plant records only
-                    {
-                        "calc_component_to_replace": {},
-                        "calc_component_new": {
-                            "name": "total",
-                            "weight": 1.0,
-                            "source_tables": [
-                                "electric_plant_depreciation_functional_ferc1"
-                            ],
-                            "utility_type": "electric",
-                            "plant_status": "in_service",
-                        },
-                    }
-                ],
-                "utility_plant_in_service_classified_and_unclassified": [
-                    # we made a new factoid for this table in aggregated_xbrl_factoids
-                    # which squishes two factoids together so it can be linked up with
-                    # the plant_in_service_ferc1 table. These two factoids are calc
-                    # components for this factoid. we are replacing them with this new
-                    # aggregated factoid
-                    {
-                        "calc_component_to_replace": {
-                            "name": "utility_plant_in_service_classified",
-                            "weight": 1.0,
-                            "source_tables": ["utility_plant_summary_ferc1"],
-                        },
-                        "calc_component_new": {
-                            "name": "utility_plant_in_service_classified_and_property_under_capital_leases",
-                            "weight": 1.0,
-                            "source_tables": ["utility_plant_summary_ferc1"],
-                        },
-                    },
-                    {
-                        "calc_component_to_replace": {
-                            "name": "utility_plant_in_service_property_under_capital_leases",
-                            "weight": 1.0,
-                            "source_tables": ["utility_plant_summary_ferc1"],
-                        },
-                        "calc_component_new": {},
-                    },
-                ],
-                "utility_plant_in_service_experimental_plant_unclassified": [
-                    # Add link to plant_in_service_ferc1
-                    {
-                        "calc_component_to_replace": {},
-                        "calc_component_new": {
-                            "name": "experimental_electric_plant_unclassified",
-                            "weight": 1.0,
-                            "source_tables": ["plant_in_service_ferc1"],
-                            "utility_type": "electric",
-                        },
-                    }
-                ],
-                "utility_plant_in_service_plant_purchased_or_sold": [
-                    # Add link to plant_in_service_ferc1
-                    {
-                        "calc_component_to_replace": {},
-                        "calc_component_new": {
-                            "name": "electric_plant_purchased",
-                            "weight": 1.0,
-                            "source_tables": ["plant_in_service_ferc1"],
-                            "utility_type": "electric",
-                        },
-                    },
-                    {
-                        "calc_component_to_replace": {},
-                        "calc_component_new": {
-                            "name": "electric_plant_sold",
-                            "weight": -1.0,
-                            "source_tables": ["plant_in_service_ferc1"],
-                            "utility_type": "electric",
-                        },
-                    },
-                ],
-            },
-            "balance_sheet_assets_ferc1": {
-                "current_and_accrued_assets": [
-                    {
-                        "calc_component_to_replace": {
-                            "name": "noncurrent_portion_of_allowances",
-                            "weight": 1.0,
-                            "source_tables": ["balance_sheet_assets_ferc1"],
-                        },
-                        "calc_component_new": {
-                            "name": "less_noncurrent_portion_of_allowances",
-                            "weight": -1.0,
-                            "source_tables": ["balance_sheet_assets_ferc1"],
-                        },
-                    },
-                    {
-                        "calc_component_to_replace": {
-                            "name": "derivative_instrument_assets_long_term",
-                            "weight": 1.0,
-                            "source_tables": ["balance_sheet_assets_ferc1"],
-                        },
-                        "calc_component_new": {
-                            "name": "less_derivative_instrument_assets_long_term",
-                            "weight": -1.0,
-                            "source_tables": ["balance_sheet_assets_ferc1"],
-                        },
-                    },
-                    {
-                        "calc_component_to_replace": {
-                            "name": "derivative_instrument_assets_hedges_long_term",
-                            "weight": 1.0,
-                            "source_tables": ["balance_sheet_assets_ferc1"],
-                        },
-                        "calc_component_new": {
-                            "name": "less_derivative_instrument_assets_hedges_long_term",
-                            "weight": -1.0,
-                            "source_tables": ["balance_sheet_assets_ferc1"],
-                        },
-                    },
-                ],
-                "nuclear_fuel_net": [
-                    {
-                        "calc_component_to_replace": {
-                            "name": "nuclear_fuel_materials_and_assemblies",
-                            "weight": 1.0,
-                            "source_tables": [],
-                        },
-                        "calc_component_new": {},
-                    },
-                    {
-                        "calc_component_to_replace": {
-                            "name": "spent_nuclear_fuel",
-                            "weight": 1.0,
-                            "source_tables": [],
-                        },
-                        "calc_component_new": {},
-                    },
-                    {
-                        "calc_component_to_replace": {},
-                        "calc_component_new": {
-                            # Only used in pre-2004 calculations, aggregate of later sub-components.
-                            "name": "nuclear_fuel",
-                            "weight": 1.0,
-                            "source_tables": ["balance_sheet_assets_ferc1"],
-                        },
-                    },
-                ],
-                "other_property_and_investments": [
-                    {
-                        "calc_component_to_replace": {},
-                        "calc_component_new": {
-                            # Only used in pre-2004 calculations, aggregate of later sub-components.
-                            "name": "special_funds_all",
-                            "weight": 1.0,
-                            "source_tables": ["balance_sheet_assets_ferc1"],
-                        },
-                    },
-                ],
-                # Make duplicated factoids equivalent, instead of calculating twice.
-                "utility_plant_and_construction_work_in_progress": [
-                    {
-                        "calc_component_to_replace": {
-                            "name": "utility_plant",
-                            "weight": 1.0,
-                            "source_tables": ["balance_sheet_assets_ferc1"],
-                        },
-                        "calc_component_new": {
-                            # Equivalent factoid in utility_plant_summary table
-                            "name": "utility_plant_and_construction_work_in_progress",
-                            "weight": 1.0,
-                            "source_tables": ["utility_plant_summary_ferc1"],
-                            "utility_type": "total",
-                        },
-                    },
-                    {
-                        "calc_component_to_replace": {
-                            "name": "utility_plant_in_service_classified_and_unclassified",
-                            "weight": 1.0,
-                            "source_tables": ["utility_plant_summary_ferc1"],
-                        },
-                        "calc_component_new": {},
-                    },
-                    {
-                        "calc_component_to_replace": {
-                            "name": "utility_plant_leased_to_others",
-                            "weight": 1.0,
-                            "source_tables": ["utility_plant_summary_ferc1"],
-                        },
-                        "calc_component_new": {},
-                    },
-                    {
-                        "calc_component_to_replace": {
-                            "name": "utility_plant_held_for_future_use",
-                            "weight": 1.0,
-                            "source_tables": ["utility_plant_summary_ferc1"],
-                        },
-                        "calc_component_new": {},
-                    },
-                    {
-                        "calc_component_to_replace": {
-                            "name": "construction_work_in_progress",
-                            "weight": 1.0,
-                            "source_tables": ["balance_sheet_assets_ferc1"],
-                        },
-                        "calc_component_new": {},
-                    },
-                    {
-                        "calc_component_to_replace": {
-                            "name": "utility_plant_acquisition_adjustment",
-                            "weight": 1.0,
-                            "source_tables": ["utility_plant_summary_ferc1"],
-                        },
-                        "calc_component_new": {},
-                    },
-                ],
-                "construction_work_in_progress": [
-                    {
-                        "calc_component_to_replace": {},
-                        "calc_component_new": {
-                            # Pass through connection of these two fields
-                            "name": "construction_work_in_progress",
-                            "weight": 1.0,
-                            "source_tables": ["utility_plant_summary_ferc1"],
-                        },
-                    }
-                ],
-                "utility_plant_net": [
-                    {
-                        "calc_component_to_replace": {},
-                        "calc_component_new": {
-                            "name": "utility_plant_net",
-                            "weight": 1.0,
-                            "source_tables": ["utility_plant_summary_ferc1"],
-                            "utility_type": "total",
-                        },
-                    },
-                    {
-                        "calc_component_to_replace": {
-                            "name": "utility_plant_and_construction_work_in_progress",
-                            "weight": 1.0,
-                            "source_tables": ["balance_sheet_assets_ferc1"],
-                        },
-                        "calc_component_new": {},
-                    },
-                    {
-                        "calc_component_to_replace": {
-                            "name": "accumulated_provision_for_depreciation_amortization_and_depletion_of_plant_utility",
-                            "weight": -1.0,
-                            "source_tables": ["balance_sheet_assets_ferc1"],
-                        },
-                        "calc_component_new": {},
-                    },
-                ],
-                # Make duplicated factoids equivalent, instead of calculating twice.
-                "accumulated_provision_for_depreciation_amortization_and_depletion_of_plant_utility": [
-                    {
-                        "calc_component_to_replace": {
-                            "name": "amortization_and_depletion_of_producing_natural_gas_land_and_land_rightsutility_plant_in_service",
-                            "weight": 1.0,
-                            "source_tables": ["utility_plant_summary_ferc1"],
-                        },
-                        "calc_component_new": {
-                            "name": "amortization_and_depletion_of_producing_natural_gas_land_and_land_rights_utility_plant_in_service",
-                            "weight": 1.0,
-                            "source_tables": ["utility_plant_summary_ferc1"],
-                        },
-                    },
-                    {
-                        "calc_component_to_replace": {
-                            "name": "amortization_of_underground_storage_land_and_land_rightsutility_plant_in_service",
-                            "weight": 1.0,
-                            "source_tables": ["utility_plant_summary_ferc1"],
-                        },
-                        "calc_component_new": {
-                            "name": "amortization_of_underground_storage_land_and_land_rights_utility_plant_in_service",
-                            "weight": 1.0,
-                            "source_tables": ["utility_plant_summary_ferc1"],
-                        },
-                    },
-                    {
-                        "calc_component_to_replace": {},
-                        # Create a passthrough to the more granular table
-                        "calc_component_new": {
-                            "name": "accumulated_provision_for_depreciation_amortization_and_depletion_of_plant_utility",
-                            "weight": 1.0,
-                            "source_tables": ["utility_plant_summary_ferc1"],
-                        },
-                    },
-                    # Remove all other calculations that were previously referenced here
-                    {
-                        "calc_component_to_replace": {
-                            "name": "depreciation_utility_plant_in_service",
-                            "weight": 1.0,
-                            "source_tables": ["utility_plant_summary_ferc1"],
-                        },
-                        "calc_component_new": {},
-                    },
-                    {
-                        "calc_component_to_replace": {
-                            "name": "amortization_and_depletion_of_producing_natural_gas_land_and_land_rights_utility_plant_in_service",
-                            "weight": 1.0,
-                            "source_tables": ["utility_plant_summary_ferc1"],
-                        },
-                        "calc_component_new": {},
-                    },
-                    {
-                        "calc_component_to_replace": {
-                            "name": "amortization_of_underground_storage_land_and_land_rights_utility_plant_in_service",
-                            "weight": 1.0,
-                            "source_tables": ["utility_plant_summary_ferc1"],
-                        },
-                        "calc_component_new": {},
-                    },
-                    {
-                        "calc_component_to_replace": {
-                            "name": "amortization_of_other_utility_plant_utility_plant_in_service",
-                            "weight": 1.0,
-                            "source_tables": ["utility_plant_summary_ferc1"],
-                        },
-                        "calc_component_new": {},
-                    },
-                    {
-                        "calc_component_to_replace": {
-                            "name": "depreciation_amortization_and_depletion_utility_plant_leased_to_others",
-                            "weight": 1.0,
-                            "source_tables": ["utility_plant_summary_ferc1"],
-                        },
-                        "calc_component_new": {},
-                    },
-                    {
-                        "calc_component_to_replace": {
-                            "name": "depreciation_and_amortization_utility_plant_held_for_future_use",
-                            "weight": 1.0,
-                            "source_tables": ["utility_plant_summary_ferc1"],
-                        },
-                        "calc_component_new": {},
-                    },
-                    {
-                        "calc_component_to_replace": {
-                            "name": "abandonment_of_leases",
-                            "weight": 1.0,
-                            "source_tables": ["utility_plant_summary_ferc1"],
-                        },
-                        "calc_component_new": {},
-                    },
-                    {
-                        "calc_component_to_replace": {
-                            "name": "amortization_of_plant_acquisition_adjustment",
-                            "weight": 1.0,
-                            "source_tables": ["utility_plant_summary_ferc1"],
-                        },
-                        "calc_component_new": {},
-                    },
-                    {
-                        "calc_component_to_replace": {
-                            "name": "depreciation_amortization_and_depletion_utility_plant_in_service",
-                            "weight": 1.0,
-                            "source_tables": ["utility_plant_summary_ferc1"],
-                        },
-                        "calc_component_new": {},
-                    },
-                ],
-            },
-            "balance_sheet_liabilities_ferc1": {
-                "deferred_credits": [
-                    {
-                        "calc_component_to_replace": {},
-                        "calc_component_new": {
-                            "name": "accumulated_deferred_income_taxes",
-                            "weight": 1.0,
-                            "source_tables": ["balance_sheet_liabilities_ferc1"],
-                        },
-                    },
-                ],
-                "retained_earnings": [
-                    {
-                        "calc_component_to_replace": {},
-                        "calc_component_new": {
-                            "name": "retained_earnings",
-                            "weight": 1.0,
-                            "source_tables": ["retained_earnings_ferc1"],
-                        },
-                    },
-                ],
-                "current_and_accrued_liabilities": [
-                    {
-                        "calc_component_to_replace": {
-                            "name": "long_term_portion_of_derivative_instrument_liabilities",
-                            "weight": 1.0,
-                            "source_tables": ["balance_sheet_liabilities_ferc1"],
-                        },
-                        "calc_component_new": {
-                            "name": "less_long_term_portion_of_derivative_instrument_liabilities",
-                            "weight": -1.0,
-                            "source_tables": ["balance_sheet_liabilities_ferc1"],
-                        },
-                    },
-                    {
-                        "calc_component_to_replace": {
-                            "name": "long_term_portion_of_derivative_instrument_liabilities_hedges",
-                            "weight": 1.0,
-                            "source_tables": ["balance_sheet_liabilities_ferc1"],
-                        },
-                        "calc_component_new": {
-                            "name": "less_long_term_portion_of_derivative_instrument_liabilities_hedges",
-                            "weight": -1.0,
-                            "source_tables": ["balance_sheet_liabilities_ferc1"],
-                        },
-                    },
-                ],
-            },
-            "retained_earnings_ferc1": {
-                "appropriated_retained_earnings_including_reserve_amortization": [
-                    {
-                        "calc_component_to_replace": {},
-                        "calc_component_new": {
-                            "name": "appropriated_retained_earnings",
-                            "weight": 1.0,
-                            "source_tables": ["retained_earnings_ferc1"],
-                        },
-                    },
-                    {
-                        "calc_component_to_replace": {},
-                        "calc_component_new": {
-                            "name": "appropriated_retained_earnings_amortization_reserve_federal",
-                            "weight": 1.0,
-                            "source_tables": ["retained_earnings_ferc1"],
-                        },
-                    },
-                ],
-                "retained_earnings": [
-                    {
-                        "calc_component_to_replace": {},
-                        "calc_component_new": {
-                            "name": "unappropriated_retained_earnings",
-                            "weight": 1.0,
-                            "source_tables": ["retained_earnings_ferc1"],
-                        },
-                    },
-                    {
-                        "calc_component_to_replace": {},
-                        "calc_component_new": {
-                            "name": "appropriated_retained_earnings_including_reserve_amortization",
-                            "weight": 1.0,
-                            "source_tables": ["retained_earnings_ferc1"],
-                        },
-                    },
-                ],
-                "unappropriated_undistributed_subsidiary_earnings": [
-                    {
-                        "calc_component_to_replace": {},
-                        "calc_component_new": {
-                            "name": "unappropriated_undistributed_subsidiary_earnings_previous_year",
-                            "weight": 1.0,
-                            "source_tables": ["retained_earnings_ferc1"],
-                        },
-                    },
-                    {
-                        "calc_component_to_replace": {},
-                        "calc_component_new": {
-                            "name": "equity_in_earnings_of_subsidiary_companies",
-                            "weight": 1.0,
-                            "source_tables": ["retained_earnings_ferc1"],
-                        },
-                    },
-                    {
-                        "calc_component_to_replace": {},
-                        "calc_component_new": {
-                            "name": "dividends_received",
-                            "weight": -1.0,
-                            "source_tables": ["retained_earnings_ferc1"],
-                        },
-                    },
-                    {
-                        "calc_component_to_replace": {},
-                        "calc_component_new": {
-                            "name": "changes_unappropriated_undistributed_subsidiary_earnings_credits",
-                            "weight": 1.0,
-                            "source_tables": ["retained_earnings_ferc1"],
-                        },
-                    },
-                ],
-                "unappropriated_retained_earnings": [
-                    {
-                        "calc_component_to_replace": {},
-                        "calc_component_new": {
-                            "name": "unappropriated_retained_earnings_previous_year",
-                            "weight": 1.0,
-                            "source_tables": ["retained_earnings_ferc1"],
-                        },
-                    },
-                    {
-                        "calc_component_to_replace": {},
-                        "calc_component_new": {
-                            "name": "adjustments_to_retained_earnings_credit",
-                            "weight": 1.0,
-                            "source_tables": ["retained_earnings_ferc1"],
-                        },
-                    },
-                    {
-                        "calc_component_to_replace": {},
-                        "calc_component_new": {
-                            "name": "adjustments_to_retained_earnings_debit",
-                            "weight": 1.0,
-                            "source_tables": ["retained_earnings_ferc1"],
-                        },
-                    },
-                    {
-                        "calc_component_to_replace": {},
-                        "calc_component_new": {
-                            "name": "balance_transferred_from_income",
-                            "weight": 1.0,
-                            "source_tables": ["retained_earnings_ferc1"],
-                        },
-                    },
-                    {
-                        "calc_component_to_replace": {},
-                        "calc_component_new": {
-                            "name": "appropriations_of_retained_earnings",
-                            "weight": 1.0,
-                            "source_tables": ["retained_earnings_ferc1"],
-                        },
-                    },
-                    {
-                        "calc_component_to_replace": {},
-                        "calc_component_new": {
-                            "name": "dividends_declared_preferred_stock",
-                            "weight": 1.0,
-                            "source_tables": ["retained_earnings_ferc1"],
-                        },
-                    },
-                    {
-                        "calc_component_to_replace": {},
-                        "calc_component_new": {
-                            "name": "dividends_declared_common_stock",
-                            "weight": 1.0,
-                            "source_tables": ["retained_earnings_ferc1"],
-                        },
-                    },
-                    {
-                        "calc_component_to_replace": {},
-                        "calc_component_new": {
-                            "name": "transfers_from_unappropriated_undistributed_subsidiary_earnings",
-                            "weight": 1.0,
-                            "source_tables": ["retained_earnings_ferc1"],
-                        },
-                    },
-                ],
-            },
-            "electric_plant_depreciation_functional_ferc1": {
-                "total": [
-                    {
-                        "calc_component_to_replace": {},
-                        "calc_component_new": {
-                            "name": "steam_production",
-                            "weight": 1.0,
-                            "source_tables": [
-                                "electric_plant_depreciation_functional_ferc1"
-                            ],
-                        },
-                    },
-                    {
-                        "calc_component_to_replace": {},
-                        "calc_component_new": {
-                            "name": "nuclear_production",
-                            "weight": 1.0,
-                            "source_tables": [
-                                "electric_plant_depreciation_functional_ferc1"
-                            ],
-                        },
-                    },
-                    {
-                        "calc_component_to_replace": {},
-                        "calc_component_new": {
-                            "name": "hydraulic_production_conventional",
-                            "weight": 1.0,
-                            "source_tables": [
-                                "electric_plant_depreciation_functional_ferc1"
-                            ],
-                        },
-                    },
-                    {
-                        "calc_component_to_replace": {},
-                        "calc_component_new": {
-                            "name": "hydraulic_production_pumped_storage",
-                            "weight": 1.0,
-                            "source_tables": [
-                                "electric_plant_depreciation_functional_ferc1"
-                            ],
-                        },
-                    },
-                    {
-                        "calc_component_to_replace": {},
-                        "calc_component_new": {
-                            "name": "other_production",
-                            "weight": 1.0,
-                            "source_tables": [
-                                "electric_plant_depreciation_functional_ferc1"
-                            ],
-                        },
-                    },
-                    {
-                        "calc_component_to_replace": {},
-                        "calc_component_new": {
-                            "name": "transmission",
-                            "weight": 1.0,
-                            "source_tables": [
-                                "electric_plant_depreciation_functional_ferc1"
-                            ],
-                        },
-                    },
-                    {
-                        "calc_component_to_replace": {},
-                        "calc_component_new": {
-                            "name": "distribution",
-                            "weight": 1.0,
-                            "source_tables": [
-                                "electric_plant_depreciation_functional_ferc1"
-                            ],
-                        },
-                    },
-                    {
-                        "calc_component_to_replace": {},
-                        "calc_component_new": {
-                            "name": "regional_transmission_and_market_operation",
-                            "weight": 1.0,
-                            "source_tables": [
-                                "electric_plant_depreciation_functional_ferc1"
-                            ],
-                        },
-                    },
-                    {
-                        "calc_component_to_replace": {},
-                        "calc_component_new": {
-                            "name": "general",
-                            "weight": 1.0,
-                            "source_tables": [
-                                "electric_plant_depreciation_functional_ferc1"
-                            ],
-                        },
-                    },
-                ],
-            },
-            "electric_plant_depreciation_changes_ferc1": {
-                "ending_balance": [
-                    {
-                        "calc_component_to_replace": {},
-                        "calc_component_new": {
-                            "name": "starting_balance",
-                            "weight": 1.0,
-                            "source_tables": [
-                                "electric_plant_depreciation_changes_ferc1"
-                            ],
-                        },
-                    },
-                    {
-                        "calc_component_to_replace": {},
-                        "calc_component_new": {
-                            "name": "depreciation_provision",
-                            "weight": 1.0,
-                            "source_tables": [
-                                "electric_plant_depreciation_changes_ferc1"
-                            ],
-                        },
-                    },
-                    {
-                        "calc_component_to_replace": {},
-                        "calc_component_new": {
-                            "name": "net_charges_for_retired_plant",
-                            "weight": 1.0,
-                            "source_tables": [
-                                "electric_plant_depreciation_changes_ferc1"
-                            ],
-                        },
-                    },
-                    {
-                        "calc_component_to_replace": {},
-                        "calc_component_new": {
-                            "name": "other_adjustments_to_accumulated_depreciation",
-                            "weight": 1.0,
-                            "source_tables": [
-                                "electric_plant_depreciation_changes_ferc1"
-                            ],
-                        },
-                    },
-                    {
-                        "calc_component_to_replace": {},
-                        "calc_component_new": {
-                            "name": "book_cost_of_asset_retirement_costs",
-                            "weight": 1.0,
-                            "source_tables": [
-                                "electric_plant_depreciation_changes_ferc1"
-                            ],
-                        },
-                    },
-                ],
-            },
-            "plant_in_service_ferc1": {
-                "electric_plant_in_service_and_completed_construction_not_classified_electric": [
-                    {
-                        "calc_component_to_replace": {},
-                        "calc_component_new": {
-                            "name": "general_plant",
-                            "weight": 1.0,
-                            "source_tables": ["plant_in_service_ferc1"],
-                        },
-                    },
-                    {
-                        "calc_component_to_replace": {},
-                        "calc_component_new": {
-                            "name": "transmission_and_market_operation_plant_regional_transmission_and_market_operation_plant",
-                            "weight": 1.0,
-                            "source_tables": ["plant_in_service_ferc1"],
-                        },
-                    },
-                    {
-                        "calc_component_to_replace": {},
-                        "calc_component_new": {
-                            "name": "distribution_plant",
-                            "weight": 1.0,
-                            "source_tables": ["plant_in_service_ferc1"],
-                        },
-                    },
-                    {
-                        "calc_component_to_replace": {},
-                        "calc_component_new": {
-                            "name": "transmission_plant",
-                            "weight": 1.0,
-                            "source_tables": ["plant_in_service_ferc1"],
-                        },
-                    },
-                    {
-                        "calc_component_to_replace": {},
-                        "calc_component_new": {
-                            "name": "production_plant",
-                            "weight": 1.0,
-                            "source_tables": ["plant_in_service_ferc1"],
-                        },
-                    },
-                    {
-                        "calc_component_to_replace": {},
-                        "calc_component_new": {
-                            "name": "intangible_plant",
-                            "weight": 1.0,
-                            "source_tables": ["plant_in_service_ferc1"],
-                        },
-                    },
-                ],
-            },
-        }
-
-        def remove_nones_in_list(list_of_things):
-            """Remove None's (or False's) in a list.
-
-            We're about to introduce None's into the calculation components when an
-            existing component needed to be removed.
-            """
-            return [i for i in list_of_things if i]
->>>>>>> d8dff697
 
         calc_fixes = (
             calc_fixes[calc_fixes.table_name == self.table_id.value]
@@ -3053,15 +1584,13 @@
                 right_index=True,
                 how="outer",
             )
-<<<<<<< HEAD
-            # .dropna(subset=["xbrl_factoid_calc"])
             .reset_index(drop=True)
             .assign(
-                table_name=self.table_id.value,
-                xbrl_factoid_calc=lambda x: np.where(
-                    x.xbrl_factoid_calc.notnull(),
-                    self.rename_xbrl_factoid(x.xbrl_factoid_calc),
-                    x.xbrl_factoid_calc,
+                table_name_parent=self.table_id.value,
+                xbrl_factoid=lambda x: np.where(
+                    x.xbrl_factoid.notnull(),
+                    self.rename_xbrl_factoid(x.xbrl_factoid),
+                    x.xbrl_factoid,
                 ),
             )
             .pipe(
@@ -3085,11 +1614,6 @@
             .groupby(["table_name", "xbrl_factoid"])["intra_table_calc_comp_flag"]
             .transform("all")
             .astype(pd.BooleanDtype())
-=======
-            .dropna(subset=["xbrl_factoid"])
-            .reset_index(drop=True)
-            .assign(table_name_parent=self.table_id.value)
->>>>>>> d8dff697
         )
         return calc_comps
 
@@ -5500,12 +4024,6 @@
     table_id: TableIdFerc1 = TableIdFerc1.BALANCE_SHEET_LIABILITIES
     has_unique_record_ids: bool = False
 
-<<<<<<< HEAD
-    @property
-    @cache_df(key="pre_process_xbrl_metadata")
-    def pre_process_xbrl_metadata(self: Self) -> pd.DataFrame:
-        """Perform default xbrl metadata processing plus adding a new xbrl_factoid.
-=======
     @cache_df(key="main")
     def transform_main(self: Self, df: pd.DataFrame) -> pd.DataFrame:
         """Duplicate data that appears in multiple distinct calculations.
@@ -5531,24 +4049,21 @@
 
         return pd.concat([df, new_data])
 
-    @cache_df(key="process_xbrl_metadata")
-    def process_xbrl_metadata(self, xbrl_metadata_json) -> pd.DataFrame:
+    @property
+    @cache_df(key="pre_process_xbrl_metadata")
+    def pre_process_xbrl_metadata(self: Self) -> pd.DataFrame:
         """Perform default xbrl metadata processing plus adding new xbrl_factoids.
 
         We add two new factoids which are defined (by PUDL) only for the DBF data, and
         also duplicate and redefine several factoids which are referenced in multiple
         calculations and need to be distinguishable from each other.
->>>>>>> d8dff697
 
         Note: we should probably parameterize this and add it into the standard
         :meth:`process_xbrl_metadata`.
 
         NOTE: Needs to happen before &/or during `process_xbrl_metadata_calculations`
         """
-<<<<<<< HEAD
         tbl_meta = super().pre_process_xbrl_metadata
-=======
-        tbl_meta = super().process_xbrl_metadata(xbrl_metadata_json)
         facts_to_duplicate = [
             "long_term_portion_of_derivative_instrument_liabilities",
             "long_term_portion_of_derivative_instrument_liabilities_hedges",
@@ -5562,7 +4077,6 @@
                 balance="credit",
             )
         )
->>>>>>> d8dff697
         facts_to_add = {
             "xbrl_factoid": ["accumulated_deferred_income_taxes"],
             "calculations": ["[]"],
