--- conflicted
+++ resolved
@@ -1044,19 +1044,9 @@
     """
     idx_cols = ["sched_table_name", "row_number", "report_year"]
     all_rows = get_ferc1_dbf_rows_to_map(ferc1_engine).set_index(idx_cols)
-<<<<<<< HEAD
-
-    source = importlib.resources.files("pudl.package_data.ferc1").joinpath(
-        "dbf_to_xbrl.csv"
-    )
-    with importlib.resources.as_file(source) as file:
-        mapped_rows = (
-            pd.read_csv(file).set_index(idx_cols).drop(["row_literal"], axis="columns")
-=======
     mapped_rows = (
         pd.read_csv(
             importlib.resources.files("pudl.package_data.ferc1") / "dbf_to_xbrl.csv"
->>>>>>> f11275a0
         )
         .set_index(idx_cols)
         .drop(["row_literal"], axis="columns")
@@ -1079,22 +1069,6 @@
     Returns:
         DataFrame with columns ``[sched_table_name, report_year, row_number, row_type, xbrl_factoid]``
     """
-<<<<<<< HEAD
-    source = importlib.resources.files("pudl.package_data.ferc1").joinpath(
-        "dbf_to_xbrl.csv"
-    )
-    with importlib.resources.as_file(source) as file:
-        row_map = pd.read_csv(
-            file,
-            usecols=[
-                "sched_table_name",
-                "report_year",
-                "row_number",
-                "row_type",
-                "xbrl_factoid",
-            ],
-        )
-=======
     row_map = pd.read_csv(
         importlib.resources.files("pudl.package_data.ferc1") / "dbf_to_xbrl.csv",
         usecols=[
@@ -1105,7 +1079,6 @@
             "xbrl_factoid",
         ],
     )
->>>>>>> f11275a0
     # Select only the rows that pertain to dbf_table_name
     row_map = row_map.loc[row_map.sched_table_name.isin(dbf_table_names)]
     return row_map
