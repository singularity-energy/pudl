--- conflicted
+++ resolved
@@ -2752,21 +2752,6 @@
     table_id: TableIdFerc1 = TableIdFerc1.BALANCE_SHEET_ASSETS_FERC1
     has_unique_record_ids: bool = False
 
-    def normalize_metadata_xbrl(
-        self, xbrl_fact_names: list[str] | None
-    ) -> pd.DataFrame:
-        """Normalize the metadata from the XBRL taxonomy +."""
-        meta = (
-            super()
-            .normalize_metadata_xbrl(xbrl_fact_names)
-            .assign(
-                xbrl_factoid=lambda x: x.xbrl_fact_name,
-            )
-        )
-        # Save the normalized metadata so it can be used by other methods.
-        self.xbrl_metadata_normalized = meta
-        return meta
-
     @cache_df("process_instant_xbrl")
     def process_instant_xbrl(self, df: pd.DataFrame) -> pd.DataFrame:
         """Pre-processing required to make the instant and duration tables compatible.
@@ -2904,11 +2889,8 @@
             "transmission_ferc1",
             "electric_energy_sources_ferc1",
             "electric_energy_dispositions_ferc1",
-<<<<<<< HEAD
             "utility_plant_summary_ferc1",
-=======
             "balance_sheet_assets_ferc1",
->>>>>>> a344c219
         ],
     )
     pudl_settings = pudl.workspace.setup.get_defaults()
