"""Extract FERC Form 1 data from SQLite DBs derived from original DBF or XBRL files.

The FERC Form 1 data is available in two primary formats, spanning different years. The
early digital data (1994-2020) was distributed using annual Visual FoxPro databases.
Starting in 2021, the agency moved to using XBRL (a dialect of XML) published via an
RSS feed one filing at a time. First we convert both of those difficult to use original
formats into relational databases (currently stored in SQLite). We use those
databases as the starting point for our extensive cleaning and reorganization of a small
portion of the available tables into a well normalized database that covers all the
years of available data. The complete input databases are published separately to
provide users access to all of the original tables, since we've only been able to
clean up a small subset of them.

The conversion from both DBF and XBRL to SQLite is coordinated by the
:mod:`pudl.convert.ferc_to_sqlite` script. The code for the XBRL to SQLite conversion
is used across all the modern FERC forms, and is contained in a standalone package:

https://github.com/catalyst-cooperative/ferc-xbrl-extractor

The code for converting the older FERC 1 DBF files into an SQLite DB is contained in
this module.

One challenge with both of these data sources is that each year of data is treated as a
standalone resource by FERC. The databases are not explicitly linked together across
years. Over time the structure of the Visual FoxPro DB has changed as new tables and
fields have been added. In order to be able to use the data to do analyses across many
years, we need to bring all of it into a unified structure. These structural changes
have only ever been additive -- more recent versions of the DBF databases contain all
the tables and fields that existed in earlier versions.

PUDL uses the most recently released year of DBF data (2020) as a template for the
database schema, since it is capable of containing all the fields and tables found in
the other years.  The structure of the database is also informed by other documentation
we have been able to compile over the years from the FERC website and other sources.
Copies of these resoruces are included in the :doc:`FERC Form 1 data source
documentation </data_sources/ferc1>`

Using this inferred structure PUDL creates an SQLite database mirroring the FERC
database using :mod:`sqlalchemy`. Then we use a python package called `dbfread
<https://dbfread.readthedocs.io/en/latest/>`__ to extract the data from the DBF tables,
and insert it virtually unchanged into the SQLite database.

Note that many quantities in the Visual FoxPro databases are tied not just to a
particular table and column, but to a row number within an individual filing, and
those row numbers have changed slowly over the years for some tables as rows have been
added or removed from the form. The ``f1_row_lit_tbl`` table contains a record of these
changes, and can be used to align reported quantities across time.

The one significant change we make to the raw input data is to ensure that there's a
master table of the all the respondent IDs and respondent names. All the other tables
refer to this table. Unlike the other tables the ``f1_respondent_id`` table has no
``report_year`` and so it represents a merge of all the years of data. In the event that
the name associated with a given respondent ID has changed over time, we retain the most
recently reported name.

Note that there are a small number of respondent IDs that **do not** appear in any year
of the ``f1_respondent_id`` table, but that **do** appear in the data tables. We add
these observed but not directly reported IDs to the ``f1_respondent_id`` table and have
done our best to identify what utility they correspond to based on the assets associated
with those respondent IDs.

This SQLite compilation of the original FERC Form 1 databases accommodates all
116 tables from all the published years of DBF data (1994-2020) and takes up about 1GB
of space on disk. You can interact with the most recent development version of this
database online at:

https://data.catalyst.coop/ferc1
"""
import csv
import importlib
import io
import json
from collections.abc import Iterable
from pathlib import Path
from typing import Any, Literal

import pandas as pd
import sqlalchemy as sa
from dbfread import DBF, FieldParser

import pudl
from pudl.metadata.classes import DataSource
from pudl.metadata.constants import DBF_TABLES_FILENAMES
from pudl.settings import Ferc1DbfToSqliteSettings, Ferc1Settings
from pudl.workspace.datastore import Datastore

logger = pudl.logging_helpers.get_logger(__name__)

DBF_TYPES = {
    "C": sa.String,
    "D": sa.Date,
    "F": sa.Float,
    "I": sa.Integer,
    "L": sa.Boolean,
    "M": sa.Text,  # 10 digit .DBT block number, stored as a string...
    "N": sa.Float,
    "T": sa.DateTime,
    "0": sa.Integer,  # based on dbf2sqlite mapping
    "B": "XXX",  # .DBT block number, binary string
    "@": "XXX",  # Timestamp... Date = Julian Day, Time is in milliseconds?
    "+": "XXX",  # Autoincrement (e.g. for IDs)
    "O": "XXX",  # Double, 8 bytes
    "G": "XXX",  # OLE 10 digit/byte number of a .DBT block, stored as string
}
"""dict: A mapping of DBF field types to SQLAlchemy Column types.

This dictionary maps the strings which are used to denote field types in the DBF objects
to the corresponding generic SQLAlchemy Column types: These definitions come from a
combination of the dbfread example program dbf2sqlite and this DBF file format
documentation page: http://www.dbase.com/KnowledgeBase/int/db7_file_fmt.htm

Unmapped types left as 'XXX' which should result in an error if encountered.
"""

TABLE_NAME_MAP: dict[str, dict[str, str]] = {
    "fuel_ferc1": {
        "dbf": "f1_fuel",
        "xbrl": "steam_electric_generating_plant_statistics_large_plants_fuel_statistics_402",
    },
    "plants_steam_ferc1": {
        "dbf": "f1_steam",
        "xbrl": "steam_electric_generating_plant_statistics_large_plants_402",
    },
    "plants_small_ferc1": {
        "dbf": "f1_gnrt_plant",
        "xbrl": "generating_plant_statistics_410",
    },
    "plants_hydro_ferc1": {
        "dbf": "f1_hydro",
        "xbrl": "hydroelectric_generating_plant_statistics_large_plants_406",
    },
    "plants_pumped_storage_ferc1": {
        "dbf": "f1_pumped_storage",
        "xbrl": "pumped_storage_generating_plant_statistics_large_plants_408",
    },
    "plant_in_service_ferc1": {
        "dbf": "f1_plant_in_srvce",
        "xbrl": "electric_plant_in_service_204",
    },
    "purchased_power_ferc1": {
        "dbf": "f1_purchased_pwr",
        "xbrl": "purchased_power_326",
    },
    "electric_oandm_ferc1": {
        "dbf": "f1_324_elc_expns",
        "xbrl": "electric_operations_and_maintenance_expenses_320",
    },
    "electric_energy_sources_ferc1": {
        "dbf": "f1_elctrc_erg_acct",
        "xbrl": "electric_energy_account_401a",
    },
    "electric_energy_dispositions_ferc1": {
        "dbf": "f1_elctrc_erg_acct",
        "xbrl": "electric_energy_account_401a",
    },
    "utility_plant_summary_ferc1": {
        "dbf": "f1_utltyplnt_smmry",
        "xbrl": "summary_of_utility_plant_and_accumulated_provisions_for_depreciation_amortization_and_depletion_200",
    },
    "transmission_ferc1": {
        "dbf": "f1_xmssn_line",
        "xbrl": "transmission_line_statistics_422",
    },
    "balance_sheet_assets_ferc1": {
        "dbf": "f1_comp_balance_db",
        "xbrl": "comparative_balance_sheet_assets_and_other_debits_110",
    },
<<<<<<< HEAD
    # Special case for this table bc there are two dbf tables
    "income_statement_ferc1": {
        "dbf": ["f1_income_stmnt", "f1_incm_stmnt_2"],
        "xbrl": "statement_of_income_114",
=======
    "depreciation_amortization_summary_ferc1": {
        "dbf": "f1_dacs_epda",
        "xbrl": "summary_of_depreciation_and_amortization_charges_section_a_336",
>>>>>>> c959d4b5
    },
}
"""A mapping of PUDL DB table names to their XBRL and DBF source table names."""

PUDL_RIDS: dict[int, str] = {
    514: "AEP Texas",
    519: "Upper Michigan Energy Resources Company",
    522: "Luning Energy Holdings LLC, Invenergy Investments",
    529: "Tri-State Generation and Transmission Association",
    531: "Basin Electric Power Cooperative",
}
"""Missing FERC 1 Respondent IDs for which we have identified the respondent."""


def missing_respondents(
    reported: Iterable[int],
    observed: Iterable[int],
    identified: dict[int, str],
) -> list[dict[str, int | str]]:
    """Fill in missing respondents for the f1_respondent_id table.

    Args:
        reported: Respondent IDs appearing in the f1_respondent_id table.
        observed: Respondent IDs appearing anywhere in the FERC 1 DB.
        identified: A dictionary mapping respondent_id: to respondent_name for those
            observed but unreported respondent IDs we've been able to identify based on
            circumstantial evidence. See :py:const:`pudl.extract.ferc1.PUDL_RIDS`.

    Returns:
        A list of dictionaries representing minimal f1_respondent_id table
        records, of the form {"respondent_id": ID, "respondent_name": NAME}. These
        records are generated only for unreported respondents. Identified respondents
        get the values passed in through ``identified`` and the other observed but
        unidentified respondents are named "Missing Respondent ID"
    """
    records = []
    for rid in observed:
        if rid in reported:
            continue
        elif rid in identified:
            records.append(
                {
                    "respondent_id": rid,
                    "respondent_name": f"{identified[rid]} (PUDL determined)",
                },
            )
        else:
            records.append(
                {
                    "respondent_id": rid,
                    "respondent_name": f"Missing Respondent {rid}",
                },
            )
    return records


def observed_respondents(ferc1_engine: sa.engine.Engine) -> set[int]:
    """Compile the set of all observed respondent IDs found in the FERC 1 database.

    A significant number of FERC 1 respondent IDs appear in the data tables, but not
    in the f1_respondent_id table. In order to construct a self-consistent database with
    we need to find all of those missing respondent IDs and inject them into the table
    when we clone the database.

    Args:
        ferc1_engine: An engine for connecting to the FERC 1 database.

    Returns:
        Every respondent ID reported in any of the FERC 1 DB tables.
    """
    f1_table_meta = pudl.output.pudltabl.get_table_meta(ferc1_engine)
    observed = set()
    for table in f1_table_meta.values():
        if "respondent_id" in table.columns:
            observed = observed.union(
                set(
                    pd.read_sql_table(
                        table.name, ferc1_engine, columns=["respondent_id"]
                    ).respondent_id
                )
            )
    return observed


class Ferc1DbfDatastore:
    """A wrapper to standardize access to FERC 1 resources by year and filename.

    The internal directory structure of the published zipfiles containing FERC Form 1
    data changes from year to year unpredictably, but the names of the individual
    database files which we parse is consistent. This wrapper encapsulates the annual
    directory structure variation and lets us request a particular filename by year
    without needing to understand the directory structure.
    """

    PACKAGE_PATH = "pudl.package_data.ferc1"

    def __init__(self, datastore: Datastore):
        """Instantiate datastore wrapper for ferc1 resources."""
        self.datastore = datastore
        self._cache: dict[int, io.BytesIO] = {}
        self.dbc_path: dict[int, Path] = {}

        with importlib.resources.open_text(self.PACKAGE_PATH, "file_map.csv") as f:
            for row in csv.DictReader(f):
                year = int(row["year"])
                path = Path(row["path"])
                self.dbc_path[year] = path

    def get_dir(self, year: int) -> Path:
        """Get path to directory containing DBF files for an annual archive."""
        if year not in self.dbc_path:
            raise ValueError(f"No ferc1 data for year {year}")
        return self.dbc_path[year]

    def get_file(self, year: int, filename: str):
        """Opens given ferc1 file from the corresponding archive."""
        if year not in self._cache:
            self._cache[year] = self.datastore.get_zipfile_resource(
                "ferc1", year=year, data_format="dbf"
            )
        archive = self._cache[year]
        try:
            return archive.open((self.get_dir(year) / filename).as_posix())
        except KeyError:
            raise KeyError(f"{filename} not available for year {year} in ferc1.")


def add_sqlite_table(
    table_name: str,
    sqlite_meta: sa.schema.MetaData,
    dbc_map: dict[str, dict[str, str]],
    ferc1_dbf_ds: Ferc1DbfDatastore,
    refyear: int | None = None,
) -> None:
    """Add a new Table to the FERC Form 1 database schema.

    Creates a new sa.Table object named ``table_name`` and add it to the database schema
    contained in ``sqlite_meta``. Use the information in the dictionary ``dbc_map`` to
    translate between the DBF filenames in the datastore (e.g. ``F1_31.DBF``), and the
    full name of the table in the FoxPro database (e.g. ``f1_fuel``) and also between
    truncated column names extracted from that DBF file, and the full column names
    extracted from the DBC file. Read the column datatypes out of each DBF file and use
    them to define the columns in the new Table object.

    Args:
        table_name: The name of the new table to be added to the database schema.
        sqlite_meta: The database schema to which the newly defined
            :class:`sqlalchemy.Table` will be added.
        dbc_map: A dictionary of dictionaries
        ferc1_dbf_ds: Initialized FERC1 DBF datastore.
        refyear: Reference year to use as a template for the database schema.
    """
    if refyear is None:
        refyear = max(DataSource.from_id("ferc1").working_partitions["years"])

    new_table = sa.Table(table_name, sqlite_meta)

    dbf_filename = DBF_TABLES_FILENAMES[table_name]
    filedata = ferc1_dbf_ds.get_file(refyear, dbf_filename)

    ferc1_dbf = DBF(dbf_filename, ignore_missing_memofile=True, filedata=filedata)

    # Add Columns to the table
    for field in ferc1_dbf.fields:
        if field.name == "_NullFlags":
            continue
        col_name = dbc_map[table_name][field.name]
        col_type = DBF_TYPES[field.type]
        if col_type == sa.String:
            col_type = sa.String(length=field.length)
        new_table.append_column(sa.Column(col_name, col_type))

    col_names = [c.name for c in new_table.columns]

    if table_name == "f1_respondent_id":
        new_table.append_constraint(
            sa.PrimaryKeyConstraint("respondent_id", sqlite_on_conflict="REPLACE")
        )

    if ("respondent_id" in col_names) and (table_name != "f1_respondent_id"):
        new_table.append_constraint(
            sa.ForeignKeyConstraint(
                columns=[
                    "respondent_id",
                ],
                refcolumns=["f1_respondent_id.respondent_id"],
            )
        )


def get_fields(filedata) -> dict[str, list[str]]:
    """Produce the expected table names and fields from a DBC file.

    Args:
        filedata: Contents of the DBC file from which to extract.

    Returns:
        Dictionary mapping table names to the list of fields contained in that table.
    """
    dbf = DBF("", ignore_missing_memofile=True, filedata=filedata)
    table_ids = {}
    table_cols = {}

    for r in dbf:
        if r.get("OBJECTTYPE", None) == "Table":
            tname = r["OBJECTNAME"]
            tid = r["OBJECTID"]

            if tid not in table_ids:
                table_ids[tid] = tname

        elif r.get("OBJECTTYPE", None) == "Field":
            tid = r["PARENTID"]
            colname = r["OBJECTNAME"]

            if tid in table_cols:
                table_cols[tid].append(colname)
            else:
                table_cols[tid] = [colname]

    tables = {}

    for tid, tname in table_ids.items():
        if tid in table_cols:
            tables[tname] = table_cols[tid]
        else:
            logger.warning(f"Missing cols on {tname}")

    return tables


def get_dbc_map(
    ferc1_dbf_ds: Ferc1DbfDatastore,
    year: int,
) -> dict[str, dict[str, str]]:
    """Extract names of all tables and fields from a FERC Form 1 DBC file.

    Read the DBC file associated with the FERC Form 1 database for the given ``year``,
    and extract all embedded table and column names.

    Args:
        ferc1_dbf_ds: Initialized FERC 1 datastore.
        year: The year of data from which the database table and column names are to be
            extracted. Typically this is expected to be the most recently available year
            of FERC Form 1 DBF data.

    Returns:
        A dictionary whose keys are the long table names extracted from the DBC file,
        and whose values are dictionaries mapping the first of which is the full name of
        each field in the table with the same name as the key, and the second of which
        is the truncated (<=10 character) long name of that field as found in the DBF
        file.
    """
    dbc = ferc1_dbf_ds.get_file(year, "F1_PUB.DBC")
    tf_dict = get_fields(dbc)

    dbc_map = {}
    for table, dbf_filename in DBF_TABLES_FILENAMES.items():
        try:
            dbc = ferc1_dbf_ds.get_file(year, dbf_filename)
        except KeyError:
            # Not all tables exist in all years, so this is acceptable
            dbc = None

        if dbc is None:
            continue

        dbf_fields = DBF("", filedata=dbc, ignore_missing_memofile=True).field_names
        dbf_fields = [f for f in dbf_fields if f != "_NullFlags"]
        dbc_map[table] = dict(zip(dbf_fields, tf_dict[table]))
        if len(tf_dict[table]) != len(dbf_fields):
            raise ValueError(
                f"Number of DBF fields in {table} does not match what was "
                f"found in the FERC Form 1 DBC index file for {year}."
            )

    # Insofar as we are able, make sure that the fields match each other
    for k in dbc_map:
        for sn, ln in zip(dbc_map[k].keys(), dbc_map[k].values()):
            if ln[:8] != sn.lower()[:8]:
                raise ValueError(
                    f"DBF field name mismatch: {ln[:8]} != {sn.lower()[:8]}"
                )

    return dbc_map


def define_sqlite_db(
    sqlite_engine: sa.engine.Engine,
    sqlite_meta: sa.MetaData,
    dbc_map: dict[str, dict[str, str]],
    ferc1_dbf_ds: Ferc1DbfDatastore,
    ferc1_to_sqlite_settings: Ferc1DbfToSqliteSettings = Ferc1DbfToSqliteSettings(),
):
    """Defines a FERC Form 1 DB structure in a given SQLAlchemy MetaData object.

    Given a template from an existing year of FERC data, and a list of target
    tables to be cloned, convert that information into table and column names,
    and data types, stored within a SQLAlchemy MetaData object. Use that
    MetaData object (which is bound to the SQLite database) to create all the
    tables to be populated later.

    Args:
        sqlite_engine: A connection engine for an existing FERC 1 DB.
        sqlite_meta: A SQLAlchemy MetaData object which is bound to the FERC Form 1
            SQLite database.
        dbc_map: A dictionary of dictionaries, from :func:`get_dbc_map`, describing the
            table and column names stored within the FERC Form 1 FoxPro database files.
        ferc1_dbf_ds: Initialized FERC 1 Datastore.
        ferc1_to_sqlite_settings: Object containing Ferc1 to SQLite validated settings.

    Returns:
        None: the effects of the function are stored inside sqlite_meta
    """
    for table in ferc1_to_sqlite_settings.tables:
        add_sqlite_table(
            table_name=table,
            sqlite_meta=sqlite_meta,
            dbc_map=dbc_map,
            ferc1_dbf_ds=ferc1_dbf_ds,
            refyear=ferc1_to_sqlite_settings.refyear,
        )

    sqlite_meta.create_all(sqlite_engine)


class FERC1FieldParser(FieldParser):
    """A custom DBF parser to deal with bad FERC Form 1 data types."""

    def parseN(self, field, data: bytes) -> int | float | None:  # noqa: N802
        """Augments the Numeric DBF parser to account for bad FERC data.

        There are a small number of bad entries in the backlog of FERC Form 1
        data. They take the form of leading/trailing zeroes or null characters
        in supposedly numeric fields, and occasionally a naked '.'

        Accordingly, this custom parser strips leading and trailing zeros and
        null characters, and replaces a bare '.' character with zero, allowing
        all these fields to be cast to numeric values.

        Args:
            field: The DBF field being parsed.
            data: Binary data (bytes) read from the DBF file.
        """  # noqa: D417
        # Strip whitespace, null characters, and zeroes
        data = data.strip().strip(b"*\x00").lstrip(b"0")
        # Replace bare periods (which are non-numeric) with zero.
        if data == b".":
            data = b"0"
        return super().parseN(field, data)


def get_raw_df(
    ferc1_dbf_ds: Ferc1DbfDatastore,
    table: str,
    dbc_map: dict[str, dict[str, str]],
    years: list[int] = DataSource.from_id("ferc1").working_partitions["years"],
) -> pd.DataFrame:
    """Combine several years of a given FERC Form 1 DBF table into a dataframe.

    Args:
        ferc1_dbf_ds: Initialized FERC 1 DBF datastore
        table: The name of the FERC Form 1 table from which data is read.
        dbc_map: A dictionary returned by :func:`get_dbc_map`, describing the table and
            column names stored within the FERC Form 1 FoxPro database files.
        years: List of years to be combined into a single DataFrame.

    Returns:
        A DataFrame containing multiple years of FERC Form 1 data for the requested
        table.
    """
    dbf_filename = DBF_TABLES_FILENAMES[table]

    raw_dfs = []
    for yr in years:
        try:
            filedata = ferc1_dbf_ds.get_file(yr, dbf_filename)
        except KeyError:
            continue

        new_df = pd.DataFrame(
            iter(
                DBF(
                    dbf_filename,
                    encoding="latin1",
                    parserclass=FERC1FieldParser,
                    ignore_missing_memofile=True,
                    filedata=filedata,
                )
            )
        )
        raw_dfs = raw_dfs + [
            new_df,
        ]

    if raw_dfs:
        return (
            pd.concat(raw_dfs, sort=True)
            .drop("_NullFlags", axis=1, errors="ignore")
            .rename(dbc_map[table], axis=1)
        )


def dbf2sqlite(
    ferc1_to_sqlite_settings: Ferc1DbfToSqliteSettings | None = None,
    pudl_settings: dict[str, Any] | None = None,
    clobber: bool = False,
    datastore: Datastore | None = None,
) -> None:
    """Clone the FERC Form 1 Visual FoxPro databases into SQLite.

    Args:
        ferc1_to_sqlite_settings: Object containing Ferc1 to SQLite validated settings.
            If None (the default) then a default :class:`Ferc1DbfToSqliteSettings`
            object will be used.
        pudl_settings: Dictionary containing paths and database URLs used by PUDL.
        clobber: Whether to clobber an existing FERC 1 database.
        datastore: instance of a datastore providing access to raw resources.
    """
    if not ferc1_to_sqlite_settings:
        ferc1_to_sqlite_settings = Ferc1DbfToSqliteSettings()
    # Read in the structure of the DB, if it exists
    logger.info("Dropping the old FERC Form 1 SQLite DB if it exists.")
    sqlite_engine = sa.create_engine(pudl_settings["ferc1_db"])
    try:
        # So that we can wipe it out
        pudl.helpers.drop_tables(sqlite_engine, clobber=clobber)
    except sa.exc.OperationalError:
        pass

    # And start anew
    sqlite_engine = sa.create_engine(pudl_settings["ferc1_db"])
    sqlite_meta = sa.MetaData()
    sqlite_meta.reflect(sqlite_engine)

    # Get the mapping of filenames to table names and fields
    logger.info(
        f"Creating a new database schema based on {ferc1_to_sqlite_settings.refyear}."
    )
    ferc1_dbf_ds = Ferc1DbfDatastore(datastore)
    dbc_map = get_dbc_map(ferc1_dbf_ds, ferc1_to_sqlite_settings.refyear)
    define_sqlite_db(
        sqlite_engine=sqlite_engine,
        sqlite_meta=sqlite_meta,
        dbc_map=dbc_map,
        ferc1_dbf_ds=ferc1_dbf_ds,
        ferc1_to_sqlite_settings=ferc1_to_sqlite_settings,
    )

    for table in ferc1_to_sqlite_settings.tables:
        logger.info(f"Pandas: reading {table} into a DataFrame.")
        new_df = get_raw_df(
            ferc1_dbf_ds, table, dbc_map, years=ferc1_to_sqlite_settings.years
        )
        # Because this table has no year in it, there would be multiple
        # definitions of respondents if we didn't drop duplicates.
        if table == "f1_respondent_id":
            new_df = new_df.drop_duplicates(subset="respondent_id", keep="last")
        n_recs = len(new_df)
        logger.debug(f"    {table}: N = {n_recs}")
        # Only try and load the table if there are some actual records:
        if n_recs <= 0:
            continue

        # Write the records out to the SQLite database, and make sure that
        # the inferred data types are being enforced during loading.
        # if_exists='append' is being used because we defined the tables
        # above, but left them empty. Becaue the DB is reset at the beginning
        # of the function, this shouldn't ever result in duplicate records.
        coltypes = {col.name: col.type for col in sqlite_meta.tables[table].c}
        logger.info(f"SQLite: loading {n_recs} rows into {table}.")
        new_df.to_sql(
            table,
            sqlite_engine,
            if_exists="append",
            chunksize=100000,
            dtype=coltypes,
            index=False,
        )

    # add the missing respondents into the respondent_id table.
    reported_ids = pd.read_sql_table(
        "f1_respondent_id", sqlite_engine
    ).respondent_id.unique()
    observed_ids = observed_respondents(sqlite_engine)
    missing = missing_respondents(
        reported=reported_ids,
        observed=observed_ids,
        identified=PUDL_RIDS,
    )
    logger.info(f"Inserting {len(missing)} missing IDs into f1_respondent_id table.")
    with sqlite_engine.begin() as conn:
        conn.execute(sqlite_meta.tables["f1_respondent_id"].insert().values(missing))


###########################################################################
# Functions for extracting ferc1 tables from SQLite to PUDL
###########################################################################
def get_ferc1_meta(ferc1_engine: sa.engine.Engine) -> sa.MetaData:
    """Grab the FERC Form 1 DB metadata and check that tables exist.

    Connects to the FERC Form 1 SQLite database and reads in its metadata
    (table schemas, types, etc.) by reflecting the database. Checks to make
    sure the DB is not empty, and returns the metadata object.

    Args:
        ferc1_engine: SQL Alchemy database connection engine for the PUDL FERC 1 DB.

    Returns:
        A SQL Alchemy metadata object, containing the definition of the DB structure.

    Raises:
        ValueError: If there are no tables in the SQLite Database.
    """
    # Connect to the local SQLite DB and read its structure.
    ferc1_meta = sa.MetaData()
    ferc1_meta.reflect(ferc1_engine)
    if not ferc1_meta.tables:
        raise ValueError("No FERC Form 1 tables found. Is the SQLite DB initialized?")
    return ferc1_meta


def extract_dbf(
    ferc1_settings: Ferc1Settings | None = None,
    pudl_settings: dict[str, Any] | None = None,
) -> dict[str, pd.DataFrame]:
    """Coordinates the extraction of all FERC Form 1 tables into PUDL.

    Args:
        ferc1_settings: Object containing validated settings relevant to FERC Form 1.
            Contains the tables and years to be loaded into PUDL.
        pudl_settings: A PUDL settings dictionary.

    Returns:
        A dictionary of DataFrames, with the names of PUDL database tables as the keys.
        These are the raw unprocessed dataframes, reflecting the data as it is in the
        FERC Form 1 DB, for passing off to the data tidying and cleaning fuctions found
        in the :mod:`pudl.transform.ferc1` module.

    Raises:
        ValueError: If the FERC table requested is not integrated into PUDL
    """
    if pudl_settings is None:
        pudl_settings = pudl.workspace.setup.get_defaults()

    if ferc1_settings is None:
        ferc1_settings = Ferc1Settings()

    ferc1_raw_dfs = {}
    for pudl_table in ferc1_settings.tables:
        if pudl_table not in TABLE_NAME_MAP:
            raise ValueError(
                f"No extract function found for requested FERC Form 1 data "
                f"table {pudl_table}!"
            )
        logger.info(
            f"Converting extracted FERC Form 1 table {pudl_table} into a "
            f"pandas DataFrame from DBF table."
        )
        if pudl_table == "income_statement_ferc1":
            # special case for the income statement. bc the dbf table is two tables.
            income_tbls = []
            for raw_income_table_name in TABLE_NAME_MAP[pudl_table]["dbf"]:
                income_tbls.append(
                    extract_dbf_generic(
                        ferc1_engine=sa.create_engine(pudl_settings["ferc1_db"]),
                        ferc1_settings=ferc1_settings,
                        table_name=raw_income_table_name,
                    ).assign(sched_table_name=raw_income_table_name)
                )
            ferc1_raw_dfs[pudl_table] = pd.concat(income_tbls)
        else:
            ferc1_raw_dfs[pudl_table] = extract_dbf_generic(
                ferc1_engine=sa.create_engine(pudl_settings["ferc1_db"]),
                ferc1_settings=ferc1_settings,
                table_name=TABLE_NAME_MAP[pudl_table]["dbf"],
            )

    return ferc1_raw_dfs


def extract_xbrl(
    ferc1_settings: Ferc1Settings | None = None,
    pudl_settings: dict[str, Any] | None = None,
) -> dict[str, dict[Literal["duration", "instant"], pd.DataFrame]]:
    """Coordinates the extraction of all FERC Form 1 tables into PUDL from XBRL data.

    Args:
        ferc1_settings: Object containing validated settings relevant to FERC Form 1.
            Contains the tables and years to be loaded into PUDL.
        pudl_settings: A PUDL settings dictionary.

    Returns:
        A dictionary where keys are the names of the PUDL database tables, values are
        dictionaries of DataFrames coresponding to the instant and duration tables from
        the XBRL derived FERC 1 database.

    Raises:
        ValueError: If the FERC table requested is not yet integrated into PUDL.
    """
    if pudl_settings is None:
        pudl_settings = pudl.workspace.setup.get_defaults()

    if ferc1_settings is None:
        ferc1_settings = Ferc1Settings()

    ferc1_raw_dfs = {}
    if not ferc1_settings.xbrl_years:
        return ferc1_raw_dfs

    for pudl_table in ferc1_settings.tables:
        if pudl_table not in TABLE_NAME_MAP:
            raise ValueError(f"{pudl_table} not found in the list of known tables.")
        if "xbrl" not in TABLE_NAME_MAP[pudl_table]:
            raise ValueError(f"No XBRL tables have been associated with {pudl_table}.")

        logger.info(
            f"Converting extracted FERC Form 1 table {pudl_table} into a "
            f"pandas DataFrame from XBRL table."
        )

        # Attempt to extract both duration and instant tables
        xbrl_table = TABLE_NAME_MAP[pudl_table]["xbrl"]
        ferc1_raw_dfs[pudl_table] = {}
        for period_type in ["duration", "instant"]:
            ferc1_raw_dfs[pudl_table][period_type] = extract_xbrl_generic(
                ferc1_engine=sa.create_engine(pudl_settings["ferc1_xbrl_db"]),
                ferc1_settings=ferc1_settings,
                table_name=f"{xbrl_table}_{period_type}",
            )

    return ferc1_raw_dfs


def extract_xbrl_generic(
    ferc1_engine: sa.engine.Engine,
    ferc1_settings: Ferc1Settings,
    table_name: str,
) -> pd.DataFrame:
    """Extract a single FERC Form 1 XBRL table by name.

    Args:
        ferc1_engine: An SQL Alchemy connection engine for the FERC Form 1 database.
        ferc1_settings: Object containing validated settings relevant to FERC Form 1.
        table_name: Name of the XBRL table to extract, as it appears in the original
            XBRL derived SQLite database.
    """
    # Get XBRL DB metadata
    ferc1_meta = get_ferc1_meta(ferc1_engine)

    # Not every table contains both instant and duration
    # Return empty dataframe if table doesn't exist
    if table_name not in ferc1_meta.tables:
        return pd.DataFrame()

    # Identification table used to get the filing year
    id_table = "identification_001_duration"

    return pd.read_sql(
        f"""
        SELECT {table_name}.*, {id_table}.report_year FROM {table_name}
        JOIN {id_table} ON {id_table}.filing_name = {table_name}.filing_name
        WHERE {id_table}.report_year BETWEEN :min_year AND :max_year;
        """,
        con=ferc1_engine,
        params={
            "min_year": min(ferc1_settings.xbrl_years),
            "max_year": max(ferc1_settings.xbrl_years),
        },
    )


def extract_dbf_generic(
    ferc1_engine: sa.engine.Engine,
    ferc1_settings: Ferc1Settings,
    table_name: str,
) -> pd.DataFrame:
    """Extract a single FERC Form 1 DBF table by name.

    Args:
        ferc1_engine: An SQL Alchemy connection engine for the FERC Form 1 database.
        ferc1_settings: Object containing validated settings relevant to FERC Form 1.
        table_name: Name of desired output table to produce.
    """
    return pd.read_sql_query(
        f"SELECT * FROM {table_name} "  # nosec: B608
        "WHERE report_year BETWEEN :min_year AND :max_year;",
        con=ferc1_engine,
        params={
            "min_year": min(ferc1_settings.dbf_years),
            "max_year": max(ferc1_settings.dbf_years),
        },
    )


def extract_xbrl_metadata(
    ferc1_settings: Ferc1Settings | None = None,
    pudl_settings: dict[Any] | None = None,
) -> dict[str, dict[str, list[dict[str, Any]]]]:
    """Extract the FERC 1 XBRL Taxonomy metadata we've stored as JSON.

    Args:
        ferc1_settings: Settings object used to identify which tables metadata should
            be extracted for.
        pudl_settings: PUDL settings dictionary used to look up the location of the
            XBRL metadata.

    Returns:
        A dictionary keyed by PUDL table name, with an instant and a duration entry
        for each table, corresponding to the metadata for each of the respective instant
        or duration tables from XBRL if they exist. Table metadata is returned as a list
        of dictionaries, each of which can be interpreted as a row in a tabular
        structure, with each row annotating a separate XBRL concept from the FERC 1
        filings. If there is no instant/duration table, an empty list is returned
        instead.
    """
    if pudl_settings is None:
        pudl_settings = pudl.workspace.setup.get_defaults()

    if ferc1_settings is None:
        ferc1_settings = Ferc1Settings()

    with open(pudl_settings["ferc1_xbrl_taxonomy_metadata"]) as f:
        xbrl_meta_all = json.load(f)

    xbrl_meta_out = {}
    for pudl_table in ferc1_settings.tables:
        if pudl_table not in TABLE_NAME_MAP:
            raise ValueError(f"{pudl_table} not found in the list of known tables.")
        if "xbrl" not in TABLE_NAME_MAP[pudl_table]:
            raise ValueError(f"No XBRL tables have been associated with {pudl_table}.")

        logger.info(
            f"Reading XBRL Taxonomy metadata for FERC Form 1 table {pudl_table}"
        )
        # Attempt to extract both duration and instant tables
        xbrl_table = TABLE_NAME_MAP[pudl_table]["xbrl"]
        xbrl_meta_out[pudl_table] = {}

        for period in ["instant", "duration"]:
            try:
                xbrl_meta_out[pudl_table][period] = xbrl_meta_all[
                    f"{xbrl_table}_{period}"
                ]
            except KeyError:
                xbrl_meta_out[pudl_table][period] = []

    return xbrl_meta_out<|MERGE_RESOLUTION|>--- conflicted
+++ resolved
@@ -165,16 +165,14 @@
         "dbf": "f1_comp_balance_db",
         "xbrl": "comparative_balance_sheet_assets_and_other_debits_110",
     },
-<<<<<<< HEAD
     # Special case for this table bc there are two dbf tables
     "income_statement_ferc1": {
         "dbf": ["f1_income_stmnt", "f1_incm_stmnt_2"],
         "xbrl": "statement_of_income_114",
-=======
+    },
     "depreciation_amortization_summary_ferc1": {
         "dbf": "f1_dacs_epda",
         "xbrl": "summary_of_depreciation_and_amortization_charges_section_a_336",
->>>>>>> c959d4b5
     },
 }
 """A mapping of PUDL DB table names to their XBRL and DBF source table names."""
