"""
Retrieves data from EIA Form 923 spreadsheets for analysis.

This modules pulls data from EIA's published Excel spreadsheets.

This code is for use analyzing EIA Form 923 data. Currenly only
years 2009-2016 work, as they share nearly identical file formatting.
"""

import logging

import pudl.extract.excel as excel

logger = logging.getLogger(__name__)


class Extractor(excel.GenericExtractor):
    """Extractor for EIA923 dataset.

    This loads Energy Information Administration (EIA) form 923
    """
<<<<<<< HEAD
    DATASET = 'eia923'
    BLACKLISTED_PAGES = ['plant_frame']
=======
    if min(years) < min(pc.working_years['eia923']):
        raise ValueError(
            f"EIA923 only works for 2009 and later. {min(years)} requested."
        )
    if (page not in pc.tab_map_eia923.columns) or (page == 'year_index'):
        raise ValueError(f"Unrecognized EIA 923 page: {page}")

    df = pd.DataFrame()
    for yr in years:
        logger.info(f"Converting EIA 923 {page} spreadsheet tab from {yr} "
                    f"into a pandas DataFrame")
        sheet_name, skiprows, column_map, all_columns = get_eia923_column_map(
            page, yr)
        newdata = pd.read_excel(eia923_xlsx[yr],
                                sheet_name=sheet_name,
                                skiprows=skiprows,
                                dtype={
                                    "Plant ID": pd.Int64Dtype(),
                                    "Plant Id": pd.Int64Dtype(),
        })
        newdata = pudl.helpers.simplify_columns(newdata)
>>>>>>> 72ef9490

    def file_basename_glob(self, year, page):
        return '*2_3_4*'

    def process_raw(self, year, page, df):
        """Drop reserved columns."""
        to_drop = [c for c in df.columns if c[:8] == 'reserved']
        df.drop(to_drop, axis=1, inplace=True)
        return df

    def process_renamed(self, year, page, df):
        """Clean up stock column unnamed_0 and drop invalid plan_id_eia rows."""
        if page == 'stocks':
            df = df.rename(columns={'unnamed_0': 'census_division_and_state'})
        # Drop the fields with plant_id_eia 99999 or 999999.
        # These are state index
        if page != 'stocks':
            df = df[~df.plant_id_eia.isin([99999, 999999])]
        return df

    def process_final_page(self, page, df):
        """Removes reserved columns from the final dataframe."""
        to_drop = [c for c in df.columns if c[:8] == 'reserved']
        df.drop(columns=to_drop, inplace=True, errors='ignore')
        return df<|MERGE_RESOLUTION|>--- conflicted
+++ resolved
@@ -9,6 +9,8 @@
 
 import logging
 
+import pandas as pd
+
 import pudl.extract.excel as excel
 
 logger = logging.getLogger(__name__)
@@ -19,32 +21,8 @@
 
     This loads Energy Information Administration (EIA) form 923
     """
-<<<<<<< HEAD
     DATASET = 'eia923'
     BLACKLISTED_PAGES = ['plant_frame']
-=======
-    if min(years) < min(pc.working_years['eia923']):
-        raise ValueError(
-            f"EIA923 only works for 2009 and later. {min(years)} requested."
-        )
-    if (page not in pc.tab_map_eia923.columns) or (page == 'year_index'):
-        raise ValueError(f"Unrecognized EIA 923 page: {page}")
-
-    df = pd.DataFrame()
-    for yr in years:
-        logger.info(f"Converting EIA 923 {page} spreadsheet tab from {yr} "
-                    f"into a pandas DataFrame")
-        sheet_name, skiprows, column_map, all_columns = get_eia923_column_map(
-            page, yr)
-        newdata = pd.read_excel(eia923_xlsx[yr],
-                                sheet_name=sheet_name,
-                                skiprows=skiprows,
-                                dtype={
-                                    "Plant ID": pd.Int64Dtype(),
-                                    "Plant Id": pd.Int64Dtype(),
-        })
-        newdata = pudl.helpers.simplify_columns(newdata)
->>>>>>> 72ef9490
 
     def file_basename_glob(self, year, page):
         return '*2_3_4*'
@@ -69,4 +47,10 @@
         """Removes reserved columns from the final dataframe."""
         to_drop = [c for c in df.columns if c[:8] == 'reserved']
         df.drop(columns=to_drop, inplace=True, errors='ignore')
-        return df+        return df
+
+    def dtypes(self, year, page):
+        return {
+            "Plant ID": pd.Int64Dtype(),
+            "Plant Id": pd.Int64Dtype(),
+        }