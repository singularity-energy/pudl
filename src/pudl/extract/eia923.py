"""Retrieves data from EIA Form 923 spreadsheets for analysis.

This modules pulls data from EIA's published Excel spreadsheets.

This code is for use analyzing EIA Form 923 data. Currenly only years 2009-2016 work, as
they share nearly identical file formatting.
"""
import pandas as pd
from dagster import AssetOut, Output, multi_asset

import pudl.logging_helpers
from pudl.extract import excel
from pudl.helpers import remove_leading_zeros_from_numeric_strings

logger = pudl.logging_helpers.get_logger(__name__)


class Extractor(excel.GenericExtractor):
    """Extractor for EIA form 923."""

    def __init__(self, *args, **kwargs):
        """Initialize the module.

        Args:
            ds (:class:datastore.Datastore): Initialized datastore.
        """
        self.METADATA = excel.Metadata("eia923")
        # There's an issue with the EIA-923 archive for 2018 which prevents this table
        # from being extracted currently. When we update to a new DOI this problem will
        # probably fix itself. See comments on this issue:
        # https://github.com/catalyst-cooperative/pudl/issues/2448
        self.BLACKLISTED_PAGES = ["plant_frame", "emissions_control"]
        self.cols_added = []
        super().__init__(*args, **kwargs)

    # Pages not supported by the metadata:
    # puerto_rico, github issue #457
    # energy_storage, github issue #458
    # oil_stocks, coal_stocks, petcoke_stocks

    def process_raw(self, df, page, **partition):
        """Drops reserved columns."""
        to_drop = [c for c in df.columns if c[:8] == "reserved"]
        df = df.drop(to_drop, axis=1)
        df = df.rename(columns=self._metadata.get_column_map(page, **partition))
        self.cols_added = []
        # Eventually we should probably make this a transform
        for col in ["generator_id", "boiler_id"]:
            if col in df.columns:
                df = remove_leading_zeros_from_numeric_strings(df=df, col_name=col)
        df = self.add_data_maturity(df, page, **partition)
        # Fill in blank reporting_frequency_code for monthly data
        if "reporting_frequency_code" in df.columns:
            df.loc[
                df["data_maturity"] == "incremental_ytd", "reporting_frequency_code"
            ] = "M"
        # the 2021 early release data had some ding dang "."'s and nulls in the year column
        if "report_year" in df.columns:
            mask = (df.report_year == ".") | df.report_year.isnull()
            logger.debug(
                f"{page}: replacing {len(df[mask])} nulls/bad values in `report_year` "
                f"column with {partition['year']}"
            )
            df.loc[mask, "report_year"] = partition["year"]
        df = self.add_data_maturity(df, page, **partition)
        return df

    @staticmethod
    def process_renamed(df, page, **partition):
        """Cleans up unnamed_0 column in stocks page, drops invalid plan_id_eia rows."""
        if page == "stocks":
            df = df.rename(columns={"unnamed_0": "census_division_and_state"})
        # Drop the fields with plant_id_eia 99999 or 999999.
        # These are state index
        # Add leading zeros to county FIPS in fuel_receipts_costs
        else:
            if page == "fuel_receipts_costs":
                df.county_id_fips = df.county_id_fips.str.rjust(3, "0")
            df = df[~df.plant_id_eia.isin([99999, 999999])]
        return df

    @staticmethod
    def process_final_page(df, page):
        """Removes reserved columns from the final dataframe."""
        to_drop = [c for c in df.columns if c[:8] == "reserved"]
        df = df.drop(columns=to_drop, errors="ignore")
        return df

    @staticmethod
    def get_dtypes(page, **partition):
        """Returns dtypes for plant id columns and county FIPS column."""
        return {
            "Plant ID": pd.Int64Dtype(),
            "Plant Id": pd.Int64Dtype(),
            "Coalmine County": pd.StringDtype(),
            "CoalMine_County": pd.StringDtype(),
            "Coalmine\nCounty": pd.StringDtype(),
        }


# TODO (bendnorman): Add this information to the metadata
<<<<<<< HEAD
raw_table_names = (
    "raw_boiler_fuel_eia923",
    "raw_fuel_receipts_costs_eia923",
    "raw_generation_fuel_eia923",
    "raw_generator_eia923",
    "raw_stocks_eia923",
=======
eia_raw_table_names = (
    "raw_eia923__boiler_fuel",
    "raw_eia923__fuel_receipts_costs",
    "raw_eia923__generation_fuel",
    "raw_eia923__generator",
    "raw_eia923__stocks",
>>>>>>> 971ac309
    # There's an issue with the EIA-923 archive for 2018 which prevents this table
    # from being extracted currently. When we update to a new DOI this problem will
    # probably fix itself. See comments on this issue:
    # https://github.com/catalyst-cooperative/pudl/issues/2448
    # "raw_emissions_control_eia923",
)


eia923_raw_dfs = excel.raw_df_factory(Extractor, name="eia923")


# TODO (bendnorman): Figure out type hint for context keyword and mutli_asset return
@multi_asset(
    outs={
        table_name: AssetOut(is_required=False)
        for table_name in sorted(raw_table_names)
    },
    can_subset=True,
    required_resource_keys={"datastore", "dataset_settings"},
)
def extract_eia923(context, eia923_raw_dfs):
    """Extract raw EIA-923 data from excel sheets into dataframes.

    Args:
        context: dagster keyword that provides access to resources and config.

    Returns:
        A tuple of extracted EIA dataframes.
    """
    # create descriptive table_names
    eia923_raw_dfs = {
        "raw_eia923__" + table_name: df for table_name, df in eia923_raw_dfs.items()
    }

    eia923_raw_dfs = dict(sorted(eia923_raw_dfs.items()))

    for table_name, df in eia923_raw_dfs.items():
        # There's an issue with the EIA-923 archive for 2018 which prevents this table
        # from being extracted currently. When we update to a new DOI this problem will
        # probably fix itself. See comments on this issue:
        # https://github.com/catalyst-cooperative/pudl/issues/2448
<<<<<<< HEAD
        if (table_name in context.selected_output_names) and (
            table_name != "raw_emissions_control_eia923"
        ):
            yield Output(output_name=table_name, value=df)
=======
        if table_name != "raw_eia923__emissions_control"
    )
>>>>>>> 971ac309
<|MERGE_RESOLUTION|>--- conflicted
+++ resolved
@@ -99,26 +99,17 @@
 
 
 # TODO (bendnorman): Add this information to the metadata
-<<<<<<< HEAD
 raw_table_names = (
-    "raw_boiler_fuel_eia923",
-    "raw_fuel_receipts_costs_eia923",
-    "raw_generation_fuel_eia923",
-    "raw_generator_eia923",
-    "raw_stocks_eia923",
-=======
-eia_raw_table_names = (
     "raw_eia923__boiler_fuel",
     "raw_eia923__fuel_receipts_costs",
     "raw_eia923__generation_fuel",
     "raw_eia923__generator",
     "raw_eia923__stocks",
->>>>>>> 971ac309
     # There's an issue with the EIA-923 archive for 2018 which prevents this table
     # from being extracted currently. When we update to a new DOI this problem will
     # probably fix itself. See comments on this issue:
     # https://github.com/catalyst-cooperative/pudl/issues/2448
-    # "raw_emissions_control_eia923",
+    # "raw_eia923__emissions_control",
 )
 
 
@@ -155,12 +146,7 @@
         # from being extracted currently. When we update to a new DOI this problem will
         # probably fix itself. See comments on this issue:
         # https://github.com/catalyst-cooperative/pudl/issues/2448
-<<<<<<< HEAD
         if (table_name in context.selected_output_names) and (
-            table_name != "raw_emissions_control_eia923"
+            table_name != "raw_eia923__emissions_control"
         ):
-            yield Output(output_name=table_name, value=df)
-=======
-        if table_name != "raw_eia923__emissions_control"
-    )
->>>>>>> 971ac309
+            yield Output(output_name=table_name, value=df)