"""
Compile historical utility and balancing area territories.

Use the mapping of utilities to counties, and balancing areas to utilities, available
within the EIA 861, in conjunction with the US Census geometries for counties, to
infer the historical spatial extent of utility and balancing area territories. Output
the resulting geometries for use in other applications.

"""
import argparse
import logging
import math
import pathlib
import sys
import zipfile

import coloredlogs
import contextily as ctx
import geopandas
import pandas as pd
import sqlalchemy as sa
from matplotlib import pyplot as plt

import pudl

logger = logging.getLogger(__name__)

################################################################################
# Coordinate Reference Systems used in different contexts
################################################################################
MAP_CRS = "EPSG:3857"  # For mapping w/ OSM baselayer tiles
CALC_CRS = "ESRI:102003"  # For accurate area calculations


################################################################################
# Outside data that we rely on for this analysis
################################################################################
def get_census2010_gdf(pudl_settings, layer):
    """
    Obtain a GeoDataFrame containing US Census demographic data for 2010.

    If we don't have it locally already, download the US Census DP1 data and store it
    under the "local/uscb/census2010" directory within the PUDL datastore directory,
    as it isn't yet integrated into the core PUDL data management.

    Read the specified layer out of the downloaded geodatabase, and return the
    resulting geopandas.GeoDataFrame. The column names and types are not altered from
    the US Census originals.

    Args:
        pudl_settings (dict): PUDL Settings dictionary.
        layer (str): Indicates which layer of the Census GeoDB to read.
            Must be one of "state", "county", or "tract".

    Returns:
        geopandas.GeoDataFrame: DataFrame containing the US Census
        Demographic Profile 1 (DP1) data, aggregated to the layer

    """
    census2010_url = "http://www2.census.gov/geo/tiger/TIGER2010DP1/Profile-County_Tract.zip"
    census2010_dir = pathlib.Path(
        pudl_settings["data_dir"]) / "local/uscb/census2010"
    census2010_dir.mkdir(parents=True, exist_ok=True)
    census2010_zipfile = census2010_dir / "census2010.zip"
    census2010_gdb_dir = census2010_dir / "census2010.gdb"

    if not census2010_gdb_dir.is_dir():
        logger.warning("No Census GeoDB found. Downloading from US Census Bureau.")
        # Download to appropriate location
        pudl.helpers.download_zip_url(census2010_url, census2010_zipfile)
        # Unzip because we can't use zipfile paths with geopandas
        with zipfile.ZipFile(census2010_zipfile, 'r') as zip_ref:
            zip_ref.extractall(census2010_dir)
            # Grab the originally extracted directory name so we can change it:
            extract_root = census2010_dir / \
                pathlib.Path(zip_ref.filelist[0].filename)
        logger.warning(f"Rename {extract_root} to {census2010_gdb_dir}")
        extract_root.rename(census2010_gdb_dir)
    else:
        logger.info("We've already got the 2010 Census GeoDB.")

    logger.info("Extracting the GeoDB into a GeoDataFrame")
    layers = {
        "state": "State_2010Census_DP1",
        "county": "County_2010Census_DP1",
        "tract": "Tract_2010Census_DP1",
    }
    census_gdf = geopandas.read_file(
        census2010_gdb_dir,
        driver='FileGDB',
        layer=layers[layer],
    )
    return census_gdf


def get_all_utils(pudl_out):
    """
    Compile IDs and Names of all known EIA Utilities.

    Grab all EIA utility names and IDs from both the EIA 861 Service Territory table and
    the EIA 860 Utility entity table. This is a temporary function that's only needed
    because we haven't integrated the EIA 861 information into the entity harvesting
    process and PUDL database yet.

    Args:
        pudl_out (pudl.output.pudltabl.PudlTabl): The PUDL output object which should be
            used to obtain PUDL data.

    Returns:
        pandas.DataFrame: Having 2 columns ``utility_id_eia`` and ``utility_name_eia``.

    """
    return (
        pd.concat([
            pudl_out.utils_eia860()[["utility_id_eia", "utility_name_eia"]],
            pudl_out.service_territory_eia861()[["utility_id_eia", "utility_name_eia"]],
        ]).dropna(subset=["utility_id_eia"]).drop_duplicates(subset=["utility_id_eia"])
    )


################################################################################
# Functions that compile geometries based on EIA 861 data tables:
################################################################################
def get_territory_fips(ids, assn, assn_col, st_eia861, limit_by_state=True):
    """
    Compile county FIPS codes associated with an entity's service territory.

    For each entity identified by ids, look up the set of counties associated
    with that entity on an annual basis. Optionally limit the set of counties
    to those within states where the selected entities reported activity elsewhere
    within the EIA 861 data.

    Args:
<<<<<<< HEAD
        ids (iterable of ints): A collection of EIA balancing authority IDs.
=======
        ids (iterable of ints): A collection of EIA utility or balancing authority IDs.
>>>>>>> 2f6f7365
        assn (pandas.DataFrame): Association table, relating ``report_date``,
        ``state``, and ``utility_id_eia`` to each other, as well as the
            column indicated by ``assn_col`` -- if it's not ``utility_id_eia``.
        assn_col (str): Label of the dataframe column in ``assn`` that contains
            the ID of the entities of interest. Should probably be either
            ``balancing_authority_id_eia`` or ``utility_id_eia``.
        st_eia861 (pandas.DataFrame): The EIA 861 Service Territory table.
        limit_by_state (bool): Whether to require that the counties associated
            with the balancing authority are inside a state that has also been
            seen in association with the balancing authority and the utility
            whose service territory contians the county.

    Returns:
        pandas.DataFrame: A table associating the entity IDs with a collection of
        counties annually, identifying counties both by name and county_id_fips
        (both state and state_id_fips are included for clarity).

    """
    # Limit the association table to only the relevant values:
    assn = assn.loc[assn[assn_col].isin(ids)]

    if not limit_by_state:
        assn = assn.drop("state", axis="columns")

    return (
        pd.merge(assn, st_eia861, how="inner")
        .loc[:, [
            "report_date", assn_col,
            "state", "county",
            "state_id_fips", "county_id_fips"
        ]]
        .drop_duplicates()
    )


def add_geometries(df, census_gdf, dissolve=False, dissolve_by=None):
    """
    Merge census geometries into dataframe on county_id_fips, optionally dissolving.

    Merge the US Census county-level geospatial information into the DataFrame df
    based on the the column county_id_fips (in df), which corresponds to the column
    GEOID10 in census_gdf.

    Args:
        df (pandas.DataFrame): A DataFrame containing a county_id_fips column.
        census_gdf (geopandas.GeoDataFrame): A GeoDataFrame based on the US Census
            demographic profile (DP1) data at county resolution, with the original
            column names as published by US Census.
        dissolve (bool): If True, dissolve individual county geometries into larger
            service territories.
        dissolve_by (list): The columns to group by in the dissolve. For example,
            dissolve_by=["report_date", "utility_id_eia"] might provide annual utility
            service territories, while ["report_date", "balancing_authority_id_eia"]
            would provide annual balancing authority territories.

    Returns:
        geopandas.GeoDataFrame

    """
    out_gdf = (
        census_gdf[["GEOID10", "NAMELSAD10", "geometry"]]
        .rename(columns={
            "GEOID10": "county_id_fips",
            "NAMELSAD10": "county_name_census"
        })
        .merge(df, how="right")
    )
    if dissolve is True:
        out_gdf = (
            out_gdf.drop_duplicates(subset=dissolve_by + ["county_id_fips", ])
            .dissolve(by=dissolve_by)
            .drop([
                "county_id_fips",
                "county",
                "county_name_census",
                "state",
                "state_id_fips"
            ], axis="columns")
            .reset_index()
        )
    return out_gdf


def get_territory_geometries(ids,
                             assn,
                             assn_col,
                             st_eia861,
                             census_gdf,
                             limit_by_state=True,
                             dissolve=False):
    """
    Compile service territory geometries based on county_id_fips.

    Calls ``get_territory_fips`` to generate the list of counties associated with
    each entity identified by ``ids``, and then merges in the corresponding county
    geometries from the US Census DP1 data passed in via ``census_gdf``.

    Optionally dissolve all of the county level geometries into a single geometry for
    each combination of entity and year.

    Note:
        Dissolving geometires is a costly operation, and may take half an hour or more
        if you are processing all entities for all years. Dissolving also means that all
        the per-county information will be lost, rendering the output inappropriate for
        use in many analyses. Dissolving is mostly useful for generating visualizations.

    Args:
        ids (iterable of ints): A collection of EIA balancing authority IDs.
        assn (pandas.DataFrame): Association table, relating ``report_date``,
        ``state``, and ``utility_id_eia`` to each other, as well as the
            column indicated by ``assn_col`` -- if it's not ``utility_id_eia``.
        assn_col (str): Label of the dataframe column in ``assn`` that contains
            the ID of the entities of interest. Should probably be either
            ``balancing_authority_id_eia`` or ``utility_id_eia``.
        st_eia861 (pandas.DataFrame): The EIA 861 Service Territory table.
        census_gdf (geopandas.GeoDataFrame): The US Census DP1 county-level geometries
            as returned by get_census2010_gdf().
        limit_by_state (bool): Whether to require that the counties associated
            with the balancing authority are inside a state that has also been
            seen in association with the balancing authority and the utility
            whose service territory contians the county.
        dissolve (bool): If False, each record in the compiled territory will correspond
            to a single county, with a county-level geometry, and there will be many
            records enumerating all the counties associated with a given
            balancing_authority_id_eia in each year. If dissolve=True, all of the
            county-level geometries for each utility in each year will be merged
            together ("dissolved") resulting in a single geometry and record for each
            balancing_authority-year.

    Returns:
        geopandas.GeoDataFrame

    """
    return (
        get_territory_fips(
            ids=ids,
            assn=assn,
            assn_col=assn_col,
            st_eia861=st_eia861,
            limit_by_state=limit_by_state,
        )
        .pipe(
            add_geometries,
            census_gdf,
            dissolve=dissolve,
<<<<<<< HEAD
            dissolve_by=["report_date", "utility_id_eia"]
=======
            dissolve_by=["report_date", assn_col]
>>>>>>> 2f6f7365
        )
    )


def compile_geoms(pudl_out,
                  census_counties,
                  entity_type,  # "ba" or "util"
                  dissolve=False,
                  limit_by_state=True,
                  save=True):
    """
    Compile all available utility or balancing authority geometries.

    Args:
        pudl_out (pudl.output.pudltabl.PudlTabl): A PUDL output object, which will
            be used to extract and cache the EIA 861 tables.
        census_counties (geopandas.GeoDataFrame): A GeoDataFrame containing the county
            level US Census DP1 data and county geometries.
        entity_type (str): The type of service territory geometry to compile. Must be
            either "ba" (balancing authority) or "util" (utility).
        dissolve (bool): Whether to dissolve the compiled geometries to the
            utility/balancing authority level, or leave them as counties.
        limit_by_state (bool): Whether to limit included counties to those with
            observed EIA 861 data in association with the state and utility/balancing
            authority.
        save (bool): If True, save the compiled GeoDataFrame as a GeoParquet file before
            returning. Especially useful in the case of dissolved geometries, as they
            are computationally expensive.

    Returns:
        geopandas.GeoDataFrame

    """
    logger.info(
        f"Compiling {entity_type} geometries with {dissolve=} and {limit_by_state=}.")

    if entity_type == "ba":
        ids = pudl_out.balancing_authority_eia861().balancing_authority_id_eia.unique()
        assn = pudl_out.balancing_authority_assn_eia861()
        assn_col = "balancing_authority_id_eia"
    elif entity_type == "util":
        ids = get_all_utils(pudl_out).utility_id_eia.unique()
        assn = pudl_out.utility_assn_eia861()
        assn_col = "utility_id_eia"
    else:
        raise ValueError(f"Got {entity_type=}, but need either 'ba' or 'util'")

    # Identify all Utility IDs with service territory information
    geom = get_territory_geometries(
        ids=ids,
        assn=assn,
        assn_col=assn_col,
        st_eia861=pudl_out.service_territory_eia861(),
        census_gdf=census_counties,
        limit_by_state=limit_by_state,
        dissolve=dissolve,
    )
    if save:
        _save_geoparquet(
            geom,
            entity_type=entity_type,
            dissolve=dissolve,
            limit_by_state=limit_by_state
        )

    return geom


def _save_geoparquet(gdf, entity_type, dissolve, limit_by_state):
    # For filenames based on input args:
    dissolved = ""
    if dissolve:
        dissolved = "_dissolved"
    else:
        # States & counties only remain at this point if we didn't dissolve
        for col in ("county_id_fips", "state_id_fips"):
            # pandas.NA values are not compatible with Parquet Strings yet.
            gdf[col] = gdf[col].fillna("")
    limited = ""
    if limit_by_state:
        limited = "_limited"
    # Save the geometries to a GeoParquet file
    fn = f"{entity_type}_geom{limited+dissolved}.pq"
    gdf.to_parquet(fn, index=False)


################################################################################
# Functions for visualizing the service territory geometries
################################################################################
def plot_historical_territory(gdf, id_col, id_val):
    """
    Plot all the historical geometries defined for the specified entity.

    This is useful for exploring how a particular entity's service territory has evolved
    over time, or for identifying individual missing or inaccurate territories.

    Args:
        gdf (geopandas.GeoDataFrame): A geodataframe containing geometries pertaining
            electricity planning areas. Can be broken down by county FIPS code, or
            have a single record containing a geometry for each combination of
            report_date and the column being used to select planning areas (see
            below).
        id_col (str): The label of a column in gdf that identifies the planning area
            to be visualized, like utility_id_eia, balancing_authority_id_eia, or
            balancing_authority_code_eia.
        id_val (str or int): The value identifying the

    Returns:
        None

    """
    if id_col not in gdf.columns:
        raise ValueError(f"The input id_col {id_col} doesn't exist in this GDF.")
    logger.info(f"Plotting historical territories for {id_col}=={id_val}.")

    # Pare down the GDF so this all goes faster
    entity_gdf = gdf[gdf[id_col] == id_val]
    if "county_id_fips" in entity_gdf.columns:
        entity_gdf = entity_gdf.drop_duplicates(
            subset=["report_date", "county_id_fips"])
    entity_gdf["report_year"] = entity_gdf.report_date.dt.year
    logger.info(f"Plotting service territories of {len(entity_gdf)} {id_col} records.")

    # Create a grid of subplots sufficient to hold all the years:
    years = entity_gdf.report_year.sort_values().unique()
    ncols = 5
    nrows = math.ceil(len(years) / ncols)
    fig, axes = plt.subplots(
        ncols=ncols, nrows=nrows, figsize=(15, 3 * nrows),
        sharex=True, sharey=True, facecolor="white")
    fig.suptitle(f"{id_col} == {id_val}")

    for year, ax in zip(years, axes.flat):
        ax.set_title(f"{year}")
        ax.set_xticks([])
        ax.set_yticks([])
        year_gdf = entity_gdf.loc[entity_gdf.report_year == year]
        year_gdf.plot(ax=ax, linewidth=0.1)
    plt.show()


def plot_all_territories(gdf,
                         report_date,
                         respondent_type=("balancing_authority", "utility"),
                         color="black",
                         alpha=0.25,
                         basemap=True):
    """
    Plot all of the planning areas of a given type for a given report date.

    Todo:
        This function needs to be made more general purpose, and less
        entangled with the FERC 714 data.

    Args:
        gdf (geopandas.GeoDataFrame): GeoDataFrame containing planning area
            geometries, organized by respondent_id_ferc714 and report_date.

        report_date (datetime): A Datetime indicating what year's planning
            areas should be displayed.
        respondent_type (str or iterable): Type of respondent whose planning
            areas should be displayed. Either "utility" or
            "balancing_authority" or an iterable collection containing both.
        color (str): Color to use for the planning areas.
        alpha (float): Transparency to use for the planning areas.
        basemap (bool): If true, use the OpenStreetMap tiles for context.

    Returns:
        matplotlib.axes.Axes

    """
    unwanted_respondent_ids = (  # noqa: F841 variable is used, in df.query() below
        112,  # Alaska
        133,  # Alaska
        178,  # Hawaii
        301,  # PJM Dupe
        302,  # PJM Dupe
        303,  # PJM Dupe
        304,  # PJM Dupe
        305,  # PJM Dupe
        306,  # PJM Dupe
    )
    if type(respondent_type) == str:
        respondent_type = (respondent_type, )

    plot_gdf = (
        gdf.query("report_date==@report_date")
        .query("respondent_id_ferc714 not in @unwanted_respondent_ids")
        .query("respondent_type in @respondent_type")
    )
    ax = plot_gdf.plot(figsize=(20, 20), color=color, alpha=0.25, linewidth=1)
    plt.title(f"FERC 714 {', '.join(respondent_type)} planning areas for {report_date}")
    if basemap:
        ctx.add_basemap(ax)
    plt.show()
    return ax


################################################################################
# Functions that provide a CLI to the service territory module
################################################################################
def parse_command_line(argv):
    """
    Parse script command line arguments. See the -h option.

    Args:
        argv (list): command line arguments including caller file name.

    Returns:
        dict: A dictionary mapping command line arguments to their values.

    """
    parser = argparse.ArgumentParser(description=__doc__)
    parser.add_argument(
        "-d",
        "--dissolve",
        dest="dissolve",
        action="store_true",
        default=False,
        help="Dissolve county level geometries to utility or balancing authorities",
    )

    return parser.parse_args(argv[1:])


def main():
    """Compile historical utility and balancing area territories."""
    logger = logging.getLogger(pudl.__name__)
    log_format = '%(asctime)s [%(levelname)8s] %(name)s:%(lineno)s %(message)s'
    coloredlogs.install(fmt=log_format, level='INFO', logger=logger)

    args = parse_command_line(sys.argv)
    pudl_settings = pudl.workspace.setup.get_defaults()
    pudl_engine = sa.create_engine(pudl_settings['pudl_db'])
    pudl_out = pudl.output.pudltabl.PudlTabl(pudl_engine)
    # Load the US Census DP1 county data:
    census_counties = get_census2010_gdf(pudl_settings, layer="county")

    kwargs_dicts = [
        {"entity_type": "util", "limit_by_state": False},
        {"entity_type": "util", "limit_by_state": True},
        {"entity_type": "ba", "limit_by_state": True},
        {"entity_type": "ba", "limit_by_state": False},
    ]

    for kwargs in kwargs_dicts:
        _ = compile_geoms(
            pudl_out,
            census_counties=census_counties,
            dissolve=args.dissolve,
            **kwargs,
        )


if __name__ == "__main__":
    sys.exit(main())<|MERGE_RESOLUTION|>--- conflicted
+++ resolved
@@ -131,11 +131,7 @@
     within the EIA 861 data.
 
     Args:
-<<<<<<< HEAD
-        ids (iterable of ints): A collection of EIA balancing authority IDs.
-=======
         ids (iterable of ints): A collection of EIA utility or balancing authority IDs.
->>>>>>> 2f6f7365
         assn (pandas.DataFrame): Association table, relating ``report_date``,
         ``state``, and ``utility_id_eia`` to each other, as well as the
             column indicated by ``assn_col`` -- if it's not ``utility_id_eia``.
@@ -281,11 +277,7 @@
             add_geometries,
             census_gdf,
             dissolve=dissolve,
-<<<<<<< HEAD
-            dissolve_by=["report_date", "utility_id_eia"]
-=======
             dissolve_by=["report_date", assn_col]
->>>>>>> 2f6f7365
         )
     )
 
