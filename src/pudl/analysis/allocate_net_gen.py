"""Allocate data from :ref:`generation_fuel_eia923` table to generator level.

The algorithm we're using assumes the following about the reported data:

* The :ref:`generation_fuel_eia923` table is the authoritative source of information
  about how much generation and fuel consumption is attributable to an entire
  plant. This table has the most complete data coverage, but it is not the most granular
  data reported. It's primary keys are :py:const:`IDX_PM_ESC`.
* The :ref:`generation_eia923` table contains the most granular net generation data. It
  is reported at the generator level with primary keys :py:const:`IDX_GENS`. This table
  includes only ~39% of the total MWhs reported in the :ref:`generation_fuel_eia923`
  table.
* The :ref:`boiler_fuel_eia923` table contains the most granular fuel consumption data.
  It is reported at the boiler/prime mover/energy source level with primary keys
  :py:const:`IDX_B_PM_ESC`. This table includes only ~38% of the total MMBTUs reported
  in the :ref:`generation_fuel_eia923` table.
* The :ref:`generators_eia860` table provides an exhaustive list of all generators
  whose generation is being reported in the :ref:`generation_fuel_eia923` table - with
  primary keys :py:const:`IDX_GENS`.

This module allocates the total net electricity generation and fuel consumption
reported in the :ref:`generation_fuel_eia923` table to individual generators, based
on more granular data reported in the :ref:`generation_eia923` and
:ref:`boiler_fuel_eia923` tables, as well as capacity (MW) found in the
:ref:`generators_eia860` table. It uses other generator attributes from the
:ref:`generators_eia860` table to associate the data found in the
:ref:`generation_fuel_eia923` with generators. It also uses as the associations between
boilers and generators found in the :ref:`boiler_generator_assn_eia860` table to
aggregate data :ref:`boiler_fuel_eia923` tables. The main coordinating functions hereare
:func:`allocate_gen_fuel_by_generator_energy_source` and
:func:`aggregate_gen_fuel_by_generator`.

Some definitions:

* **Data columns** refers to the net generation and fuel consumption - the specific
  columns are defined in :py:const:`DATA_COLUMNS`.
* **Granular tables** refers to :ref:`generation_eia923` and
  :ref:`boiler_fuel_eia923`, which report granular data but do not have complete
  coverage.

There are six main stages of the allocation process in this module:

#. **Read inputs**: Read denormalized net generation and fuel consumption data from the
   PUDL DB and standardize data reporting frequency. (See :func:`extract_input_tables`
   and :func:`standardize_input_frequency`).
#. **Associate inputs**: Merge data columns from the input tables described above on the
   basis of their shared primary key columns, producing an output with primary key
   :py:const:`IDX_GENS_PM_ESC`. This broadcasts many data values across multiple rows
   for use in the allocation process below (see :func:`associate_generator_tables`).
#. **Flag associated inputs**: For each record in the associated inputs, add boolean
   flags that separately indicate whether the generation and fuel consumption in that
   record are directly reported in the granular tables. This lets us choose an
   appropriate data allocation method based on how complete the granular data coverage
   is for a given value of :py:const:`IDX_PM_ESC`, which is the original primary key of
   the :ref:`generation_fuel_eia923` table. (See :func:`prep_allocation_fraction`).
#. **Allocate**: Allocate the net generation and fuel consumption reported in the less
   granular :ref:`generation_fuel_eia923` table to the :py:const:`IDX_GENS_PM_ESC`
   level. More details on the allocation process are below (see
   :func:`allocate_net_gen_by_gen_esc` and :func:`allocate_fuel_by_gen_esc`).
#. **Sanity check allocation**: Verify that the total allocated net generation and fuel
   consumption within each plant is equal to the total of the originally reported values
   within some tolerance (see :func:`test_original_gf_vs_the_allocated_by_gens_gf`).
   Warn if assumptions about the data and the outputs aren't met (see
   :func:`warn_if_missing_pms`, :func:`_test_frac`, :func:`test_gen_fuel_allocation` and
   :func:`_test_gen_pm_fuel_output`)
#. **Aggregate outputs**: Aggregate the allocated net generation and fuel consumption to
   the generator level, going from having primary keys of :py:const:`IDX_GENS_PM_ESC` to
   :py:const:`IDX_GENS` (see :func:`aggregate_gen_fuel_by_generator`).

**High-level description about the allocaiton step**:

We allocate the data columns reported in the :ref:`generation_fuel_eia923` table on the
basis of plant, prime mover, and energy source among the generators in each plant that
have matching energy sources.

We group the associated data columns by :py:const:`IDX_PM_ESC` and categorize
each resulting group of generators based on whether  **ALL**, **SOME**, or **NONE** of
them reported data in the granular tables. This is done for both the net generation and
fuel consumption since the same generator may have reported differently in its
respective granular table. This is done for both the net generation and fuel consumption
since the same generator may have reported differently in its respective granular table.

In more detail, within each reporting period, we split the plants into three groups:

* The **ALL** Coverage Records: where ALL generators report in the granular tables.
* The **NONE** Coverage Records: where NONE of the generators report in the granular
  tables.
* The **SOME** Coverage Records: where only SOME of the generators report in the granular
  tables.

In the **ALL** generators case, the data columns reported in the
:ref:`generation_fuel_eia923` table are allocated in proportion to data reported in the
granular data tables. We do this instead of directly using the data columns from the
granular tables because there are discrepancies between the generation_fuel_eia923 table
and the granular tables and we are assuming the totals reported in the
generation_fuel_eia923 table are authoritative.

In the **NONE** generators case, the data columns reported in the
:ref:`generation_fuel_eia923` table are allocated in proportion to the each generator's
capacity.

In the **SOME** generators case, we use a combination of the two allocation methods
described above. First, the data columns reported in the :ref:`generation_fuel_eia923`
table are allocated between the two categories of generators: those that report granular
data, and those that don't. The fraction allocated to each of those categories is based
on how much of the total is reported in the granular tables. If T is the total reported,
and X is the quantity reported in the granular tables, then the allocation is X/T to the
generators reporting granular data, and (T-X)/T to the generators not reporting granular
data. Within each of those categories the allocation then follows the ALL or NONE
allocation methods described above.

**Known Drawbacks of this methodology**:

Note that this methology does not distinguish between primary and secondary
energy_sources for generators. It associates portions of net generation to each
generators in the same plant do not report detailed generation, have the same
prime_mover_code, and use the same fuels, but have very different capacity factors in
reality, this methodology will allocate generation such that they end up with very
similar capacity factors. We imagine this is an uncommon scenario.

This methodology has several potential flaws and drawbacks. Because there is no
indicator of what portion of the energy_source_codes, we associate the net generation
equally among them. In effect, if a plant had multiple generators with the same
prime_mover_code but opposite primary and secondary fuels (eg. gen 1 has a primary fuel
of 'NG' and secondary fuel of 'DFO', while gen 2 has a primary fuel of 'DFO' and a
secondary fuel of 'NG'), the methodology associates the generation_fuel_eia923 records
similarly across these two generators. However, the allocated net generation will still
be porporational to each generator's net generation (if it's reported) or capacity (if
generation is not reported).
"""

<<<<<<< HEAD
import warnings
=======
import logging
from typing import Literal
>>>>>>> 14f3d22a

# Useful high-level external modules.
import numpy as np
import pandas as pd

import pudl
from pudl.metadata.fields import apply_pudl_dtypes

logger = pudl.logging_helpers.get_logger(__name__)

IDX_GENS = ["report_date", "plant_id_eia", "generator_id"]
"""Primary key columns for generator records."""

IDX_GENS_PM_ESC = [
    "report_date",
    "plant_id_eia",
    "generator_id",
    "prime_mover_code",
    "energy_source_code",
]
"""Primary key columns for plant, generator, prime mover & energy source records."""

IDX_PM_ESC = ["report_date", "plant_id_eia", "energy_source_code", "prime_mover_code"]
"""Primary key columns for plant, prime mover & energy source records."""

IDX_B_PM_ESC = [
    "report_date",
    "plant_id_eia",
    "boiler_id",
    "energy_source_code",
    "prime_mover_code",
]
"""Primary key columns for plant, boiler, prime mover & energy source records."""

IDX_ESC = ["report_date", "plant_id_eia", "energy_source_code"]
"""Primary key columns for plant & energy source records."""

IDX_UNIT_ESC = ["report_date", "plant_id_eia", "energy_source_code", "unit_id_pudl"]
"""Primary key columns for plant, energy source & unit records."""

DATA_COLUMNS = [
    "net_generation_mwh",
    "fuel_consumed_mmbtu",
    "fuel_consumed_for_electricity_mmbtu",
]
"""Data columns from :ref:`generation_fuel_eia923` that are being allocated."""

MISSING_SENTINEL = 0.00001
"""A sentinel value for dealing with null or zero values.

#. Zero's in the relevant data columns get filled in with the sentinel value in
   :func:`associate_generator_tables`. At this stage all of the zeros from the original
   data that are now associated with generators, prime mover codes and energy source
   codes.
#. All of the nulls in the relevant data columns are filled with the sentinel value in
   :func:`prep_alloction_fraction`. (Could this also be done in
   :func:`associate_generator_tables`?)
#. After the allocation of net generation (within :func:`allocate_net_gen_by_gen_esc`
   and :func:`allocate_fuel_by_gen_esc` via :func:`remove_aggregated_sentinel_value`),
   convert all of the aggregated values that are between 0 and twenty times this
   sentinel value back to zero's. This is meant to find all instances of aggregated
   sentinel values. We avoid any negative values because there are instances of
   negative orignal values - especially negative net generation.

<<<<<<< HEAD

# Two top-level functions (allocate & aggregate)
def allocate_gen_fuel_by_generator_energy_source(pudl_out, drop_interim_cols=True):
=======
"""


# Two top-level functions (allocate & aggregate)
def allocate_gen_fuel_by_generator_energy_source(
    pudl_out, drop_interim_cols: bool = True
):
>>>>>>> 14f3d22a
    """Allocate net gen from gen_fuel table to the generator/energy_source_code level.

    Three main steps here:
     * grab the three input tables from ``pudl_out`` with only the needed columns
     * associate ``generation_fuel_eia923`` table data w/ generators
     * allocate ``generation_fuel_eia923`` table data proportionally

     The association process happens via :func:`associate_generator_tables`.

     The allocation process (via `allocate_net_gen_by_gen_esc()`) entails
     generating a fraction for each record within a ``IDX_PM_ESC`` group. We
     have two data points for generating this ratio: the net generation in the
     generation_eia923 table and the capacity from the generators_eia860 table.
     The end result is a `frac` column which is unique for each
     generator/prime_mover/fuel record and is used to allocate the associated
     net generation from the `generation_fuel_eia923` table.

    Args:
        pudl_out (pudl.output.pudltabl.PudlTabl): An object used to create the
            tables for EIA and FERC Form 1 analysis.
        drop_interim_cols: True/False flag for dropping interim columns which are used
            to generate the ``net_generation_mwh`` column (they are mostly the
            ``frac`` column and  net generataion reported in the original
            ``generation_eia923`` and ``generation_fuel_eia923`` tables) that are
            useful for debugging. Default is False, which will drop the columns.
    """
    gf, bf, bga, gens, gen = extract_input_tables(pudl_out)
    bf, gens_at_freq, gen = standardize_input_frequency(
        bf, gens, gen, freq=pudl_out.freq
    )

    # add any startup energy source codes to the list of energy source codes
    # fix MSW codes
    gens_at_freq = adjust_energy_source_codes(gens_at_freq, gf, bf)
    # do the association!
    gen_assoc = associate_generator_tables(
        gens=gens_at_freq, gf=gf, gen=gen, bf=bf, bga=bga
    )

    # Generate a fraction to use to allocate net generation and fuel consumption by.
    # These two methods create a column called `frac`, which will be a fraction
    # to allocate net generation from the gf table for each `IDX_PM_ESC` group
    gen_pm_fuel = prep_alloction_fraction(gen_assoc)

    # Net gen allocation
    net_gen_alloc = allocate_net_gen_by_gen_esc(gen_pm_fuel).pipe(
        _test_gen_pm_fuel_output, gf=gf, gen=gen
    )
    test_gen_fuel_allocation(gen, net_gen_alloc)

    # fuel allocation
    fuel_alloc = allocate_fuel_by_gen_esc(gen_pm_fuel)

    # ensure that the allocated data has unique merge keys
    net_gen_alloc_agg = group_duplicate_keys(net_gen_alloc)
    fuel_alloc_agg = group_duplicate_keys(fuel_alloc)

    # squish net gen and fuel allocation together
    net_gen_fuel_alloc = pd.merge(
        net_gen_alloc_agg,
        fuel_alloc_agg,
        on=IDX_GENS_PM_ESC + ["energy_source_code_num"],
        how="outer",
        validate="1:1",
        suffixes=("_net_gen_alloc", "_fuel_alloc"),
    ).sort_values(IDX_GENS_PM_ESC)
    _ = test_original_gf_vs_the_allocated_by_gens_gf(
        gf=gf, gf_allocated=net_gen_fuel_alloc
    )
    if drop_interim_cols:
        net_gen_fuel_alloc = net_gen_fuel_alloc.loc[
            :,
            IDX_GENS_PM_ESC + ["energy_source_code_num"] + DATA_COLUMNS,
        ]
    return net_gen_fuel_alloc


def aggregate_gen_fuel_by_generator(
<<<<<<< HEAD
    pudl_out: "pudl.output.pudltabl.PudlTabl", gen_pm_fuel: pd.DataFrame
=======
    pudl_out,
    net_gen_fuel_alloc: pd.DataFrame,
    sum_cols: list[str] = DATA_COLUMNS,
>>>>>>> 14f3d22a
) -> pd.DataFrame:
    """Aggregate gen fuel data columns to generators.

    The generation_fuel_eia923 table includes net generation and fuel
    consumption data at the plant/energy source/prime mover level. The most
    granular level of plants that PUDL typically uses is at the plant/generator
    level. This function takes the plant/energy source code/prime mover level
    allocation, aggregates it to the generator level and then denormalizes it to
    make it more structurally in-line with the original generation_eia923 table
    (see :func:`pudl.output.eia923.denorm_generation_eia923`).

    Args:
<<<<<<< HEAD
        pudl_out: An object used to create the tables for EIA and FERC Form 1 analysis.
        gen_pm_fuel: table of allocated generation at the generator/prime mover
            /fuel type. Result of :func:`allocate_gen_fuel_by_generator_energy_source`
=======
        pudl_out (pudl.output.pudltabl.PudlTabl): An object used to create the tables for EIA and FERC Form 1
            analysis.
        net_gen_fuel_alloc: table of allocated generation at the generator/prime mover/
            energy source. Result of :func:`allocate_gen_fuel_by_generator_energy_source`
        sum_cols: Data columns from that are being aggregated via a
            ``pandas.groupby.sum()`` in agg_by_generator
>>>>>>> 14f3d22a

    Returns:
        table with columns :py:const:`IDX_GENS` and net generation and fuel
        consumption scaled to the level of the :py:const:`IDX_GENS`.
    """
    # aggregate the gen/pm/fuel records back to generator records
    gen_allocated = agg_by_generator(
        net_gen_fuel_alloc=net_gen_fuel_alloc, sum_cols=sum_cols
    )
    # make the output mirror the gen_original_eia923()

    gen_allocated = pudl.output.eia923.denorm_generation_eia923(
        g_df=gen_allocated,
        pudl_engine=pudl_out.pudl_engine,
        start_date=pudl_out.start_date,
        end_date=pudl_out.end_date,
    )
    return gen_allocated


def extract_input_tables(pudl_out: "pudl.output.pudltabl.PudlTabl"):
    """Extract the input tables from the pudl_out object.

    Extract all of the tables from pudl_out early in the process and select
    only the columns we need.

    Args:
        pudl_out: instantiated pudl output object.
    """
    gf = (
        pudl_out.gf_eia923()
        .loc[
            :,
            IDX_PM_ESC + DATA_COLUMNS,
        ]
        .pipe(manually_fix_energy_source_codes)
    )
    bf = pudl_out.bf_eia923().loc[:, IDX_B_PM_ESC + ["fuel_consumed_mmbtu"]]
    # load boiler generator associations
    bga = pudl_out.bga_eia860().loc[
        :,
        ["plant_id_eia", "boiler_id", "generator_id", "report_date"],
    ]
    gens = pudl_out.gens_eia860().loc[
        :,
        IDX_GENS
        + [
            "prime_mover_code",
            "unit_id_pudl",
            "capacity_mw",
            "fuel_type_count",
            "operational_status",
            "retirement_date",
        ]
        + list(pudl_out.gens_eia860().filter(like="energy_source_code"))
        + list(pudl_out.gens_eia860().filter(like="startup_source_code")),
    ]
    warn_if_missing_pms(gens)

    gen = (
        pudl_out.gen_original_eia923().loc[:, IDX_GENS + ["net_generation_mwh"]]
        # removes 4 records with NaN generator_id as of pudl v0.5
        .dropna(subset=IDX_GENS)
    )
    granular_fuel_ratio = bf.fuel_consumed_mmbtu.sum() / gf.fuel_consumed_mmbtu.sum()
    granular_net_gen_ratio = gen.net_generation_mwh.sum() / gf.net_generation_mwh.sum()
    logger.info(
        f"The granular data tables contain {granular_fuel_ratio:.1%} of the fuel and "
        f"{granular_net_gen_ratio:.1%} of net generation in the higher-coverage "
        "generation_fuel_eia923 table."
    )
    return gf, bf, bga, gens, gen


def standardize_input_frequency(
    bf: pd.DataFrame, gens: pd.DataFrame, gen: pd.DataFrame, freq: Literal["MS", "MS"]
):
    """Standardize the frequency of the input tables.

    Employ :func:`distribute_annually_reported_data_to_months_if_annual` on the boiler
    fuel and generation table. Employ :func:`pudl.helpers.expand_timeseries` on the
    generators table. Also use the expanded generators table to ensure the generation
    table has all of the generators present.

    Args:
        bf: :ref:`boiler_fuel_eia923` table
        gens: :ref:`generators_eia860` table
        gen: :ref:`generation_eia923` table
        freq: the frequency code from the ``pudl_out`` object used to generate the above
            tables.
    """
    bf = distribute_annually_reported_data_to_months_if_annual(
        df=bf,
        key_columns=[
            "plant_id_eia",
            "boiler_id",
            "energy_source_code",
            "report_date",
        ],
        data_column_name="fuel_consumed_mmbtu",
        freq=freq,
    )

    # duplicate each entry in the gens table 12 times to create an entry for each month of the year
    if freq == "MS":
        gens_at_freq = pudl.helpers.expand_timeseries(
            df=gens, key_cols=["plant_id_eia", "generator_id"], freq="MS"
        )
    else:
        gens_at_freq = gens

    gen = (
        distribute_annually_reported_data_to_months_if_annual(
            df=gen,
            key_columns=["plant_id_eia", "generator_id", "report_date"],
            data_column_name="net_generation_mwh",
            freq=freq,
        )
        # the gen table is missing many generator ids. Let's fill this using the gens table
        # leaving a missing value for net generation
        .merge(
            gens_at_freq[["plant_id_eia", "generator_id", "report_date"]],
            how="outer",
            on=["plant_id_eia", "generator_id", "report_date"],
        )
    )
    return bf, gens_at_freq, gen


def scale_allocated_net_gen_by_ownership(
    gen_pm_fuel: pd.DataFrame, gens: pd.DataFrame, own_eia860: pd.DataFrame
) -> pd.DataFrame:
    """Scale allocated net gen at the generator/energy_source_code level by ownership.

    It can be helpful to have a table of net generation and fuel consumption
    at the generator/fuel-type level (i.e. the result of :func:`allocate_gen_fuel_by_generator_energy_source`)
    to be associated and scaled with all of the owners of those generators.
    This allows the aggregation of fuel use to the utility level.

    Scaling generators with their owners' ownership fraction is currently
    possible via :class:`pudl.analysis.plant_parts_eia.MakeMegaGenTbl`. This
    function uses the allocated net generation at the generator/fuel-type level,
    merges that with a generators table to ensure all necessary columns are
    available, and then feeds that table into the EIA Plant-parts' :meth:`scale_by_ownership`.

    Args:
        gen_pm_fuel: able of allocated generation at the generator/prime mover/energy
            source. Result of :func:`allocate_gen_fuel_by_generator_energy_source`
        gens: `generators_eia860` table with cols: :const:``IDX_GENS``, `capacity_mw`
            and `utility_id_eia`
        own_eia860: `ownership_eia860` table.
    """
    gen_pm_fuel_own = pudl.analysis.plant_parts_eia.MakeMegaGenTbl().scale_by_ownership(
        gens_mega=pd.merge(
            gen_pm_fuel,
            gens[IDX_GENS + ["utility_id_eia", "capacity_mw"]],
            on=IDX_GENS,
            validate="m:1",
            how="left",
        ),
        own_eia860=own_eia860,
        scale_cols=DATA_COLUMNS + ["capacity_mw"],
        validate="m:m",  # m:m because there are multiple generators in gen_pm_fuel
    )
    return gen_pm_fuel_own


# Internal functions for allocate_gen_fuel_by_generator_energy_source


def agg_by_generator(
    net_gen_fuel_alloc: pd.DataFrame,
    by_cols: list[str] = IDX_GENS,
    sum_cols: list[str] = DATA_COLUMNS,
) -> pd.DataFrame:
    """Aggreate the allocated gen fuel data to the generator level.

    Args:
        net_gen_fuel_alloc: result of :func:`allocate_gen_fuel_by_generator_energy_source()`
        by_cols: list of columns to use as ``pandas.groupby`` arg ``by``
        sum_cols: Data columns from that are being aggregated via a
            ``pandas.groupby.sum()``
    """
    gen = (
        net_gen_fuel_alloc.groupby(by=by_cols)[sum_cols]
        .sum(min_count=1)
        .reset_index()
        .pipe(apply_pudl_dtypes, group="eia")
    )
    return gen


def stack_generators(
    gens: pd.DataFrame,
    cat_col: str = "energy_source_code_num",
    stacked_col: str = "energy_source_code",
):
    """Stack the generator table with a set of columns.

    Args:
        gens: generators_eia860 table with cols: :py:const:`IDX_GENS` and all of the
            ``energy_source_code`` columns
        cat_col: name of category column which will end up having the column names of
            ``cols_to_stack``
        stacked_col: name of column which will end up with the stacked data from
            ``cols_to_stack``

    Returns:
        pandas.DataFrame: a dataframe with these columns: idx_stack, cat_col,
        stacked_col
    """
    # get a list of all energy_source_code, planned_energy_source_code, and startup_source_code columns
    esc = list(gens.filter(regex="source_code"))

    gens_stack_prep = (
        pd.DataFrame(gens.set_index(IDX_GENS)[esc].stack(level=0))
        .reset_index()
        .rename(columns={"level_3": cat_col, 0: stacked_col})
        .pipe(apply_pudl_dtypes, "eia")
    )
    # arrange energy source codes by number and type (start with energy_source_code, then planned_, then startup_)
    gens_stack_prep = gens_stack_prep.sort_values(
        by=(IDX_GENS + [cat_col]), ascending=True
    )
    # drop overlapping energy_source_code's from startup and planned codes
    gens_stack_prep = gens_stack_prep.drop_duplicates(
        subset=IDX_GENS + [stacked_col], keep="first"
    )
    # replace the energy_source_code_num. Existing energy source codes should be arranged in ascending order
    gens_stack_prep["energy_source_code_num"] = "energy_source_code_" + (
        gens_stack_prep.groupby(IDX_GENS).cumcount() + 1
    ).astype(str)

    # merge the stacked df back onto the gens table
    # we first drop the cols_to_stack so we don't duplicate data
    gens_stack = pd.merge(
        gens.drop(columns=esc), gens_stack_prep, on=IDX_GENS, how="outer"
    )
    return gens_stack


def associate_generator_tables(
    gens: pd.DataFrame,
    gf: pd.DataFrame,
    gen: pd.DataFrame,
    bf: pd.DataFrame,
    bga: pd.DataFrame,
) -> pd.DataFrame:
    """Associate the three tables needed to assign net gen and fuel to generators.

    The :ref:`generation_fuel_eia923` table's data is reported at the
    :py:const:`IDX_PM_ESC` granularity. Each generator in the :ref:`generators_eia860`
    has one ``prime_mover_code``, but potentially several ``energy_source_code``s that
    are reported in several columns. We need to reshape the generators table such that
    each generator has a separate record corresponding to each of its reported
    energy_source_codes, so it can be merged with the :ref:`generation_fuel_eia923`
    table. We do this using :func:``stack_generators`` employing
    :func:`pd.DataFrame.stack`.

    The stacked generators table has a primary key of
    ``["plant_id_eia", "generator_id", "report_date", "energy_source_code"]``. The table
    also includes the ``prime_mover_code`` column to enable merges with other tables,
    the ``capacity_mw`` column which we use to determine the allocation when there is no
    data in the granular data tables, and the ``operational_status`` column which we use
    to remove inactive plants from the association and allocation process.

    The remaining data tables are all less granular than this stacked generators table
    and have varying primary keys. We add suffixes to the data columns in these data
    tables to identify the source table before broadcast merging these data columns into
    the stacked generators. This broadcasted data will be used later in the allocation
    process.

    This function also removes inactive generators so that we don't associate any net
    generation or fuel to those generators. See :func:`remove_inactive_generators` for
    more details.

    There are some records in the data tables that have either ``prime_mover_code`` s  or
    ``energy_source_code`` s that do no appear in the :ref:`generators_eia860` table.
    We employ :func:`_allocate_unassociated_records` to make sure those records are
    associated.

    Args:
        gens: :ref:`generators_eia860` table with cols: :py:const:`IDX_GENS` and all of
            the ``energy_source_code`` columns and expanded to the frequency of
            ``pudl_out``
        gf: :ref:`generation_fuel_eia923` table with columns: :py:const:`IDX_PM_ESC` and
            ``net_generation_mwh`` and ``fuel_consumed_mmbtu``.
        gen: :ref:`generation_eia923` table with columns: :py:const:`IDX_GENS` and
            ``net_generation_mwh``.
        bf: :ref:`boiler_fuel_eia923` table with columns: :py:const:`IDX_B_PM_ESC` and
            fuel consumption columns.
        bga: :ref:`boiler_generator_assn_eia860` table.

    Returns:
        table of generators with stacked energy sources and broadcasted net generation
        and fuel data from the :ref:`generation_eia923` and :ref:`generation_fuel_eia923`
        tables. There are many duplicate values in this output which will later be used
        in the allocation process in :func:`allocate_net_gen_by_gen_esc` and
        :func:`allocate_fuel_by_gen_esc`.
    """
    stack_gens = stack_generators(
        gens, cat_col="energy_source_code_num", stacked_col="energy_source_code"
    )
    # allocate the boiler fuel data to generators
    bf_by_gens = allocate_bf_data_to_gens(bf, gens, bga)
    bf_by_gens = (
        bf_by_gens.set_index(IDX_GENS_PM_ESC).add_suffix("_bf_tbl").reset_index()
    )
    gf = gf.set_index(IDX_PM_ESC)[DATA_COLUMNS].add_suffix("_gf_tbl").reset_index()

    gen_assoc = (
        pd.merge(
            stack_gens,
            gen.rename(columns={"net_generation_mwh": "net_generation_mwh_g_tbl"}),
            on=IDX_GENS,
            how="outer",
        )
        .merge(
            gf,
            on=IDX_PM_ESC,
            how="outer",
            validate="m:1",
            indicator=True,  # used in _allocate_unassociated_records to find unassocited
        )
        .pipe(remove_inactive_generators)
        .pipe(
            _allocate_unassociated_records,
            idx_cols=IDX_PM_ESC,
            col_w_unexpected_codes="prime_mover_code",
            data_columns=[f"{col}_gf_tbl" for col in DATA_COLUMNS],
        )
        .drop(columns=["_merge"])  # drop do we can do this again in the bf_summed merge
        .merge(
            bf_by_gens, on=IDX_GENS_PM_ESC, how="outer", validate="m:1", indicator=True
        )
        .pipe(
            _allocate_unassociated_records,
            idx_cols=IDX_GENS_PM_ESC,
            col_w_unexpected_codes="energy_source_code",
            data_columns=["fuel_consumed_mmbtu_bf_tbl"],
        )
        .drop(columns=["_merge"])
    )

    # replace zeros with small number to avoid div by zero errors when calculating allocation fraction
    data_columns = [
        # "net_generation_mwh_g_tbl",
        "fuel_consumed_mmbtu_gf_tbl",
        "fuel_consumed_for_electricity_mmbtu_gf_tbl",
        "net_generation_mwh_gf_tbl",
        "fuel_consumed_mmbtu_bf_tbl",
    ]
    gen_assoc[data_columns] = gen_assoc[data_columns].replace(0, MISSING_SENTINEL)

    # calculate the total capacity in every fuel group
    gen_assoc = pd.merge(
        gen_assoc,
        gen_assoc.groupby(by=IDX_ESC)[["capacity_mw", "net_generation_mwh_g_tbl"]]
        .sum(min_count=1)
        .add_suffix("_fuel")
        .reset_index(),
        on=IDX_ESC,
        how="outer",
    ).pipe(apply_pudl_dtypes, "eia")
    return gen_assoc


def remove_inactive_generators(gen_assoc: pd.DataFrame) -> pd.DataFrame:
    """Remove the retired generators.

    We don't want to associate and later allocate net generation or fuel to generators
    that are retired (or proposed! or any other ``operational_status`` besides
    ``existing``). However, we do want to keep the generators that report operational
    statuses other than ``existing`` but which report non-zero data despite being
    ``retired`` or ``proposed``. This includes several categories of generators/plants:

        * ``retiring_generators``: generators that retire mid-year
        * ``retired_plants``: entire plants that supposedly retired prior to
          the current year but which report data. If a plant has a mix of gens
          which are existing and retired, they are not included in this category.
        * ``proposed_generators``: generators that become operational mid-year,
          or which are marked as ``proposed`` but start reporting non-zero data
        * ``proposed_plants``: entire plants that have a ``proposed`` status but
          which start reporting data. If a plant has a mix of gens which are
          existing and proposed, they are not included in this category.

    When we do not have generator-specific generation for a proposed/retired
    generator that is not coming online/retiring mid-year, we can also look
    at whether there is generation reported for this generator in the gf table.
    However, if a proposed/retired generator is part of an existing plant, it
    is possible that the reported generation from the gf table belongs to one
    of the other existing generators. Thus, we want to only keep proposed/retired
    generators where the entire plant is proposed/retired (in which case the gf-
    reported generation could only come from one of the new/retired generators).

    We also want to keep unassociated plants that have no ``generator_id`` which will
    be associated via :func:`_allocate_unassociated_records`.

    Args:
        gen_assoc: table of generators with stacked energy sources and broadcasted net
            generation data from the generation_eia923 and generation_fuel_eia923
            tables. Output of :func:`associate_generator_tables`.
    """
    existing = gen_assoc.loc[(gen_assoc.operational_status == "existing")]

    retiring_generators = identify_retiring_generators(gen_assoc)

    retired_plants = identify_retired_plants(gen_assoc)

    proposed_generators = identify_generators_coming_online(gen_assoc)

    proposed_plants = identify_proposed_plants(gen_assoc)

    unassociated_plants = gen_assoc[gen_assoc.generator_id.isnull()]

    gen_assoc_removed = pd.concat(
        [
            existing,
            retiring_generators,
            retired_plants,
            proposed_generators,
            proposed_plants,
            unassociated_plants,
        ]
    )

    return gen_assoc_removed


def identify_retiring_generators(gen_assoc):
    """Identify any generators that retire mid-year.

    These are generators with a retirement date after the earliest report_date or which
    report generator-specific generation data in the g table after their retirement
    date.
    """
    retiring_generators = gen_assoc.loc[
        (gen_assoc.operational_status == "retired")
        & (
            (gen_assoc.report_date <= gen_assoc.retirement_date)
            | (gen_assoc.net_generation_mwh_g_tbl.notnull())
        )
    ]

    return retiring_generators


def identify_retired_plants(gen_assoc):
    """Identify entire plants that have previously retired but are reporting data."""
    # get a subset of the data that represents all plants that have completely retired before the start date
    # Get a list of all of the plants with at least one retired generator and reports non-zero generation data
    # after the generator retirement date
    retired_generators_with_reported_gf = list(
        gen_assoc.loc[
            (gen_assoc.operational_status == "retired")
            & (gen_assoc.report_date > gen_assoc.retirement_date)
            & (gen_assoc.net_generation_mwh_gf_tbl.notnull())
            & (gen_assoc.net_generation_mwh_g_tbl.isnull())
            & (gen_assoc.net_generation_mwh_gf_tbl != 0),
            "plant_id_eia",
        ].unique()
    )

    # create a table for all of these plants that identifies all of the unique operational statuses
    plants_with_any_retired_generators = gen_assoc.loc[
        gen_assoc["plant_id_eia"].isin(retired_generators_with_reported_gf),
        ["plant_id_eia", "operational_status", "retirement_date"],
    ].drop_duplicates()

    # remove plants that have operational statuses other than retired
    plants_with_both_retired_and_and_existing_generators = list(
        plants_with_any_retired_generators.loc[
            (plants_with_any_retired_generators["operational_status"] != "retired"),
            "plant_id_eia",
        ].unique()
    )
    plants_with_only_retired_generators = plants_with_any_retired_generators[
        ~plants_with_any_retired_generators["plant_id_eia"].isin(
            plants_with_both_retired_and_and_existing_generators
        )
    ]

    # only keep the plants where all retirement dates are before the current year
    plants_retiring_after_start_date = list(
        plants_with_only_retired_generators.loc[
            plants_with_only_retired_generators["retirement_date"]
            >= min(gen_assoc.report_date),
            "plant_id_eia",
        ].unique()
    )
    entirely_retired_plants = list(
        plants_with_only_retired_generators.loc[
            ~plants_with_only_retired_generators["plant_id_eia"].isin(
                plants_retiring_after_start_date
            ),
            "plant_id_eia",
        ].unique()
    )

    retired_plants = gen_assoc[gen_assoc["plant_id_eia"].isin(entirely_retired_plants)]

    return retired_plants


def identify_generators_coming_online(gen_assoc):
    """Identify generators that are coming online mid-year.

    These are defined as generators that have a proposed status but which report
    generator-specific generation data in the g table
    """
    # sometimes a plant will report generation data before its proposed operating date
    # we want to keep any data that is reported for proposed generators
    proposed_generators = gen_assoc.loc[
        (gen_assoc.operational_status == "proposed")
        & (gen_assoc.net_generation_mwh_g_tbl.notnull())
    ]
    return proposed_generators


def identify_proposed_plants(gen_assoc):
    """Identify entirely new plants that are proposed but are already reporting data."""
    # Get a list of all of the plants that have a proposed generator with non-null and non-zero gf generation
    proposed_generators_with_reported_bf = list(
        gen_assoc.loc[
            (gen_assoc.operational_status == "proposed")
            & (gen_assoc.net_generation_mwh_gf_tbl.notnull())
            & (gen_assoc.net_generation_mwh_gf_tbl != 0),
            "plant_id_eia",
        ].unique()
    )

    # create a table for all of these plants that identifies all of the unique operational statuses
    plants_with_any_proposed_generators = gen_assoc.loc[
        gen_assoc["plant_id_eia"].isin(proposed_generators_with_reported_bf),
        ["plant_id_eia", "operational_status"],
    ].drop_duplicates()

    # filter this list to those plant ids where the only operational status is "proposed"
    # i.e. where the entire plant is new
    entirely_new_plants = list(
        plants_with_any_proposed_generators.loc[
            (
                ~plants_with_any_proposed_generators.duplicated(
                    subset="plant_id_eia", keep=False
                )
            )
            & (plants_with_any_proposed_generators["operational_status"] == "proposed"),
            "plant_id_eia",
        ].unique()
    )

    # keep data for these proposed plants in months where there is reported data
    proposed_plants = gen_assoc[
        gen_assoc["plant_id_eia"].isin(entirely_new_plants)
        & gen_assoc["net_generation_mwh_gf_tbl"].notnull()
    ]

    return proposed_plants


def _allocate_unassociated_records(
    gen_assoc: pd.DataFrame,
    idx_cols: list[str],
    col_w_unexpected_codes: Literal["energy_source_code", "prime_mover_code"],
    data_columns: list[str],
) -> pd.DataFrame:
    """Associate unassociated gen_fuel table records on idx_cols.

    There are a subset of ``generation_fuel_eia923`` or ``boiler_fuel_eia923`` records
    which do not merge onto the stacked generator table on ``IDX_PM_ESC`` or
    ``IDX_GENS_PM_ESC`` respecitively. These records generally don't match with
    the set of prime movers and energy sources in the stacked generator table. In this
    method, we associate those straggler, unassociated records by merging these records
    with the stacked generators witouth the un-matching data column.

    Args:
        gen_assoc: generators associated with data.
        idx_cols: ID columns (includes ``col_w_unexpected_codes``)
        col_w_unexpected_codes: name of the column which has codes in it that were not
            found in the generators table.
        data_columns: the data columns to associate and allocate.
    """
    # we're associating these unassociated records but we only want to associate
    # them w/ the primary energy source from stack_generators so we're going to assign
    # the energy_source_code_num as the primary source on the unassociated data and
    # merge on that column
    idx_minus_one = [col for col in idx_cols if col != col_w_unexpected_codes] + [
        "energy_source_code_num"
    ]
    # we're going to only associate these unassociated fuel records w/
    # the primary fuel so we don't have to deal w/ double counting
    # connected_mask = gen_assoc[unassociated_null_id_col].notnull()
    connected_mask = gen_assoc._merge != "right_only"
    eia_generators_connected = gen_assoc.loc[connected_mask].assign(
        capacity_mw_minus_one=lambda x: x.groupby(
            idx_minus_one + ["energy_source_code_num"]
        )["capacity_mw"].transform(sum),
        frac_cap_minus_one=lambda x: x.capacity_mw / x.capacity_mw_minus_one,
    )

    eia_generators_unassociated = (
        gen_assoc[~connected_mask]
        .assign(energy_source_code_num="energy_source_code_1")
        .groupby(by=idx_minus_one)
        .sum(min_count=1, numeric_only=True)
        .reset_index()
    )
    logger.info(
        f"Associating and allocating {len(eia_generators_unassociated)} "
        f"({len(eia_generators_unassociated)/len(gen_assoc):.1%}) records with "
        f"unexpected {col_w_unexpected_codes}."
    )

    def _allocate_unassociated_data_col(df: pd.DataFrame, col: str) -> pd.Series:
        """Helper function to allocate an unassociated data column.

        We want the main and the unassociated data to be added together but sometimes
        there is no data from the gf table and sometimes there is no unassociated data.
        The unassociated data column also needs to be allocated across the various
        gen/PM code combos in the plant that it is being merged with.
        """
        df.loc[df[col].notnull() | df[f"{col}_unassociated"].notnull(), col] = df[
            col
        ].fillna(0) + (
            df[f"{col}_unassociated"].fillna(0) * df.frac_cap_minus_one.fillna(0)
        )
        return df[col]

    eia_generators = pd.merge(
        eia_generators_connected,
        eia_generators_unassociated[idx_minus_one + data_columns],
        on=idx_minus_one,
        suffixes=("", "_unassociated"),
        how="left",
        validate="m:1",
    )
    eia_generators = eia_generators.assign(
        **{
            col: _allocate_unassociated_data_col(eia_generators, col=col)
            for col in data_columns
        }
    )  # .drop(
    #     columns=[f"{col}_unassociated" for col in data_columns]
    #     + [
    #         "capacity_mw_minus_one",
    #         "frac_cap_minus_one",
    #     ]
    # )
    return eia_generators


def prep_alloction_fraction(gen_assoc: pd.DataFrame) -> pd.DataFrame:
    """Prepare the associated generators for allocation.

    Make flags and aggregations to prepare for the :func:`allocate_net_gen_by_gen_esc`
    and :func:`allocate_fuel_by_gen_esc` functions.

    In :func:`allocate_net_gen_by_gen_esc`, we will break the generators out into four
    types - see :func:`allocate_net_gen_by_gen_esc` docs for details. This function adds
    flags for splitting the generators.

    Args:
        gen_assoc: a table of generators that have associated w/ energy sources, prime
            movers and boilers - result of :func:`associate_generator_tables`
    """
    # flag whether the generator exists in the generation table (this will be used
    # later on) for calculating ratios to use to allocate net generation
    # if there is more net gen reported to the gen table than the gf table, we assume
    # this is an "all gen" table (see allocate_net_gen_by_gen_esc). If this isn't done
    # the records that don't report in the gen table will end up getting negative net
    # generation
    gen_assoc = gen_assoc.assign(
        more_mwh_in_g_than_gf_tbl=lambda x: (
            x.net_generation_mwh_g_tbl >= x.net_generation_mwh_gf_tbl
        ),
        in_g_tbl=lambda x: np.where(
            x.net_generation_mwh_g_tbl.notnull(),  # | x.more_mwh_in_g_than_gf_tbl,
            True,
            False,
        ),
        in_bf_tbl=lambda x: np.where(
            x.fuel_consumed_mmbtu_bf_tbl.notnull(), True, False
        ),
    )

    gens_gb_pm_esc = gen_assoc.groupby(by=IDX_PM_ESC, dropna=False)
    gens_gb_u_esc = gen_assoc.groupby(by=IDX_UNIT_ESC, dropna=False)
    # get the total values for the merge group
    # we would use on groupby here with agg but it is much slower
    # so we're gb-ing twice w/ a merge
    # gens_gb.agg({'net_generation_mwh_g_tbl': lambda x: x.sum(min_count=1),
    #              'capacity_mw': lambda x: x.sum(min_count=1),
    #              'in_g_tbl': 'all'},)
    gen_pm_fuel = (
        gen_assoc.merge(  # flag if all generators exist in the generators_eia860 tbl
            gens_gb_pm_esc[["in_g_tbl"]].all().reset_index(),
            on=IDX_PM_ESC,
            suffixes=("", "_all"),
        )
        .merge(  # flag if some generators exist in the generators_eia860 tbl
            gens_gb_pm_esc[["in_g_tbl", "more_mwh_in_g_than_gf_tbl"]]
            .any()
            .reset_index(),
            on=IDX_PM_ESC,
            suffixes=("", "_any"),
        )
        .merge(  # flag if all generators exist in the boiler fuel tbl
            gens_gb_pm_esc[["in_bf_tbl"]].all().reset_index(),
            on=IDX_PM_ESC,
            suffixes=("", "_all"),
        )
        .merge(  # flag if some generators exist in the boiler fuel tbl
            gens_gb_pm_esc[["in_bf_tbl"]].any().reset_index(),
            on=IDX_PM_ESC,
            suffixes=("", "_any"),
        )
        # Net generation and capacity are both proxies that can be used
        # to allocate the generation which only shows up in generation_fuel.
        # fuel consumption from the bf table can be used as a proxy to allocate
        # fuel consumption that only shows up in generation_fuel
        # Sum them up across the whole plant-prime-fuel group so we can tell
        # what fraction of the total capacity each generator is.
        .merge(
            (
                gens_gb_pm_esc[
                    [
                        "net_generation_mwh_g_tbl",
                        "fuel_consumed_mmbtu_bf_tbl",
                        "capacity_mw",
                    ]
                ]
                .sum(min_count=1)
                .add_suffix("_pm_fuel")
                .reset_index()
            ),
            on=IDX_PM_ESC,
        )
        .merge(
            (
                gens_gb_u_esc[
                    [
                        "fuel_consumed_mmbtu_bf_tbl",
                        "capacity_mw",
                    ]
                ]
                .sum(min_count=1)
                .add_suffix("_unit_fuel")
                .reset_index()
            ),
            on=IDX_UNIT_ESC,
        )
        .assign(
            # fill in the missing generation with small numbers (this will help ensure
            # the calculations to run the fractions in `allocate_net_gen_by_gen_esc`
            # and `allocate_fuel_by_gen_esc` can be consistent)
            # do the same with missing fuel consumption
            fuel_consumed_mmbtu_bf_tbl=lambda x: x.fuel_consumed_mmbtu_bf_tbl.fillna(
                MISSING_SENTINEL
            ),
            net_generation_mwh_g_tbl_pm_fuel=lambda x: x.net_generation_mwh_g_tbl_pm_fuel.fillna(
                MISSING_SENTINEL
            ),
            fuel_consumed_mmbtu_bf_tbl_pm_fuel=lambda x: x.fuel_consumed_mmbtu_bf_tbl_pm_fuel.fillna(
                MISSING_SENTINEL
            ),
            fuel_consumed_mmbtu_bf_tbl_unit_fuel=lambda x: x.fuel_consumed_mmbtu_bf_tbl_unit_fuel.fillna(
                MISSING_SENTINEL
            ),
        )
    )
    # Add a column that indicates how much capacity comes from generators that
    # report in the generation table, and how much comes only from generators
    # that show up in the generation_fuel table.
    gen_pm_fuel = pd.merge(
        gen_pm_fuel,
        gen_pm_fuel.groupby(by=IDX_PM_ESC + ["in_g_tbl"], dropna=False)[["capacity_mw"]]
        .sum(min_count=1)
        .add_suffix("_in_g_tbl_group")
        .reset_index(),
        on=IDX_PM_ESC + ["in_g_tbl"],
    )
    gen_pm_fuel["capacity_mw_fuel_in_bf_tbl_group"] = gen_pm_fuel.groupby(
        IDX_PM_ESC + ["in_bf_tbl"], dropna=False
    )[["capacity_mw"]].transform(sum, min_count=1)

    return gen_pm_fuel


def allocate_net_gen_by_gen_esc(gen_pm_fuel: pd.DataFrame) -> pd.DataFrame:
    """Allocate net generation to generators/energy_source_code via three methods.

    There are three main types of generators:
      * "all gen": generators of plants which fully report to the ``generation_eia923``
        table. This includes records that report more MWh to the ``generation_eia923``
        table than to the ``generation_fuel_eia923`` table (if we did not include these
        records, the ).
      * "some gen": generators of plants which partially report to the
        ``generation_eia923`` table.
      * "gf only": generators of plants which do not report at all to the
        ``generation_eia923`` table.

    Each different type of generator needs to be treated slightly differently,
    but all will end up with a ``frac`` column that can be used to allocate
    the ``net_generation_mwh_gf_tbl``.

    Args:
        gen_pm_fuel: output of :func:``prep_alloction_fraction()``.
    """
    # break out the table into these four different generator types and assign a category
    all_mask = gen_pm_fuel.in_g_tbl_all | gen_pm_fuel.more_mwh_in_g_than_gf_tbl_any
    all_gen = gen_pm_fuel.loc[all_mask].assign(net_gen_alloc_cat="all_gen")
    some_gen = gen_pm_fuel.loc[gen_pm_fuel.in_g_tbl_any & ~all_mask].assign(
        net_gen_alloc_cat="some_gen"
    )
    gf_only = gen_pm_fuel.loc[~gen_pm_fuel.in_g_tbl_any].assign(
        net_gen_alloc_cat="gf_only"
    )

    logger.info(
        "Ratio calc types: \n"
        f"   All gens w/in generation table:  {len(all_gen)}#, {all_gen.capacity_mw.sum():.2} MW\n"
        f"   Some gens w/in generation table: {len(some_gen)}#, {some_gen.capacity_mw.sum():.2} MW\n"
        f"   No gens w/in generation table:   {len(gf_only)}#, {gf_only.capacity_mw.sum():.2} MW"
    )
    if len(gen_pm_fuel) != len(all_gen) + len(some_gen) + len(gf_only):
        raise AssertionError(
            "Error in splitting the gens between records showing up fully, "
            "partially, or not at all in the generation table."
        )

    # In the case where we have all of teh generation from the generation
    # table, we still allocate, because the generation reported in these two
    # tables don't always match perfectly
    all_gen = all_gen.assign(
        frac_net_gen=lambda x: x.net_generation_mwh_g_tbl
        / x.net_generation_mwh_g_tbl_pm_fuel,
        frac=lambda x: x.frac_net_gen,
    )
    # _ = _test_frac(all_gen)

    # a brief explaination of the equations below
    # input definitions:
    #   ng == net generation from the generation table (by generator)
    #   ngf == net generation from the generation fuel table (summed by PM/Fuel)
    #   ngt == total net generation from the generation table (summed by PM/Fuel)
    #
    # y = ngt / ngf (fraction of generation reporting in the generation table)
    # z = ng * ngt (fraction of generation from generation table by generator)
    # g = y * z  (fraction of generation reporting in generation table by generator - frac_gen)

    some_gen = some_gen.assign(
        # fraction of the generation that should go to the generators that
        # report in the generation table
        frac_from_g_tbl=lambda x: x.net_generation_mwh_g_tbl_pm_fuel
        / x.net_generation_mwh_gf_tbl,
        # for records within these mix groups that do have net gen in the
        # generation table..
        frac_net_gen=lambda x: x.net_generation_mwh_g_tbl
        / x.net_generation_mwh_g_tbl_pm_fuel,  # generator based net gen from gen table
        frac_gen=lambda x: x.frac_net_gen * x.frac_from_g_tbl,
        # fraction of generation that does not show up in the generation table
        frac_missing_from_g_tbl=lambda x: 1 - x.frac_from_g_tbl,
        capacity_mw_missing_from_g_tbl=lambda x: np.where(x.in_g_tbl, 0, x.capacity_mw),
        frac_cap=lambda x: x.frac_missing_from_g_tbl
        * (x.capacity_mw_missing_from_g_tbl / x.capacity_mw_in_g_tbl_group),
        # the real deal
        # this could aslo be `x.frac_gen + x.frac_cap` because the frac_gen
        # should be 0 for any generator that does not have net gen in the g_tbl
        # and frac_cap should be 0 for any generator that has net gen in the
        # g_tbl.
        frac=lambda x: np.where(x.in_g_tbl, x.frac_gen, x.frac_cap),
    )
    # _ = _test_frac(some_gen)

    # Calculate what fraction of the total capacity is associated with each of
    # the generators in the grouping.
    gf_only = gf_only.assign(
        frac_cap=lambda x: x.capacity_mw / x.capacity_mw_pm_fuel,
        frac=lambda x: x.frac_cap,
    )
    # _ = _test_frac(gf_only)

    # squish all of these methods back together.
    net_gen_alloc = pd.concat([all_gen, some_gen, gf_only])
    _ = _test_frac(net_gen_alloc)

    # replace the placeholder missing values with zero before allocating
    # since some of these may have been aggregated, well, flag any values less than 10
    # times the sentinel but more than 0 bc there are negative net generation values
    net_gen_alloc["net_generation_mwh_gf_tbl"] = remove_aggregated_sentinel_value(
        net_gen_alloc["net_generation_mwh_gf_tbl"]
    )
    # do the allocating-ing!
    net_gen_alloc = (
        net_gen_alloc.assign(
            # we could x.net_generation_mwh_g_tbl.fillna here if we wanted to
            # take the net gen
            net_generation_mwh=lambda x: x.net_generation_mwh_gf_tbl
            * x.frac,
        )
        .pipe(apply_pudl_dtypes, group="eia")
        .dropna(how="all")
    )

    return net_gen_alloc


def allocate_fuel_by_gen_esc(gen_pm_fuel: pd.DataFrame) -> pd.DataFrame:
    """Allocate fuel_consumption to generators/energy_source_code via three methods.

    There are three main types of generators:

      * "all bf": generators of plants which fully report to the
        boiler_fuel_eia923 table.
      * "some bf": generators of plants which partially report to the
        boiler_fuel_eia923 table.
      * "gf only": generators of plants which do not report at all to the
        boiler_fuel_eia923 table.

    Each different type of generator needs to be treated slightly differently,
    but all will end up with a ``frac`` column that can be used to allocate
    the ``fuel_consumed_mmbtu_gf_tbl``.

    Args:
        gen_pm_fuel: output of :func:`prep_alloction_fraction`.
    """
    # break out the table into these four different generator types.
    all_bf = gen_pm_fuel.loc[gen_pm_fuel.in_bf_tbl_all]
    some_bf = gen_pm_fuel.loc[gen_pm_fuel.in_bf_tbl_any & ~gen_pm_fuel.in_bf_tbl_all]
    gf_only = gen_pm_fuel.loc[~gen_pm_fuel.in_bf_tbl_any]

    logger.info(
        "Ratio calc types: \n"
        f"   All gens w/in boiler fuel table:  {len(all_bf)}#, {all_bf.capacity_mw.sum():.2} MW\n"
        f"   Some gens w/in boiler fuel table: {len(some_bf)}#, {some_bf.capacity_mw.sum():.2} MW\n"
        f"   No gens w/in boiler fuel table:   {len(gf_only)}#, {gf_only.capacity_mw.sum():.2} MW"
    )
    if len(gen_pm_fuel) != len(all_bf) + len(some_bf) + len(gf_only):
        raise AssertionError(
            "Error in splitting the gens between records showing up fully, "
            "partially, or not at all in the boiler fuel table."
        )

    # In the case where we have all of the fuel from the bf
    # table, we still allocate, because the fuel reported in these two
    # tables don't always match perfectly
    all_bf = all_bf.assign(
        frac_fuel=lambda x: x.fuel_consumed_mmbtu_bf_tbl
        / x.fuel_consumed_mmbtu_bf_tbl_pm_fuel,
        frac=lambda x: x.frac_fuel,
    )
    # _ = _test_frac(all_bf)

    some_bf = some_bf.assign(
        # fraction of the fuel consumption that should go to the generators that
        # report in the boiler fuel table
        frac_from_bf_tbl=lambda x: x.fuel_consumed_mmbtu_bf_tbl_pm_fuel
        / x.fuel_consumed_mmbtu_gf_tbl,
        # for records within these mix groups that do have fuel consumption in the
        # bf table..
        frac_fuel=lambda x: x.fuel_consumed_mmbtu_bf_tbl
        / x.fuel_consumed_mmbtu_bf_tbl_pm_fuel,  # generator based fuel from bf table
        frac_bf=lambda x: x.frac_fuel * x.frac_from_bf_tbl,
        # fraction of fuel that does not show up in the bf table
        # set minimum fraction to zero so we don't get negative fuel
        frac_missing_from_bf_tbl=lambda x: np.where(
            (x.frac_from_bf_tbl < 1), (1 - x.frac_from_bf_tbl), 0
        ),
        capacity_mw_missing_from_bf_tbl=lambda x: np.where(
            x.in_bf_tbl, 0, x.capacity_mw
        ),
        frac_cap=lambda x: x.frac_missing_from_bf_tbl
        * (x.capacity_mw_missing_from_bf_tbl / x.capacity_mw_fuel_in_bf_tbl_group),
        # the real deal
        # this could aslo be `x.frac_bf + x.frac_cap` because the frac_bf
        # should be 0 for any generator that does not have fuel in the bf_tbl
        # and frac_cap should be 0 for any generator that has fuel in the
        # bf_tbl.
        frac=lambda x: np.where(x.in_bf_tbl, x.frac_bf, x.frac_cap),
    )
    # _ = _test_frac(some_bf)

    # Calculate what fraction of the total capacity is associated with each of
    # the generators in the grouping.
    gf_only = gf_only.assign(
        frac_cap=lambda x: x.capacity_mw / x.capacity_mw_unit_fuel,
        frac=lambda x: x.frac_cap,
    )
    # _ = _test_frac(gf_only)

    # squish all of these methods back together.
    fuel_alloc = pd.concat([all_bf, some_bf, gf_only])
    # _ = _test_frac(fuel_alloc)

    # replace the placeholder missing values with zero before allocating
    # since some of these may have been aggregated, well, flag any values less than the
    # sentinel missing value
    fuel_alloc = fuel_alloc.assign(
        fuel_consumed_mmbtu_gf_tbl=remove_aggregated_sentinel_value(
            fuel_alloc["fuel_consumed_mmbtu_gf_tbl"]
        ),
        fuel_consumed_for_electricity_mmbtu_gf_tbl=remove_aggregated_sentinel_value(
            fuel_alloc["fuel_consumed_for_electricity_mmbtu_gf_tbl"]
        ),
    )
    # do the allocating-ing!
    fuel_alloc = (
        fuel_alloc.assign(
            # we could x.fuel_consumed_mmbtu_bf_tbl.fillna here if we wanted to
            # take the net gen
            fuel_consumed_mmbtu=lambda x: x.fuel_consumed_mmbtu_gf_tbl * x.frac,
            fuel_consumed_for_electricity_mmbtu=lambda x: x.fuel_consumed_for_electricity_mmbtu_gf_tbl
            * x.frac,
        )
        .pipe(apply_pudl_dtypes, group="eia")
        .dropna(how="all")
    )

    return fuel_alloc


def remove_aggregated_sentinel_value(col: pd.Series, scalar: float = 20.0) -> pd.Series:
    """Replace the post-aggregation sentinel values in a column with zero."""
    return np.where(col.between(0, scalar * MISSING_SENTINEL), 0, col)


def group_duplicate_keys(df: pd.DataFrame) -> pd.DataFrame:
    """Catches duplicate keys in the allocated data and groups them together.

    Merging ``net_gen_alloc`` and ``fuel_alloc`` together requires unique keys in each
    df. Sometimes the allocation process creates duplicate keys. This function
    identifies when this happens, and aggregates the data on these keys to remove the
    duplicates.
    """
    # identify any duplicate records
    duplicate_keys = df[
        df.duplicated(subset=(IDX_GENS_PM_ESC + ["energy_source_code_num"]))
    ]
    # if there are duplicate records, print a warning and fix the issue
    if len(duplicate_keys) > 0:
        logger.warning(
            "Duplicate keys exist in the allocated data."
            "These will be grouped together, but check the source "
            "of this issue."
        )
        logger.warning(duplicate_keys[IDX_GENS_PM_ESC + ["energy_source_code_num"]])

        df = (
            df.groupby(IDX_GENS_PM_ESC + ["energy_source_code_num"])
            .sum(min_count=1)
            .reset_index()
        )
    return df


###########################
# Fuel Allocation Functions
###########################
def distribute_annually_reported_data_to_months_if_annual(
    df: pd.DataFrame,
    key_columns: list[str],
    data_column_name: str,
    freq: Literal["AS", "MS"],
) -> pd.DataFrame:
    """Allocates annually-reported data from the gen or bf table to each month.

    Certain plants only report data to the generator table and boiler fuel table
    on an annual basis. In these cases, their annual total is reported as a single
    value in January or December, and the other 11 months are reported as missing
    values. This function first identifies which plants are annual respondents by
    identifying plants that have 11 months of missing data, with the one month of
    existing data being in January or December. This is an assumption based on seeing
    that over 40% of the plants that have 11 months of missing data report their one
    month of data in January and December (this ratio of reporting is checked and will
    raise a warning if it becomes untrue). It then distributes this annually-reported
    value evenly across all months in the year. Because we know some of the plants are
    reporting in only one month that is not January or December, the assumption about
    January and December only reporting is almost certainly resulting in some non-annual
    data being allocated across all months, but on average the data will be more
    accruate.

    Note: We should be able to use the ``reporting_frequency_code`` column for the
    identification of annually reported data. This currently does not work because we
    assumed this was a plant-level annual attribute (and is thus stored in the
    ``plants_eia860`` table). See Issue #1933.

    Args:
        df: a pandas dataframe, either loaded from pudl_out.gen_original_eia923() or
            pudl_out.bf_eia923()
        key_columns: a list of the primary key column names, either
            ``["plant_id_eia","boiler_id","energy_source_code"]`` or
            ``["plant_id_eia","generator_id"]``
        data_column_name: the name of the data column to allocate, either
            "net_generation_mwh" or "fuel_consumed_mmbtu" depending on the df specified
        freq: frequency of input df. Must be either ``AS`` or ``MS``.

    Returns:
        df with the annually reported values allocated to each month
    """
    if freq == "MS":

        def assign_plant_year(df):
            return df.assign(
                plant_year=lambda x: x.report_date.dt.year.astype(str)
                + "_"
                + x.plant_id_eia.astype(str)
            )

        reporters = df.copy().pipe(assign_plant_year)
        # get a count of the number of missing values in a year
        key_columns_annual = ["plant_year"] + [
            col for col in key_columns if col != "report_date"
        ]
        reporters["missing_data"] = (
            reporters.assign(
                missing_data=lambda x: x[data_column_name].isnull()
                | np.isclose(reporters[data_column_name], 0)
            )
            .groupby(key_columns_annual, dropna=False)[["missing_data"]]
            .transform(sum)
        )

        # seperate annual and monthly reporters
        once_a_year_reporters = reporters[
            (
                reporters[data_column_name].notnull()
                & ~np.isclose(reporters[data_column_name], 0)
            )
            & (reporters.missing_data == 11)
        ]
        annual_reporters = once_a_year_reporters[
            once_a_year_reporters.report_date.dt.month.isin([1, 12])
        ].set_index(["plant_year"])

        # check if the plurality of the once_a_year_reporters are in Jan or Dec
        perc_of_annual = len(annual_reporters) / len(once_a_year_reporters)
        if perc_of_annual < 0.40:
            logger.warning(
                f"Less than 40% ({perc_of_annual:.0%}) of the once-a-year reporters "
                "are in January or December. Examine assumption about annual reporters."
            )

        reporters = reporters.set_index(["plant_year"])
        monthly_reporters = reporters.loc[
            reporters.index.difference(annual_reporters.index)
        ]

        logger.info(
            f"Distributing {len(annual_reporters)/len(reporters):.1%} annually reported"
            " records to months."
        )
        # first convert the december month to january bc expand_timeseries expands from
        # the start date and we want january on.
        annual_reporters_expanded = (
            annual_reporters.assign(
                report_date=lambda x: pd.to_datetime(
                    {
                        "year": x.report_date.dt.year,
                        "month": 1,
                        "day": 1,
                    }
                )
            )
            .pipe(
                pudl.helpers.expand_timeseries,
                key_cols=[col for col in key_columns if col != "report_date"],
                date_col="report_date",
                fill_through_freq="year",
            )
            .assign(**{data_column_name: lambda x: x[data_column_name] / 12})
            .pipe(assign_plant_year)
            .set_index(["plant_year"])
        )
        # sometimes a plant oscillates btwn annual and monthly reporting. when it does
        # expand_timeseries will generate monthly records for years that were not
        # included annual_reporters bc expand_timeseries expands from the most recent
        # to the last date... so we remove any plant/year combo that didn't show up
        # before the expansion
        annual_reporters_expanded = annual_reporters_expanded.loc[
            annual_reporters_expanded.index.intersection(annual_reporters.index)
        ]

        df_out = (
            pd.concat([monthly_reporters, annual_reporters_expanded])
            .reset_index(drop=True)
            .drop(columns=["missing_data"])
        )
    elif freq == "AS":
        df_out = df
    else:
        raise AssertionError(f"Frequency must be either `AS` or `MS`. Got {freq}")
    return df_out


def manually_fix_energy_source_codes(gf: pd.DataFrame) -> pd.DataFrame:
    """Patch: reassigns fuel codes in the gf table that don't match the fuel code in the gens table."""
    # plant 10204 should be waste heat instead of other
    gf.loc[
        (gf["plant_id_eia"] == 10204) & (gf["energy_source_code"] == "OTH"),
        "energy_source_code",
    ] = "WH"

    return gf


def adjust_energy_source_codes(
    gens: pd.DataFrame, gf: pd.DataFrame, bf_by_gens: pd.DataFrame
) -> pd.DataFrame:
    """Adjusts MSW codes.

    Adjust the MSW codes in gens to match those used in gf and bf.

    In recent years, EIA-923 started splitting out the ``MSW`` (municipal_solid_waste)
    into its consitituent components ``MSB`` (municipal_solid_waste_biogenic) and
    ``MSN`` (municipal_solid_nonbiogenic). However, the EIA-860 Generators table still
    only uses the ``MSW`` code.

    This function identifies which MSW codes are used in the gf and bf tables and
    creates records to match these.
    """
    # Adjust any energy source codes related to municipal solid waste
    # get a list of all of the MSW-related codes used in gf and bf
    msw_codes_in_gf = set(
        list(
            gf.loc[
                gf["energy_source_code"].isin(["MSW", "MSB", "MSN"]),
                "energy_source_code",
            ].unique()
        )
    )
    msw_codes_in_bf = set(
        list(
            bf_by_gens.loc[
                bf_by_gens["energy_source_code"].isin(["MSW", "MSB", "MSN"]),
                "energy_source_code",
            ].unique()
        )
    )
    msw_codes_used = list(msw_codes_in_gf | msw_codes_in_bf)
    # join these codes into a string that will be used to replace the MSW code
    replacement_codes = ",".join(msw_codes_used)

    # if MSN and MSB codes are used, replace the existing MSW value
    if replacement_codes != "MSW":
        # for each type of energy source column, we want to expand any "MSW" values
        for esc_type in ["energy_", "planned_energy_", "startup_"]:

            # create a column of all unique fuels in the order in which they appear (ESC 1-6, startup fuel 1-6)
            # this column will have each fuel code separated by a comma
            gens["unique_esc"] = [
                ",".join(
                    fuel for fuel in list(dict.fromkeys(fuels)) if pd.notnull(fuel)
                )
                for fuels in gens.loc[
                    :,
                    [
                        col
                        for col in gens.columns
                        if col.startswith(f"{esc_type}source_code")
                    ],
                ].values
            ]

            # replace any MSW codes with the codes used in bf and gf
            gens.loc[gens["unique_esc"].str.contains("MSW"), "unique_esc"] = gens.loc[
                gens["unique_esc"].str.contains("MSW"), "unique_esc"
            ].str.replace("MSW", replacement_codes)

            # we need to create numbered energy source code columns for each fuel
            # first, we need to identify the maximum number of fuel codes that exist for a single generator
            max_num_esc = (gens.unique_esc.str.count(",") + 1).max()

            # create a list of numbered fuel code columns
            esc_columns_to_add = []
            for n in range(1, max_num_esc + 1):
                esc_columns_to_add.append(f"{esc_type}source_code_{n}")

            # drop all of the existing energy source code columns
            gens = gens.drop(
                columns=[
                    col
                    for col in gens.columns
                    if col.startswith(f"{esc_type}source_code")
                ]
            )

            # create new numbered energy source code columns by expanding the list of unique fuels
            gens[esc_columns_to_add] = gens["unique_esc"].str.split(",", expand=True)

            # creating columns from this list sometimes replaces NaN values with "" or None
            gens[esc_columns_to_add] = gens[esc_columns_to_add].replace("", np.NaN)
            gens[esc_columns_to_add] = gens[esc_columns_to_add].fillna(value=np.NaN)

            # drop the intermediate column
            gens = gens.drop(columns=["unique_esc"])

    return gens


def allocate_bf_data_to_gens(
    bf: pd.DataFrame, gens: pd.DataFrame, bga: pd.DataFrame
) -> pd.DataFrame:
    """Allocates boiler fuel data to the generator level.

    Distributes boiler-level data from boiler_fuel_eia923 to the generator level based
    on the boiler-generator association table and the nameplate capacity of the
    connected generators.

    Because fuel consumption in the boiler_fuel_eia923 table is reported per boiler_id,
    we must first map this data to generators using the boiler_generator_assn_eia860 table.
    For boilers that have a 1:m or m:m relationship with generators, we allocate the reported
    fuel to each associated generator based on the nameplate capacity of each generator.
    So if boiler "1" was associated with generator A (25 MW) and generator B (75 MW), 25%
    of the fuel consumption would be allocated to generator A and 75% would be allocated to
    generator B.
    """
    # merge generator capacity information into the BGA
    bga_w_gen = bga.merge(
        gens[
            [
                "plant_id_eia",
                "generator_id",
                "capacity_mw",
                "report_date",
                "prime_mover_code",
            ]
        ],
        how="left",
        on=["plant_id_eia", "generator_id", "report_date"],
        validate="m:1",
    )
    # calculate an allocation fraction based on the capacity of each generator with which
    # a boiler is connected
    bga_w_gen["cap_frac"] = bga_w_gen[["capacity_mw"]] / bga_w_gen.groupby(
        ["plant_id_eia", "boiler_id", "report_date"]
    )[["capacity_mw"]].transform("sum")

    # drop records from bf where there is missing fuel data
    bf = bf.dropna(subset="fuel_consumed_mmbtu")
    # merge in the generator id and the capacity fraction
    bf_assoc_gen = pudl.helpers.date_merge(
        left=bf,
        right=bga_w_gen,
        left_date_col="report_date",
        right_date_col="report_date",
        new_date_col="report_date",
        on=["plant_id_eia", "boiler_id", "prime_mover_code"],
        date_on=["year"],
        how="left",
        report_at_start=True,
    )
    # distribute the boiler-level data to each generator based on the capacity fraciton
    bf_assoc_gen["fuel_consumed_mmbtu"] = (
        bf_assoc_gen["fuel_consumed_mmbtu"] * bf_assoc_gen["cap_frac"]
    )

    # group the data by generator-PM-fuel, dropping records where there is no boiler-generator association
    bf_by_gen = (
        bf_assoc_gen.groupby(
            [
                "report_date",
                "plant_id_eia",
                "generator_id",
                "energy_source_code",
                "prime_mover_code",
            ]
        )
        .sum(numeric_only=True)
        .reset_index()
    )

    # remove intermediate columns
    bf_by_gen = bf_by_gen.drop(columns=["capacity_mw", "cap_frac"])

    return bf_by_gen


##################
# Tests of Outputs
##################
def warn_if_missing_pms(gens):
    """Log warning if there are too many null ``prime_mover_code`` s.

    Warn if prime mover codes in gens do not match the codes in the gf table
    this is something that should probably be fixed in the input data
    see https://github.com/catalyst-cooperative/pudl/issues/1585
    set a threshold and ignore 2001 bc most errors are 2001 errors.
    """
    missing_pm = gens[
        gens["prime_mover_code"].isna() & (gens.report_date.dt.year != 2001)
    ]
    if len(missing_pm) > 35:
        logger.warning(
            f"{len(missing_pm)} generators are missing prime mover codes in gens_eia860. "
            "This will result in incorrect allocation."
        )
        logger.info(
            missing_pm[
                [
                    "report_date",
                    "plant_id_eia",
                    "generator_id",
                    "prime_mover_code",
                    "unit_id_pudl",
                    "operational_status",
                    "energy_source_code_1",
                ]
            ]
        )


def _test_frac(gen_pm_fuel):
    """Check if each of the IDX_PM_ESC groups frac's add up to 1."""
    frac_test = (
        gen_pm_fuel.groupby(IDX_PM_ESC)[["frac", "net_generation_mwh_g_tbl"]]
        .sum(min_count=1)
        .reset_index()
    )

    frac_test_bad = frac_test[~np.isclose(frac_test.frac, 1) & frac_test.frac.notnull()]
    if not frac_test_bad.empty:
        # raise AssertionError(
        logger.warning(
            f"Ooopsies. You got {len(frac_test_bad)} records where the "
            "'frac' column isn't adding up to 1 for each 'IDX_PM_ESC' "
            "group. Check 'make_allocation_frac()'"
        )
    return frac_test_bad


def _test_gen_pm_fuel_output(gen_pm_fuel, gf, gen):
    # this is just for testing/debugging
    def calc_net_gen_diff(gen_pm_fuel, idx):
        gen_pm_fuel_test = pd.merge(
            gen_pm_fuel,
            gen_pm_fuel.groupby(by=idx)[["net_generation_mwh"]]
            .sum(min_count=1)
            .add_suffix("_test")
            .reset_index(),
            on=idx,
            how="outer",
        ).assign(
            net_generation_mwh_diff=lambda x: x.net_generation_mwh_gf_tbl
            - x.net_generation_mwh_test
        )
        return gen_pm_fuel_test

    # make different totals and calc differences for two different indexs
    gen_pm_fuel_test = calc_net_gen_diff(gen_pm_fuel, idx=IDX_PM_ESC)
    gen_fuel_test = calc_net_gen_diff(gen_pm_fuel, idx=IDX_ESC)

    gen_pm_fuel_test = gen_pm_fuel_test.assign(
        net_generation_mwh_test=lambda x: x.net_generation_mwh_test.fillna(
            gen_fuel_test.net_generation_mwh_test
        ),
        net_generation_mwh_diff=lambda x: x.net_generation_mwh_diff.fillna(
            gen_fuel_test.net_generation_mwh_diff
        ),
    )

    bad_diff = gen_pm_fuel_test[
        (~np.isclose(gen_pm_fuel_test.net_generation_mwh_diff, 0))
        & (gen_pm_fuel_test.net_generation_mwh_diff.notnull())
    ]
    logger.info(
        f"{len(bad_diff)/len(gen_pm_fuel):.03%} of records have are partially "
        "off from their 'IDX_PM_ESC' group"
    )
    no_cap_gen = gen_pm_fuel_test[
        (gen_pm_fuel_test.capacity_mw.isnull())
        & (gen_pm_fuel_test.net_generation_mwh_g_tbl.isnull())
    ]
    if len(no_cap_gen) > 15:
        logger.warning(f"{len(no_cap_gen)} records have no capacity or net gen")
    # remove the junk/corrective plants
    fuel_net_gen = gf[gf.plant_id_eia != "99999"].net_generation_mwh.sum()
    logger.info(
        "gen v fuel table net gen diff:      "
        f"{(gen.net_generation_mwh.sum())/fuel_net_gen:.1%}"
    )
    logger.info(
        "new v fuel table net gen diff:      "
        f"{(gen_pm_fuel_test.net_generation_mwh.sum())/fuel_net_gen:.1%}"
    )

    gen_pm_fuel_test = gen_pm_fuel_test.drop(
        columns=["net_generation_mwh_test", "net_generation_mwh_diff"]
    )
    return gen_pm_fuel_test


def test_gen_fuel_allocation(gen, net_gen_alloc, ratio=0.05):
    """Does the allocated MWh differ from the granular :ref:`generation_eia923`?

    Args:
        gen: the ``generation_eia923`` table.
        net_gen_alloc: the allocated net generation at the :py:const:`IDX_PM_ESC` level
        ratio: the tolerance
    """
    net_gen_alloc[net_gen_alloc.more_mwh_in_g_than_gf_tbl]
    gens_test = pd.merge(
        agg_by_generator(net_gen_alloc, sum_cols=["net_generation_mwh"]),
        gen,
        on=IDX_GENS,
        suffixes=("_new", "_og"),
    ).assign(
        net_generation_new_v_og=lambda x: x.net_generation_mwh_new
        / x.net_generation_mwh_og
    )

    os_ratios = gens_test[
        (~gens_test.net_generation_new_v_og.between((1 - ratio), (1 + ratio)))
        & (gens_test.net_generation_new_v_og.notnull())
    ]
    os_ratio = len(os_ratios) / len(gens_test)
    logger.info(
        f"{os_ratio:.2%} of generator records are more that {ratio:.0%} off from the net generation table"
    )
    if ratio == 0.05 and os_ratio > 0.15:
        logger.warning(
            f"Many generator records that have allocated net gen more than {ratio:.0%}"
        )


def test_original_gf_vs_the_allocated_by_gens_gf(
    gf: pd.DataFrame,
    gf_allocated: pd.DataFrame,
    data_columns: list[str] = DATA_COLUMNS,
    by: list[str] = ["year", "plant_id_eia"],
) -> pd.DataFrame:
    """Test whether the allocated data and original data sum up to similar values.

    Raises:
        AssertionError: If the number of plant/years that are off by more than 5% is
            not within acceptable level of tolerance.
        AssertionError: If the difference between the allocated and original data for
            any plant/year is off by more than x10 or x-5.
    """
    gf_test = pd.merge(
        gf.assign(year=lambda x: x.report_date.dt.year).groupby(by)[data_columns].sum(),
        gf_allocated.assign(year=lambda x: x.report_date.dt.year)
        .groupby(by)[data_columns]
        .sum(),
        right_index=True,
        left_index=True,
        suffixes=("_og", "_allocated"),
        how="outer",
    )
    # calculate the difference between the allocated and the original data
    gf_test = gf_test.assign(
        **{
            f"{col}_diff": gf_test[f"{col}_allocated"] / gf_test[f"{col}_og"]
            for col in data_columns
        }
    )
    # remove the inf diffs for net gen if the allocated value if small. many seem to be
    # a result of the MISSING_SENTINEL filling in.
    if gf_test[
        np.isinf(gf_test.net_generation_mwh_diff)
        & ~(gf_test.net_generation_mwh_allocated < 1)
    ].empty:
        gf_test = gf_test[~np.isinf(gf_test.net_generation_mwh_diff)]
    logger.debug(gf_test.filter(like="_diff").mean().round(2))

    for data_col in data_columns:
        col_test = gf_test[
            (
                (gf_test[f"{data_col}_diff"] > 1.05)
                | (gf_test[f"{data_col}_diff"] < 0.95)
            )
            & (gf_test[f"{data_col}_diff"].notnull())
        ]
        off_by_5_perc = len(col_test) / len(gf_test)
        logger.info(
            f"{data_col}: {off_by_5_perc:.1%} of allocated plant/year's are off by more"
            " than 5%"
        )
        if off_by_5_perc > 0.07:
            raise AssertionError(
                f"More than the expected number of plants' allocated {data_col} are off"
                " the original data by more than 5%."
            )
        max_diff = gf_test[f"{data_col}_diff"].max().round(2)
        min_diff = gf_test[f"{data_col}_diff"].min().round(2)
        logger.info(
            f"{data_col}: Min and max differnce are x{min_diff} and x{max_diff}"
        )
        if max_diff > 10 or min_diff < -5:
            raise AssertionError(
                f"ahhhHHhh. {data_col} has some plant-year aggregations that that "
                "allocated data that is off from the original generation_fuel_eia923 "
                "data by more than an accepted range of tolerance. \n"
                f"  Min difference: {min_diff}\n"
                f"  Max difference: {max_diff}"
            )
    return gf_test<|MERGE_RESOLUTION|>--- conflicted
+++ resolved
@@ -129,12 +129,7 @@
 generation is not reported).
 """
 
-<<<<<<< HEAD
-import warnings
-=======
-import logging
 from typing import Literal
->>>>>>> 14f3d22a
 
 # Useful high-level external modules.
 import numpy as np
@@ -199,11 +194,6 @@
    sentinel values. We avoid any negative values because there are instances of
    negative orignal values - especially negative net generation.
 
-<<<<<<< HEAD
-
-# Two top-level functions (allocate & aggregate)
-def allocate_gen_fuel_by_generator_energy_source(pudl_out, drop_interim_cols=True):
-=======
 """
 
 
@@ -211,7 +201,6 @@
 def allocate_gen_fuel_by_generator_energy_source(
     pudl_out, drop_interim_cols: bool = True
 ):
->>>>>>> 14f3d22a
     """Allocate net gen from gen_fuel table to the generator/energy_source_code level.
 
     Three main steps here:
@@ -290,13 +279,9 @@
 
 
 def aggregate_gen_fuel_by_generator(
-<<<<<<< HEAD
-    pudl_out: "pudl.output.pudltabl.PudlTabl", gen_pm_fuel: pd.DataFrame
-=======
-    pudl_out,
+    pudl_out: "pudl.output.pudltabl.PudlTabl",
     net_gen_fuel_alloc: pd.DataFrame,
     sum_cols: list[str] = DATA_COLUMNS,
->>>>>>> 14f3d22a
 ) -> pd.DataFrame:
     """Aggregate gen fuel data columns to generators.
 
@@ -309,18 +294,12 @@
     (see :func:`pudl.output.eia923.denorm_generation_eia923`).
 
     Args:
-<<<<<<< HEAD
-        pudl_out: An object used to create the tables for EIA and FERC Form 1 analysis.
-        gen_pm_fuel: table of allocated generation at the generator/prime mover
-            /fuel type. Result of :func:`allocate_gen_fuel_by_generator_energy_source`
-=======
-        pudl_out (pudl.output.pudltabl.PudlTabl): An object used to create the tables for EIA and FERC Form 1
+        pudl_out: An object used to create the tables for EIA and FERC Form 1
             analysis.
         net_gen_fuel_alloc: table of allocated generation at the generator/prime mover/
             energy source. Result of :func:`allocate_gen_fuel_by_generator_energy_source`
         sum_cols: Data columns from that are being aggregated via a
             ``pandas.groupby.sum()`` in agg_by_generator
->>>>>>> 14f3d22a
 
     Returns:
         table with columns :py:const:`IDX_GENS` and net generation and fuel
