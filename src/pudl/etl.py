--- conflicted
+++ resolved
@@ -188,15 +188,12 @@
     eia_inputs = _validate_params_eia(etl_params)
     eia860_tables = eia_inputs["eia860_tables"]
     eia860_years = eia_inputs["eia860_years"]
-    eia861_tables = eia_inputs["eia861_tables"]
-    eia861_years = eia_inputs["eia861_years"]
     eia923_tables = eia_inputs["eia923_tables"]
     eia923_years = eia_inputs["eia923_years"]
 
     if (
         (not eia923_tables or not eia923_years)
         and (not eia860_tables or not eia860_years)
-        and (not eia861_tables or not eia861_years)
     ):
         logger.info('Not loading EIA.')
         return []
@@ -206,26 +203,17 @@
 
     testing = pudl_settings.get("testing", False)
     # Extract EIA forms 923, 860
-<<<<<<< HEAD
-    eia860_raw_dfs = pudl.extract.eia860.Extractor().extract(eia860_years, testing=True)
-    eia861_raw_dfs = pudl.extract.eia861.Extractor().extract(eia861_years, testing=True)
-    eia923_raw_dfs = pudl.extract.eia923.Extractor().extract(eia923_years, testing=True)
-=======
     eia923_raw_dfs = pudl.extract.eia923.Extractor().extract(
         eia923_years, testing=testing)
     eia860_raw_dfs = pudl.extract.eia860.Extractor().extract(
         eia860_years, testing=testing)
->>>>>>> 5ed678a5
     # Transform EIA forms 923, 860
     eia860_transformed_dfs = pudl.transform.eia860.transform(
         eia860_raw_dfs, eia860_tables=eia860_tables)
-    eia861_transformed_dfs = pudl.transform.eia861.transform(
-        eia861_raw_dfs, eia860_tables=eia861_tables)
     eia923_transformed_dfs = pudl.transform.eia923.transform(
         eia923_raw_dfs, eia923_tables=eia923_tables)
     # create an eia transformed dfs dictionary
     eia_transformed_dfs = eia860_transformed_dfs.copy()
-    eia_transformed_dfs.update(eia861_transformed_dfs.copy())
     eia_transformed_dfs.update(eia923_transformed_dfs.copy())
     # convert types..
     eia_transformed_dfs = pudl.helpers.convert_dfs_dict_dtypes(
@@ -234,7 +222,6 @@
     entities_dfs, eia_transformed_dfs = pudl.transform.eia.transform(
         eia_transformed_dfs,
         eia860_years=eia860_years,
-        eia861_years=eia861_years,
         eia923_years=eia923_years,
     )
     # convert types..
