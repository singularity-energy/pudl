--- conflicted
+++ resolved
@@ -20,11 +20,8 @@
       - f1_elctrc_erg_acct
       - f1_utltyplnt_smmry
       - f1_xmssn_line
-<<<<<<< HEAD
       - f1_bal_sheet_cr
-=======
       - f1_comp_balance_db
->>>>>>> a344c219
 
   ferc1_xbrl_to_sqlite_settings:
     years: [2021]
@@ -53,13 +50,10 @@
       - summary_of_utility_plant_and_accumulated_provisions_for_depreciation_amortization_and_depletion_200_instant
       - transmission_line_statistics_422_duration
       - transmission_line_statistics_422_instant
-<<<<<<< HEAD
       - comparative_balance_sheet_liabilities_and_other_credits_110_duration
       - comparative_balance_sheet_liabilities_and_other_credits_110_instant
-=======
       - comparative_balance_sheet_assets_and_other_debits_110_duration
       - comparative_balance_sheet_assets_and_other_debits_110_instant
->>>>>>> a344c219
 
   ferc2_xbrl_to_sqlite_settings:
     years: [2021]
@@ -93,11 +87,8 @@
       - electric_energy_sources_ferc1
       - electric_energy_dispositions_ferc1
       - utility_plant_summary_ferc1
-<<<<<<< HEAD
       - balance_sheet_liabilities_ferc1
-=======
       - balance_sheet_assets_ferc1
->>>>>>> a344c219
     years: [2020, 2021]
   eia:
     eia923:
