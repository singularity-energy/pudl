---
###########################################################################
# Settings for ferc_to_sqlite script
###########################################################################
ferc_to_sqlite_settings:
  ferc1_dbf_to_sqlite_settings:
    # What years of original FERC data should be cloned into the SQLite DB?
    years: [2020]
    # A list of tables to be loaded into the local SQLite database. These are
    # the table names as they appear in the 2015 FERC Form 1 database.
    tables:
      - f1_respondent_id
      - f1_gnrt_plant
      - f1_steam
      - f1_fuel
      - f1_plant_in_srvce
      - f1_hydro
      - f1_pumped_storage
      - f1_purchased_pwr
      - f1_elctrc_erg_acct
      - f1_utltyplnt_smmry
      - f1_xmssn_line
      - f1_elc_op_mnt_expn
      - f1_bal_sheet_cr
      - f1_comp_balance_db
      - f1_income_stmnt
      - f1_incm_stmnt_2
      - f1_dacs_epda
      - f1_accumdepr_prvsn
      - f1_retained_erng
      - f1_elctrc_oper_rev
      - f1_cash_flow
<<<<<<< HEAD
      - f1_sales_by_sched
=======
      - f1_othr_reg_liab
>>>>>>> 149860f9

  ferc1_xbrl_to_sqlite_settings:
    years: [2021]
    # A list of tables to be loaded into the local SQLite database. These are
    # the table names as created from the 2022 XBRL taxonomy.
    tables:
      - identification_001_duration
      - identification_001_instant
      - steam_electric_generating_plant_statistics_large_plants_402_duration
      - steam_electric_generating_plant_statistics_large_plants_402_instant
      - steam_electric_generating_plant_statistics_large_plants_fuel_statistics_402_duration
      - steam_electric_generating_plant_statistics_large_plants_fuel_statistics_402_instant
      - hydroelectric_generating_plant_statistics_large_plants_406_duration
      - hydroelectric_generating_plant_statistics_large_plants_406_instant
      - pumped_storage_generating_plant_statistics_large_plants_408_duration
      - pumped_storage_generating_plant_statistics_large_plants_408_instant
      - generating_plant_statistics_410_duration
      - generating_plant_statistics_410_instant
      - electric_plant_in_service_204_duration
      - electric_plant_in_service_204_instant
      - purchased_power_326_duration
      - purchased_power_326_instant
      - electric_energy_account_401a_duration
      - electric_energy_account_401a_instant
      - summary_of_utility_plant_and_accumulated_provisions_for_depreciation_amortization_and_depletion_200_duration
      - summary_of_utility_plant_and_accumulated_provisions_for_depreciation_amortization_and_depletion_200_instant
      - transmission_line_statistics_422_duration
      - transmission_line_statistics_422_instant
      - comparative_balance_sheet_liabilities_and_other_credits_110_duration
      - comparative_balance_sheet_liabilities_and_other_credits_110_instant
      - comparative_balance_sheet_assets_and_other_debits_110_duration
      - comparative_balance_sheet_assets_and_other_debits_110_instant
      - statement_of_income_114_duration
      - statement_of_income_114_instant
      - summary_of_depreciation_and_amortization_charges_section_a_336_duration
      - summary_of_depreciation_and_amortization_charges_section_a_336_instant
      - accumulated_provision_for_depreciation_of_electric_utility_plant_changes_section_a_219_duration
      - accumulated_provision_for_depreciation_of_electric_utility_plant_changes_section_a_219_instant
      - accumulated_provision_for_depreciation_of_electric_utility_plant_functional_classification_section_b_219_duration
      - accumulated_provision_for_depreciation_of_electric_utility_plant_functional_classification_section_b_219_instant
      - electric_operations_and_maintenance_expenses_320_duration
      - electric_operations_and_maintenance_expenses_320_instant
      - retained_earnings_118_duration
      - retained_earnings_118_instant
      - electric_operating_revenues_300_duration
      - electric_operating_revenues_300_instant
      - statement_of_cash_flows_120_instant
<<<<<<< HEAD
      - sales_of_electricity_by_rate_schedules_account_440_residential_304_duration
      - sales_of_electricity_by_rate_schedules_account_440_residential_304_instant
      - sales_of_electricity_by_rate_schedules_account_442_commercial_304_duration
      - sales_of_electricity_by_rate_schedules_account_442_commercial_304_instant
      - sales_of_electricity_by_rate_schedules_account_442_industrial_304_duration
      - sales_of_electricity_by_rate_schedules_account_442_industrial_304_instant
      - sales_of_electricity_by_rate_schedules_account_444_public_street_and_highway_lighting_304_duration
      - sales_of_electricity_by_rate_schedules_account_444_public_street_and_highway_lighting_304_instant
      - sales_of_electricity_by_rate_schedules_account_445_other_sales_to_public_authorities_304_duration
      - sales_of_electricity_by_rate_schedules_account_445_other_sales_to_public_authorities_304_instant
      - sales_of_electricity_by_rate_schedules_account_446_sales_to_railroads_and_railways_304_duration
      - sales_of_electricity_by_rate_schedules_account_446_sales_to_railroads_and_railways_304_instant
      - sales_of_electricity_by_rate_schedules_account_448_interdepartmental_sales_304_duration
      - sales_of_electricity_by_rate_schedules_account_448_interdepartmental_sales_304_instant
      - sales_of_electricity_by_rate_schedules_account_4491_provision_for_rate_refunds_304_duration
      - sales_of_electricity_by_rate_schedules_account_4491_provision_for_rate_refunds_304_instant
      - sales_of_electricity_by_rate_schedules_account_totals_304_duration
      - sales_of_electricity_by_rate_schedules_account_totals_304_instant
=======
      - statement_of_cash_flows_120_duration
      - other_regulatory_liabilities_account_254_278_duration
      - other_regulatory_liabilities_account_254_278_instant
>>>>>>> 149860f9

  ferc2_xbrl_to_sqlite_settings:
    years: [2021]
  ferc6_xbrl_to_sqlite_settings:
    years: [2021]
  ferc60_xbrl_to_sqlite_settings:
    years: [2021]
  ferc714_xbrl_to_sqlite_settings:
    years: [2021]

###########################################################################
# Settings for pudl_etl script
###########################################################################
name: pudl-fast
title: PUDL Fast ETL
description: >
  FERC 1 and EIA 860/923 from 2020 (output to SQLite) plus
  EPA CEMS hourly emissions data from 2020 (output to Parquet).
version: 0.1.0
datasets:
  ferc1:
    tables:
      - fuel_ferc1 # requires plants_steam_ferc1 to load properly
      - plants_steam_ferc1
      - plants_small_ferc1
      - plants_hydro_ferc1
      - plants_pumped_storage_ferc1
      - plant_in_service_ferc1
      - purchased_power_ferc1
      - transmission_statistics_ferc1
      - electric_energy_sources_ferc1
      - electric_energy_dispositions_ferc1
      - electric_opex_ferc1
      - utility_plant_summary_ferc1
      - balance_sheet_liabilities_ferc1
      - depreciation_amortization_summary_ferc1
      - balance_sheet_assets_ferc1
      - income_statement_ferc1
      - electric_plant_depreciation_changes_ferc1
      - electric_plant_depreciation_functional_ferc1
      - retained_earnings_ferc1
      - electric_operating_revenues_ferc1
      - cash_flow_ferc1
<<<<<<< HEAD
      - electricity_sales_by_rate_schedule_ferc1
=======
      - other_regulatory_liabilities_ferc1
>>>>>>> 149860f9
    years: [2020, 2021]
  eia:
    eia923:
      tables:
        - generation_fuel_eia923
        - boiler_fuel_eia923
        - generation_eia923
        - coalmine_eia923 # REQUIRES fuel_receipts_costs_eia923
        - fuel_receipts_costs_eia923
      years: [2020, 2021]
    eia860:
      tables:
        - boiler_generator_assn_eia860
        - utilities_eia860
        - plants_eia860
        - generators_eia860
        - ownership_eia860
      years: [2020, 2021]
      eia860m: true
  epacems:
    # Note that the CEMS data relies on EIA 860 data for plant locations,
    # so if you're loading CEMS data for a particular year, you should
    # also load the EIA 860 data for that year if possible
    states: [ID, ME]
    years: [2019, 2020, 2021]<|MERGE_RESOLUTION|>--- conflicted
+++ resolved
@@ -30,11 +30,8 @@
       - f1_retained_erng
       - f1_elctrc_oper_rev
       - f1_cash_flow
-<<<<<<< HEAD
       - f1_sales_by_sched
-=======
       - f1_othr_reg_liab
->>>>>>> 149860f9
 
   ferc1_xbrl_to_sqlite_settings:
     years: [2021]
@@ -82,7 +79,6 @@
       - electric_operating_revenues_300_duration
       - electric_operating_revenues_300_instant
       - statement_of_cash_flows_120_instant
-<<<<<<< HEAD
       - sales_of_electricity_by_rate_schedules_account_440_residential_304_duration
       - sales_of_electricity_by_rate_schedules_account_440_residential_304_instant
       - sales_of_electricity_by_rate_schedules_account_442_commercial_304_duration
@@ -101,11 +97,9 @@
       - sales_of_electricity_by_rate_schedules_account_4491_provision_for_rate_refunds_304_instant
       - sales_of_electricity_by_rate_schedules_account_totals_304_duration
       - sales_of_electricity_by_rate_schedules_account_totals_304_instant
-=======
       - statement_of_cash_flows_120_duration
       - other_regulatory_liabilities_account_254_278_duration
       - other_regulatory_liabilities_account_254_278_instant
->>>>>>> 149860f9
 
   ferc2_xbrl_to_sqlite_settings:
     years: [2021]
@@ -149,11 +143,8 @@
       - retained_earnings_ferc1
       - electric_operating_revenues_ferc1
       - cash_flow_ferc1
-<<<<<<< HEAD
       - electricity_sales_by_rate_schedule_ferc1
-=======
       - other_regulatory_liabilities_ferc1
->>>>>>> 149860f9
     years: [2020, 2021]
   eia:
     eia923:
