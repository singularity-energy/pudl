---
###########################################################################
# Settings for ferc_to_sqlite script
###########################################################################
ferc_to_sqlite_settings:
  ferc1_dbf_to_sqlite_settings:
    # What years of original FERC data should be cloned into the SQLite DB?
    years: [2020]
    # A list of tables to be loaded into the local SQLite database. These are
    # the table names as they appear in the 2015 FERC Form 1 database.
    tables:
      - f1_respondent_id
      - f1_gnrt_plant
      - f1_steam
      - f1_fuel
      - f1_plant_in_srvce
      - f1_hydro
      - f1_pumped_storage
      - f1_purchased_pwr
      - f1_elctrc_erg_acct
      - f1_utltyplnt_smmry
      - f1_xmssn_line
      - f1_elc_op_mnt_expn
      - f1_bal_sheet_cr
      - f1_comp_balance_db
      - f1_income_stmnt
      - f1_incm_stmnt_2
      - f1_dacs_epda
<<<<<<< HEAD
      - f1_othr_reg_liab
=======
      - f1_accumdepr_prvsn
      - f1_retained_erng
      - f1_elctrc_oper_rev
      - f1_cash_flow
>>>>>>> 950e74f1

  ferc1_xbrl_to_sqlite_settings:
    years: [2021]
    # A list of tables to be loaded into the local SQLite database. These are
    # the table names as created from the 2022 XBRL taxonomy.
    tables:
      - identification_001_duration
      - identification_001_instant
      - steam_electric_generating_plant_statistics_large_plants_402_duration
      - steam_electric_generating_plant_statistics_large_plants_402_instant
      - steam_electric_generating_plant_statistics_large_plants_fuel_statistics_402_duration
      - steam_electric_generating_plant_statistics_large_plants_fuel_statistics_402_instant
      - hydroelectric_generating_plant_statistics_large_plants_406_duration
      - hydroelectric_generating_plant_statistics_large_plants_406_instant
      - pumped_storage_generating_plant_statistics_large_plants_408_duration
      - pumped_storage_generating_plant_statistics_large_plants_408_instant
      - generating_plant_statistics_410_duration
      - generating_plant_statistics_410_instant
      - electric_plant_in_service_204_duration
      - electric_plant_in_service_204_instant
      - purchased_power_326_duration
      - purchased_power_326_instant
      - electric_energy_account_401a_duration
      - electric_energy_account_401a_instant
      - summary_of_utility_plant_and_accumulated_provisions_for_depreciation_amortization_and_depletion_200_duration
      - summary_of_utility_plant_and_accumulated_provisions_for_depreciation_amortization_and_depletion_200_instant
      - transmission_line_statistics_422_duration
      - transmission_line_statistics_422_instant
      - comparative_balance_sheet_liabilities_and_other_credits_110_duration
      - comparative_balance_sheet_liabilities_and_other_credits_110_instant
      - comparative_balance_sheet_assets_and_other_debits_110_duration
      - comparative_balance_sheet_assets_and_other_debits_110_instant
      - statement_of_income_114_duration
      - statement_of_income_114_instant
      - summary_of_depreciation_and_amortization_charges_section_a_336_duration
      - summary_of_depreciation_and_amortization_charges_section_a_336_instant
<<<<<<< HEAD
      - other_regulatory_liabilities_account_254_278_duration
      - other_regulatory_liabilities_account_254_278_instant
=======
      - accumulated_provision_for_depreciation_of_electric_utility_plant_changes_section_a_219_duration
      - accumulated_provision_for_depreciation_of_electric_utility_plant_changes_section_a_219_instant
      - accumulated_provision_for_depreciation_of_electric_utility_plant_functional_classification_section_b_219_duration
      - accumulated_provision_for_depreciation_of_electric_utility_plant_functional_classification_section_b_219_instant
      - electric_operations_and_maintenance_expenses_320_duration
      - electric_operations_and_maintenance_expenses_320_instant
      - retained_earnings_118_duration
      - retained_earnings_118_instant
      - electric_operating_revenues_300_duration
      - electric_operating_revenues_300_instant
      - statement_of_cash_flows_120_instant
      - statement_of_cash_flows_120_duration
>>>>>>> 950e74f1

  ferc2_xbrl_to_sqlite_settings:
    years: [2021]
  ferc6_xbrl_to_sqlite_settings:
    years: [2021]
  ferc60_xbrl_to_sqlite_settings:
    years: [2021]
  ferc714_xbrl_to_sqlite_settings:
    years: [2021]

###########################################################################
# Settings for pudl_etl script
###########################################################################
name: pudl-fast
title: PUDL Fast ETL
description: >
  FERC 1 and EIA 860/923 from 2020 (output to SQLite) plus
  EPA CEMS hourly emissions data from 2020 (output to Parquet).
version: 0.1.0
datasets:
  ferc1:
    tables:
      - fuel_ferc1 # requires plants_steam_ferc1 to load properly
      - plants_steam_ferc1
      - plants_small_ferc1
      - plants_hydro_ferc1
      - plants_pumped_storage_ferc1
      - plant_in_service_ferc1
      - purchased_power_ferc1
      - transmission_statistics_ferc1
      - electric_energy_sources_ferc1
      - electric_energy_dispositions_ferc1
      - electric_opex_ferc1
      - utility_plant_summary_ferc1
      - balance_sheet_liabilities_ferc1
      - depreciation_amortization_summary_ferc1
      - balance_sheet_assets_ferc1
      - income_statement_ferc1
<<<<<<< HEAD
      - other_regulatory_liabilities_ferc1
=======
      - electric_plant_depreciation_changes_ferc1
      - electric_plant_depreciation_functional_ferc1
      - retained_earnings_ferc1
      - electric_operating_revenues_ferc1
      - cash_flow_ferc1
>>>>>>> 950e74f1
    years: [2020, 2021]
  eia:
    eia923:
      tables:
        - generation_fuel_eia923
        - boiler_fuel_eia923
        - generation_eia923
        - coalmine_eia923 # REQUIRES fuel_receipts_costs_eia923
        - fuel_receipts_costs_eia923
      years: [2020, 2021]
    eia860:
      tables:
        - boiler_generator_assn_eia860
        - utilities_eia860
        - plants_eia860
        - generators_eia860
        - ownership_eia860
      years: [2020, 2021]
      eia860m: true
  epacems:
    # Note that the CEMS data relies on EIA 860 data for plant locations,
    # so if you're loading CEMS data for a particular year, you should
    # also load the EIA 860 data for that year if possible
    states: [ID, ME]
    years: [2019, 2020, 2021]<|MERGE_RESOLUTION|>--- conflicted
+++ resolved
@@ -26,14 +26,11 @@
       - f1_income_stmnt
       - f1_incm_stmnt_2
       - f1_dacs_epda
-<<<<<<< HEAD
-      - f1_othr_reg_liab
-=======
       - f1_accumdepr_prvsn
       - f1_retained_erng
       - f1_elctrc_oper_rev
       - f1_cash_flow
->>>>>>> 950e74f1
+      - f1_othr_reg_liab
 
   ferc1_xbrl_to_sqlite_settings:
     years: [2021]
@@ -70,10 +67,6 @@
       - statement_of_income_114_instant
       - summary_of_depreciation_and_amortization_charges_section_a_336_duration
       - summary_of_depreciation_and_amortization_charges_section_a_336_instant
-<<<<<<< HEAD
-      - other_regulatory_liabilities_account_254_278_duration
-      - other_regulatory_liabilities_account_254_278_instant
-=======
       - accumulated_provision_for_depreciation_of_electric_utility_plant_changes_section_a_219_duration
       - accumulated_provision_for_depreciation_of_electric_utility_plant_changes_section_a_219_instant
       - accumulated_provision_for_depreciation_of_electric_utility_plant_functional_classification_section_b_219_duration
@@ -86,7 +79,8 @@
       - electric_operating_revenues_300_instant
       - statement_of_cash_flows_120_instant
       - statement_of_cash_flows_120_duration
->>>>>>> 950e74f1
+      - other_regulatory_liabilities_account_254_278_duration
+      - other_regulatory_liabilities_account_254_278_instant
 
   ferc2_xbrl_to_sqlite_settings:
     years: [2021]
@@ -125,15 +119,12 @@
       - depreciation_amortization_summary_ferc1
       - balance_sheet_assets_ferc1
       - income_statement_ferc1
-<<<<<<< HEAD
-      - other_regulatory_liabilities_ferc1
-=======
       - electric_plant_depreciation_changes_ferc1
       - electric_plant_depreciation_functional_ferc1
       - retained_earnings_ferc1
       - electric_operating_revenues_ferc1
       - cash_flow_ferc1
->>>>>>> 950e74f1
+      - other_regulatory_liabilities_ferc1
     years: [2020, 2021]
   eia:
     eia923:
