--- conflicted
+++ resolved
@@ -67,12 +67,7 @@
       - plants_hydro_ferc1
       - plant_in_service_ferc1
       - plants_pumped_storage_ferc1
-<<<<<<< HEAD
-      # - purchased_power_ferc1
-=======
-      # - plant_in_service_ferc1
       - purchased_power_ferc1
->>>>>>> ac52bb33
     years: [2020, 2021]
   eia:
     eia923:
