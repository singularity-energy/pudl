--- conflicted
+++ resolved
@@ -51,12 +51,7 @@
         "catalystcoop.dbfread>=3.0,<3.1",
         "coloredlogs>=14.0,<15.1",  # Dagster requires 14.0
         "catalystcoop.ferc-xbrl-extractor==0.8.1",
-<<<<<<< HEAD
-        "dask>=2021.8,<2022.12.2",
-=======
-        "coloredlogs>=15.0,<15.1",
         "dask>=2021.8,<2023.2.1",
->>>>>>> 31b074e3
         "datapackage>=1.11,<1.16",  # Transition datastore to use frictionless.
         "dagster~=1.1.13",
         "dagit~=1.1.13",
@@ -86,10 +81,7 @@
         "dev": [
             "black>=22.0,<23.2",
             "docformatter>=1.5,<1.6",
-<<<<<<< HEAD
             "ipdb>=0.13,<0.14",
-=======
->>>>>>> 31b074e3
             "isort>=5.0,<5.13",
             "jedi>=0.18,<0.19",
             "lxml>=4.6,<4.10",
