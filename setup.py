#!/usr/bin/env python
"""Setup script to make PUDL directly installable with pip."""

import os
from pathlib import Path

from setuptools import find_packages, setup

install_requires = [
    "addfips",
    "coloredlogs",
    "datapackage>=1.11",
    "dbfread @ git+https://github.com/catalyst-cooperative/dbfread.git#egg=dbfread-2.1.0",
    "geopandas",
    "goodtables>=2.4.2",
    "matplotlib",
    "networkx>=2.2",
    "numpy",
    "pandas>=1.0",
    "pyarrow>=0.16",
    "pyyaml",
    "scikit-learn>=0.20",
    "scipy",
    "sqlalchemy>=1.3.0",
    "tableschema>=1.12.3",
    "tableschema-sql>=1.3.1",
    "timezonefinder",
    "xlsxwriter",
]

# We are installing the PUDL module to build the docs, but the C libraries
# required to build snappy aren"t available on RTD, so we need to exclude it
# from the installed dependencies here, and mock it for import in docs/conf.py
# using the autodoc_mock_imports parameter:
if not os.getenv("READTHEDOCS"):
    install_requires.append("python-snappy")

doc_requires = [
    "doc8",
    "sphinx<3.0",
    "sphinx-issues",
    "sphinx_rtd_theme",
]

test_requires = [
    "bandit",
    "coverage",
    "doc8",
    "flake8",
    "flake8-docstrings",
    "flake8-builtins",
    "nbval",
    "pep8-naming",
    "pre-commit",
    "pydocstyle",
    "pytest",
    "pytest-cov",
    "seaborn",
]


readme_path = Path(__file__).parent / "README.rst"
long_description = readme_path.read_text()


setup(
    name="catalystcoop.pudl",
    description="An open data processing pipeline for public US utility data.",
    long_description=long_description,
    long_description_content_type="text/x-rst",
    use_scm_version=True,
    author="Catalyst Cooperative",
    author_email="pudl@catalyst.coop",
    maintainer="Zane A. Selvans",
    maintainer_email="zane.selvans@catalyst.coop",
    url="https://catalyst.coop/pudl",
    project_urls={
        "Source": "https://github.com/catalyst-cooperative/pudl",
        "Documentation": "https://catalystcoop-pudl.readthedocs.io",
        "Issue Tracker": "https://github.com/catalyst-cooperative/pudl/issues",
    },
    license="MIT",
    keywords=[
        "electricity", "energy", "data", "analysis", "mcoe", "climate change",
        "finance", "eia 923", "eia 860", "ferc", "form 1", "epa ampd",
        "epa cems", "coal", "natural gas", ],
    python_requires=">=3.8",
    setup_requires=["setuptools_scm"],
    install_requires=install_requires,
    extras_require={
        "doc": doc_requires,
        "test": test_requires,
    },
    classifiers=[
        "Development Status :: 3 - Alpha",
        "Environment :: Console",
        "Intended Audience :: Science/Research",
        "Intended Audience :: Developers",
        "License :: OSI Approved :: MIT License",
        "Natural Language :: English",
        "Operating System :: OS Independent",
        "Programming Language :: Python :: 3.8",
        "Topic :: Scientific/Engineering",
    ],
    packages=find_packages("src"),
    package_dir={"": "src"},
    # package_data is data that is deployed within the python package on the
    # user"s system. setuptools will get whatever is listed in MANIFEST.in
    include_package_data=True,
    # This defines the interfaces to the command line scripts we"re including:
    entry_points={
<<<<<<< HEAD
        "console_scripts": [
            "pudl_setup = pudl.workspace.setup_cli:main",
            "pudl_etl = pudl.cli:main",
            "datapkg_to_sqlite = pudl.convert.datapkg_to_sqlite:main",
            "ferc1_to_sqlite = pudl.convert.ferc1_to_sqlite:main",
            "epacems_to_parquet = pudl.convert.epacems_to_parquet:main",
=======
        'console_scripts': [
            'pudl_data = pudl.workspace.datastore_cli:main',
            'pudl_setup = pudl.workspace.setup_cli:main',
            'pudl_etl = pudl.cli:main',
            'datapkg_to_sqlite = pudl.convert.datapkg_to_sqlite:main',
            'ferc1_to_sqlite = pudl.convert.ferc1_to_sqlite:main',
            'epacems_to_parquet = pudl.convert.epacems_to_parquet:main',
            'zenodo_download = pudl.workspace.zenodo_download:main',
>>>>>>> 3c8782b2
        ]
    },
)<|MERGE_RESOLUTION|>--- conflicted
+++ resolved
@@ -10,7 +10,8 @@
     "addfips",
     "coloredlogs",
     "datapackage>=1.11",
-    "dbfread @ git+https://github.com/catalyst-cooperative/dbfread.git#egg=dbfread-2.1.0",
+    "dbfread @ git+https://github.com/catalyst-cooperative/dbfread.\
+    git#egg=dbfread-2.1.0",
     "geopandas",
     "goodtables>=2.4.2",
     "matplotlib",
@@ -109,23 +110,12 @@
     include_package_data=True,
     # This defines the interfaces to the command line scripts we"re including:
     entry_points={
-<<<<<<< HEAD
         "console_scripts": [
             "pudl_setup = pudl.workspace.setup_cli:main",
             "pudl_etl = pudl.cli:main",
             "datapkg_to_sqlite = pudl.convert.datapkg_to_sqlite:main",
             "ferc1_to_sqlite = pudl.convert.ferc1_to_sqlite:main",
             "epacems_to_parquet = pudl.convert.epacems_to_parquet:main",
-=======
-        'console_scripts': [
-            'pudl_data = pudl.workspace.datastore_cli:main',
-            'pudl_setup = pudl.workspace.setup_cli:main',
-            'pudl_etl = pudl.cli:main',
-            'datapkg_to_sqlite = pudl.convert.datapkg_to_sqlite:main',
-            'ferc1_to_sqlite = pudl.convert.ferc1_to_sqlite:main',
-            'epacems_to_parquet = pudl.convert.epacems_to_parquet:main',
-            'zenodo_download = pudl.workspace.zenodo_download:main',
->>>>>>> 3c8782b2
         ]
     },
 )