--- conflicted
+++ resolved
@@ -49,13 +49,8 @@
         "prefect[viz, gcp]~=0.15.0",
         "pyarrow>=5,<7",
         "pydantic[email]~=1.7",
-<<<<<<< HEAD
-        "pygeos>=0.10,<0.12",
         "python-snappy>=0.6,<1",
-=======
         "pygeos>=0.10,<0.13",
-        "python-snappy~=0.6.0",
->>>>>>> 1b1fff35
         "pyyaml>=5,<7",
         "scikit-learn~=1.0",
         "scipy~=1.6",
