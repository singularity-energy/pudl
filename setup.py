--- conflicted
+++ resolved
@@ -71,12 +71,8 @@
         "Shapely!=1.8.3",  # Seems to have a bug or incompatibility
         "scipy>=1.6,<1.10",
         "Shapely!=1.8.3",  # Bug or incompatibility in upstream dependencies
-<<<<<<< HEAD
         "Shapely<2.0.0",
-        "sqlalchemy>=1.4,<1.4.45",
-=======
         "sqlalchemy>=1.4,<1.4.46",
->>>>>>> 45ba57f6
         "timezonefinder>=5,<6.2",
         "xlsxwriter>=3,<3.1",
     ],
