--- conflicted
+++ resolved
@@ -1,21 +1,17 @@
 ---
 name: tox-pytest
 
-<<<<<<< HEAD
-on: [pull_request, workflow_dispatch]
-
-concurrency:
-  group: ${{ github.workflow }}-${{ github.ref }}
-  cancel-in-progress: true
-=======
 on:
-  pull_request:
+  workflow_dispatch:
+  pull_reqyest:
     types:
       - created
       - opened
       - synchronize
       - ready_for_review
->>>>>>> 86ece0c7
+concurrency:
+  group: ${{ github.workflow }}-${{ github.ref }}
+  cancel-in-progress: true
 
 env:
   PUDL_OUTPUT: /home/runner/pudl-work/output/
@@ -117,10 +113,6 @@
           name: coverage-unit
           path: coverage.xml
 
-  # TODO(rousik): the following could simply run docker
-  # container mounted to specific directory.
-  # TODO(rousik): run this on larger runners, see dev for
-  # how to do that.
   ci-integration:
     needs:
       - ci-unit
@@ -140,11 +132,6 @@
       - uses: actions/checkout@v3
         with:
           fetch-depth: 2
-      # TODO(rousik): setup-python may be redundant with micromamba
-      - uses: actions/setup-python@v4
-        with:
-          python-version: "3.11"
-          cache: "pip"
       - name: Install Conda environment using mamba
         uses: mamba-org/setup-micromamba@v1
         with:
@@ -156,9 +143,6 @@
             - defaults
             channel_priority: strict
 
-      - name: Install PUDL and dependencies
-        run: pip install "./[test]"
-
       - name: Compile Zenodo datastore DOIs for cache invalidation
         run:
           grep -e '.*10\.\(5281\|5072\)/zenodo\..*' src/pudl/workspace/datastore.py
@@ -182,103 +166,21 @@
           workload_identity_provider: "projects/345950277072/locations/global/workloadIdentityPools/gh-actions-pool/providers/gh-actions-provider"
           service_account: "tox-pytest-github-action@catalyst-cooperative-pudl.iam.gserviceaccount.com"
 
-      - name: Prepare for ETL execution
-        run: alembic upgrade head
       - name: Run ferc_to_sqlite
-        run: |
-          ferc_to_sqlite --gcs-cache-path=gs://zenodo-cache.catalyst.coop \
-            src/pudl/package_data/settings/etl_fast.yml
+        run: tox -e ci_ferc_to_sqlite
+
       - name: Run pudl_etl
-        run: |
-          pudl_etl --gcs-cache-path=gs://zenodo-cache.catalyst.coop \
-            src/pudl/package_data/settings/etl_fast.yml
+        run: tox -e ci_pudl_etl
+
       - name: Run integration tests
-        run: tox -e integration -- --live-dbs
-
-      # TODO(rousik): upload coverage reports, need to find out how to best do so
-  #      - name: Upload coverage
-  #        uses: actions/upload-artifact@v3
-  #        with:
-  #          name: coverage-integration
-  #          path: coverage.xml
-
-  # ci-integration:
-  #   runs-on: ubuntu-latest
-  #   needs:
-  #     - ci-integration-etl
-  #   permissions:
-  #     contents: read
-  #     id-token: write
-  #   strategy:
-  #     fail-fast: false
-  #   defaults:
-  #     run:
-  #       shell: bash -l {0}
-
-  #   steps:
-  #     - uses: actions/checkout@v3
-  #       with:
-  #         fetch-depth: 2
-  #
-  #      - name: Install Conda environment using mamba
-  #        uses: mamba-org/provision-with-micromamba@v16
-  #        with:
-  #          environment-file: test/test-environment.yml
-  #          cache-env: true
-  #          channels: conda-forge,defaults
-  #          channel-priority: strict
-  #
-  #      - name: Log environment details
-  #        run: |
-  #          conda info
-  #          conda list
-  #          conda config --show-sources
-  #          conda config --show
-  #          printenv | sort
-  #
-  #      - name: Log SQLite3 version
-  #        run: |
-  #          which sqlite3
-  #          sqlite3 --version
-  #
-  #      - name: Compile Zenodo datastore DOIs for cache invalidation
-  #        run:
-  #          grep -e '.*10\.\(5281\|5072\)/zenodo\..*' src/pudl/workspace/datastore.py
-  #          | sed -e 's/",*$//g' | sed -e 's/^.*"//g' | sort > datastore-dois.txt
-  #
-  #      - name: Restore Zenodo datastore from cache if possible
-  #        uses: actions/cache@v3
-  #        id: cache-zenodo-datastore
-  #        with:
-  #          path: ${{ env.PUDL_INPUT }}
-  #          key: zenodo-datastore-${{ hashFiles('datastore-dois.txt') }}
-  #
-  #      - name: Make input, output and dagster dirs
-  #        run: mkdir -p ${{ env.PUDL_OUTPUT }} ${{ env.PUDL_INPUT}} ${{ env.DAGSTER_HOME }}
-  #
-  #      - name: List workspace contents
-  #        run: find /home/runner/pudl-work
-  #
-  #      - name: Set default GCP credentials
-  #        id: gcloud-auth
-  #        continue-on-error: true
-  #        uses: "google-github-actions/auth@v1"
-  #        with:
-  #          workload_identity_provider: "projects/345950277072/locations/global/workloadIdentityPools/gh-actions-pool/providers/gh-actions-provider"
-  #          service_account: "tox-pytest-github-action@catalyst-cooperative-pudl.iam.gserviceaccount.com"
-  #
-  #      - name: Run integration tests, trying to use GCS cache if possible
-  #        run: |
-  #          tox -e integration -- --gcs-cache-path=gs://zenodo-cache.catalyst.coop --durations 0
-  #
-  #      - name: Upload coverage
-  #        uses: actions/upload-artifact@v3
-  #        with:
-  #          name: coverage-integration
-  #          path: coverage.xml
-  #
-  #      - name: Log post-test Zenodo datastore contents
-  #        run: find ${{ env.PUDL_INPUT }}
+        run: tox -e ci_integration
+
+      - name: Upload coverage
+        uses: actions/upload-artifact@v3
+        if: ${{ matrix.tox-env == 'docs' }}
+        with:
+          name: coverage-docs
+          path: coverage.xml
 
   ci-coverage:
     runs-on: ubuntu-latest
