--- conflicted
+++ resolved
@@ -408,7 +408,6 @@
     """
     import zipfile
     import shutil
-<<<<<<< HEAD
     assert source in pc.data_sources, \
         "Source '{}' not found in valid data sources.".format(source)
     assert source in pc.data_years, \
@@ -417,10 +416,7 @@
         "Source '{}' not found in valid base download URLs.".format(source)
     assert year in pc.data_years[source], \
         "Year {} is not valid for source {}.".format(year, source)
-=======
-    import stat
     assert_valid_param(source=source, year=year, check_month=False)
->>>>>>> 99d60990
 
     tmpdir = os.path.join(datadir, 'tmp')
     # For non-CEMS, the newfiles and destfiles lists will have length 1.
