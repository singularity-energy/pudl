--- conflicted
+++ resolved
@@ -470,11 +470,7 @@
   - stevedore=5.1.0=pyhd8ed1ab_0
   - typeguard=4.1.5=pyhd8ed1ab_1
   - typer=0.9.0=pyhd8ed1ab_0
-<<<<<<< HEAD
-  - uvicorn-standard=0.24.0.post1=ha1ab1f8_0
-=======
   - uvicorn-standard=0.24.0=ha1ab1f8_0
->>>>>>> 8c4e6401
   - boto3=1.33.3=pyhd8ed1ab_0
   - cachecontrol-with-filecache=0.13.1=pyhd8ed1ab_0
   - dagster=1.5.9=pyhd8ed1ab_0
