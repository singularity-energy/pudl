--- conflicted
+++ resolved
@@ -245,21 +245,16 @@
 @pytest.fixture(scope="session", name="pudl_ds_kwargs")
 def ds_kwargs(pudl_settings_fixture, request):
     """Return a dictionary of keyword args for creating a PUDL datastore."""
-<<<<<<< HEAD
     gcs_cache_path = request.config.getoption("--gcs-cache-path")
+    use_local_cache = not request.config.getoption("--bypass-local-cache")
+
+    # Always use the Zenodo GCS Cache when running CI on GitHub:
     if os.getenv("CI"):
         gcs_cache_path = os.getenv("ZENODO_CACHE_PATH")
-    return dict(
+    kwargs = dict(
         gcs_cache_path=gcs_cache_path,
-        local_cache_path=Path(pudl_settings_fixture["pudl_in"]) / "data",
-=======
-    kwargs = dict(
-        gcs_cache_path=request.config.getoption("--gcs-cache-path"),
->>>>>>> b8fb80ee
         sandbox=pudl_settings_fixture["sandbox"],
     )
-
-    use_local_cache = not request.config.getoption("--bypass-local-cache")
     if use_local_cache:
         kwargs["local_cache_path"] = Path(pudl_settings_fixture["pudl_in"]) / "data"
 
