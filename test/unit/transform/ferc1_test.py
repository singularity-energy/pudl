--- conflicted
+++ resolved
@@ -81,9 +81,8 @@
     test_map = TEST_DBF_XBRL_MAP.drop(
         ["sched_column_name", "row_literal"], axis="columns"
     ).reset_index(drop=True)
-<<<<<<< HEAD
-    actual = fill_dbf_to_xbrl_map(df=test_map, dbf_years=range(2000, 2004))
-    actual = actual[actual.xbrl_column_stem != "HEADER_ROW"].reset_index(drop=True)
+    actual = fill_dbf_to_xbrl_map(df=test_map, dbf_years=sorted(range(2000, 2004)))
+    actual = actual[actual.xbrl_factoid != "HEADER_ROW"].reset_index(drop=True)
     pd.testing.assert_frame_equal(actual, expected)
 
 
@@ -108,7 +107,7 @@
     df_expected = pd.read_csv(
         StringIO(
             """
-idx,xbrl_column_stem,test_value
+idx,xbrl_factoid,test_value
 A,a,10
 A,b,100
 A,c,1000
@@ -142,11 +141,11 @@
     )
     df_renamed = WIDE_TO_TIDY_DF.rename(columns={"c_test_value": "c_test_values"})
     df_out = wide_to_tidy_xbrl(df=df_renamed, params=params_renamed)
-    # everything but the xbrl_column_stem == "c"
+    # everything but the xbrl_factoid == "c"
     df_expected = pd.read_csv(
         StringIO(
             """
-idx,xbrl_column_stem,test_value
+idx,xbrl_factoid,test_value
 A,a,10
 A,b,100
 B,a,11
@@ -158,9 +157,4 @@
 """
         ),
     )
-    pd.testing.assert_frame_equal(df_out, df_expected)
-=======
-    actual = fill_dbf_to_xbrl_map(df=test_map, dbf_years=sorted(range(2000, 2004)))
-    actual = actual[actual.xbrl_factoid != "HEADER_ROW"].reset_index(drop=True)
-    pd.testing.assert_frame_equal(actual, expected)
->>>>>>> 9a5b3d1e
+    pd.testing.assert_frame_equal(df_out, df_expected)