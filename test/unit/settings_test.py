"""Tests for settings validation."""

import pytest
<<<<<<< HEAD
from dagster import (
    DagsterInvalidConfigError,
    Field,
    Noneable,
    build_init_resource_context,
)
=======
from pandas import json_normalize
>>>>>>> c959d4b5
from pydantic import ValidationError

from pudl.metadata.classes import DataSource
from pudl.settings import (
    DatasetsSettings,
    Eia860Settings,
    Eia923Settings,
    EiaSettings,
    EpaCemsSettings,
    Ferc1DbfToSqliteSettings,
    Ferc1Settings,
    GenericDatasetSettings,
    dataset_settings,
)
from pudl.workspace.datastore import Datastore


class TestGenericDatasetSettings:
    """Test generic dataset behavior."""

    def test_missing_field_error(self):
        """Test GenericDatasetSettings throws error if user forgets to add a field.

        In this case, the required ``data_source`` parameter is missing.
        """
        with pytest.raises(ValidationError):
            working_partitions = {"years": [2001]}
            working_tables = ["table"]

            class Test(GenericDatasetSettings):
                data_source: DataSource(
                    working_partitions=working_partitions, working_tables=working_tables
                )

            Test()


class TestFerc1DbfToSqliteSettings:
    """Test Ferc1DbfToSqliteSettings."""

    def test_ref_year(self):
        """Test reference year is within working years."""
        with pytest.raises(ValidationError):
            Ferc1DbfToSqliteSettings(ferc1_to_sqlite_refyear=1990)


class TestFerc1Settings:
    """Test Ferc1 settings validation.

    EIA860 and EIA923 use the same validation functions.
    """

    def test_not_working_year(self):
        """Make sure a validation error is being thrown when given an invalid year."""
        with pytest.raises(ValidationError):
            Ferc1Settings(years=[1901])

    def test_duplicate_sort_years(self):
        """Test years are sorted and deduplicated."""
        returned_settings = Ferc1Settings(years=[2001, 2001, 2000])
        expected_years = [2000, 2001]

        assert expected_years == returned_settings.years

    def test_default_years(self):
        """Test all years are used as default."""
        returned_settings = Ferc1Settings()

        expected_years = DataSource.from_id("ferc1").working_partitions["years"]
        assert expected_years == returned_settings.years

        dbf_expected_years = [year for year in expected_years if year <= 2020]
        assert dbf_expected_years == returned_settings.dbf_years

        xbrl_expected_years = [year for year in expected_years if year >= 2021]
        assert xbrl_expected_years == returned_settings.xbrl_years

    def test_not_working_table(self):
        """Make sure a validation error is being thrown when given an invalid table."""
        with pytest.raises(ValidationError):
            Ferc1Settings(tables=["fake_table"])

    def test_duplicate_sort_tables(self):
        """Test tables are sorted and deduplicated."""
        returned_settings = Ferc1Settings(
            tables=[
                "plants_pumped_storage_ferc1",
                "plant_in_service_ferc1",
                "plant_in_service_ferc1",
            ]
        )
        expected_tables = ["plant_in_service_ferc1", "plants_pumped_storage_ferc1"]

        assert expected_tables == returned_settings.tables

    def test_default_tables(self):
        """Test all tables are used as default."""
        returned_settings = Ferc1Settings()

        expected_tables = DataSource.from_id("ferc1").get_resource_ids()
        assert expected_tables == returned_settings.tables


class TestEpaCemsSettings:
    """Test EpaCems settings validation."""

    def test_not_working_state(self):
        """Make sure a validation error is being thrown when given an invalid state."""
        with pytest.raises(ValidationError):
            EpaCemsSettings(states=["fake_state"])

    def test_duplicate_sort_states(self):
        """Test states are sorted and deduplicated."""
        returned_settings = EpaCemsSettings(states=["CA", "CA", "AL"])
        expected_states = ["AL", "CA"]

        assert expected_states == returned_settings.states

    def test_default_states(self):
        """Test all states are used as default."""
        returned_settings = EpaCemsSettings()

        expected_states = DataSource.from_id("epacems").working_partitions["states"]
        assert expected_states == returned_settings.states

    def test_all_states(self):
        """Test all states are used as default."""
        returned_settings = EpaCemsSettings(states=["all"])

        expected_states = DataSource.from_id("epacems").working_partitions["states"]
        assert expected_states == returned_settings.states


class TestEIA860Settings:
    """Test EIA860 setting validation.

    Most of the validation is covered in TestFerc1Settings.
    """

    def test_860m(self):
        """Test validation error is raised when eia860m date is within 860 years."""
        settings_cls = Eia860Settings
        original_eia80m_date = settings_cls.eia860m_date
        settings_cls.eia860m_date = "2019-11"

        with pytest.raises(ValidationError):
            settings_cls(eia860m=True)
        settings_cls.eia860m_date = original_eia80m_date


class TestEiaSettings:
    """Test pydantic model that validates EIA datasets."""

    def test_eia923_dependency(self):
        """Test 860 is added if 923 is specified and 860 is not."""
        eia923_settings = Eia923Settings()
        settings = EiaSettings(eia923=eia923_settings)
        data_source = DataSource.from_id("eia860")

        assert settings.eia860

        assert settings.eia860.years == data_source.working_partitions["years"]
        assert settings.eia860.tables == data_source.get_resource_ids()

    def test_eia860_dependency(self):
        """Test 923 tables are added to eia860 if 923 is not specified."""
        eia860_settings = Eia860Settings()
        settings = EiaSettings(eia860=eia860_settings)

        expected_tables = ["boiler_fuel_eia923", "generation_eia923"]

        assert settings.eia923.tables == expected_tables
        assert settings.eia923.years == eia860_settings.years


class TestDatasetsSettings:
    """Test pydantic model that validates all datasets."""

    def test_default_behavior(self):
        """Make sure all of the years and tables are added if nothing is specified."""
        settings = DatasetsSettings()
        data_source = DataSource.from_id("ferc1")

        expected_years = data_source.working_partitions["years"]
        returned_years = settings.ferc1.years
        assert expected_years == returned_years

        expected_tables = data_source.get_resource_ids()
        returned_tables = settings.ferc1.tables
        assert expected_tables == returned_tables

        assert settings.eia, "EIA settings were not added."

    def test_glue(self):
        """Test glue settings get added when ferc and eia are requested."""
        settings = DatasetsSettings()
        assert settings.glue, "Glue settings we not added when they should have been."

        assert settings.glue.eia
        assert settings.glue.ferc1

    def test_convert_settings_to_dagster_config(self):
        """Test conversion of dictionary to Dagster config."""
        dct = {
            "eia": {
                "eia860": {"tables": ["table_a", "table_b"], "years": [2021, 2022]},
                "eia923": {"tables": ["table_a", "table_b"], "years": [2021, 2022]},
            }
        }
        expected_dct = {
            "eia": {
                "eia860": {"years": Field(Noneable(list), default_value=None)},
                "eia923": {"years": Field(Noneable(list), default_value=None)},
            }
        }

        DatasetsSettings._convert_settings_to_dagster_config(dct)
        assert dct.keys() == expected_dct.keys()
        assert dct["eia"].keys() == expected_dct["eia"].keys()
        assert isinstance(dct["eia"]["eia860"]["years"], Field)
        assert isinstance(dct["eia"]["eia923"]["years"], Field)


class TestGlobalConfig:
    """Test global pydantic model config works."""

    def test_unknown_dataset(self):
        """Test unkown dataset fed to DatasetsSettings."""
        with pytest.raises(ValidationError):
            DatasetsSettings().parse_obj({"unknown_data": "data"})

        with pytest.raises(ValidationError):
            EiaSettings().parse_obj({"unknown_data": "data"})

    def test_immutability(self):
        """Test immutability config is working correctly."""
        with pytest.raises(TypeError):
            settings = DatasetsSettings()
            settings.eia = EiaSettings()

        with pytest.raises(TypeError):
            settings = EiaSettings()
            settings.eia860 = Eia860Settings()


<<<<<<< HEAD
class TestDatasetsSettingsResource:
    """Test the DatasetsSettings dagster resource."""

    def test_invalid_datasource(self):
        """Test an error is thrown when there is an invalid datasource in the config."""
        init_context = build_init_resource_context(
            config={"new_datasource": {"years": [1990]}}
        )
        with pytest.raises(DagsterInvalidConfigError):
            _ = dataset_settings(init_context)

    def test_invalid_field_type(self):
        """Test an error is thrown when there is an incorrect type in the config."""
        init_context = build_init_resource_context(config={"ferc1": {"years": 2021}})
        with pytest.raises(DagsterInvalidConfigError):
            _ = dataset_settings(init_context)
=======
def test_partitions_with_json_normalize(pudl_etl_settings):
    """Ensure the FERC1 and CEMS partitions normalize."""
    datasets = pudl_etl_settings.get_datasets()

    ferc_parts = json_normalize(datasets["ferc1"].partitions)
    if list(ferc_parts.columns) != ["year"]:
        raise AssertionError(
            "FERC1 paritions should have year and state columns only, found:"
            f"{ferc_parts}"
        )

    cems_parts = json_normalize(datasets["epacems"].partitions)
    if list(cems_parts.columns) != ["year", "state"]:
        raise AssertionError(
            "CEMS paritions should have year and state columns only, found:"
            f"{cems_parts}"
        )


def test_partitions_for_datasource_table(pudl_settings_fixture, pudl_etl_settings):
    """Test whether or not we can make the datasource table."""
    ds = Datastore(local_cache_path=pudl_settings_fixture["data_dir"])
    datasource = pudl_etl_settings.make_datasources_table(ds)
    datasets = pudl_etl_settings.get_datasets().keys()
    if datasource.empty and datasets != 0:
        raise AssertionError(
            "Datasource table is empty with the following datasets in the settings: "
            f"{datasets}"
        )
>>>>>>> c959d4b5
<|MERGE_RESOLUTION|>--- conflicted
+++ resolved
@@ -1,16 +1,13 @@
 """Tests for settings validation."""
 
 import pytest
-<<<<<<< HEAD
 from dagster import (
     DagsterInvalidConfigError,
     Field,
     Noneable,
     build_init_resource_context,
 )
-=======
 from pandas import json_normalize
->>>>>>> c959d4b5
 from pydantic import ValidationError
 
 from pudl.metadata.classes import DataSource
@@ -256,7 +253,6 @@
             settings.eia860 = Eia860Settings()
 
 
-<<<<<<< HEAD
 class TestDatasetsSettingsResource:
     """Test the DatasetsSettings dagster resource."""
 
@@ -273,7 +269,8 @@
         init_context = build_init_resource_context(config={"ferc1": {"years": 2021}})
         with pytest.raises(DagsterInvalidConfigError):
             _ = dataset_settings(init_context)
-=======
+
+
 def test_partitions_with_json_normalize(pudl_etl_settings):
     """Ensure the FERC1 and CEMS partitions normalize."""
     datasets = pudl_etl_settings.get_datasets()
@@ -302,5 +299,4 @@
         raise AssertionError(
             "Datasource table is empty with the following datasets in the settings: "
             f"{datasets}"
-        )
->>>>>>> c959d4b5
+        )