[build-system]
build-backend = "setuptools.build_meta"
requires = [
    "setuptools>=66,<69",
    "setuptools_scm[toml]>=3.5.0",
    "wheel",
]

[project]
name = "catalystcoop.pudl"
description = "An open data processing pipeline for US energy data"
readme = {file = "README.rst", content-type = "text/x-rst"}
authors = [
    {name = "Catalyst Cooperative", email = "pudl@catalyst.coop"}
]
requires-python = ">=3.11,<3.12"
dynamic = ["version"]
license = {file = "LICENSE.txt"}
dependencies = [
    "addfips>=0.4,<0.5",
    "alembic>=1.10.3,<1.12",
    "catalystcoop.dbfread>=3.0,<3.1",
    "catalystcoop.ferc-xbrl-extractor==0.8.3",
    "coloredlogs>=14.0,<15.1",  # Dagster requires 14.0
    "dagster-webserver>=1.4,<1.5",  # 1.2.2 is first version to support Python 3.11
    "dagster>=1.4,<1.5",  # 1.2.2 is first version to support Python 3.11
    "dask>=2021.8,<2023.7.2",
    "datapackage>=1.11,<1.16",  # Transition datastore to use frictionless.
    "fsspec>=2021.7,<2023.6.1",  # For caching datastore on GCS
    "gcsfs>=2021.7,<2023.6.1",  # For caching datastore on GCS
    "geopandas>=0.13,<0.14",
    "grpcio<1.55.0",
    "jinja2>=2,<3.2",
    "matplotlib>=3.3,<3.8",  # Should make this optional with a "viz" extras
    "networkx>=2.2,<3.2",
<<<<<<< HEAD
    "numpy>=1.18.5,!=1.23.0,<1.25",
    "pandas[parquet,excel,fss,gcp,compression]>=2.0,<2.1",
=======
    "numpy>=1.18.5,!=1.23.0,<1.26",
    "pandas>=1.4,<1.5.4",
    "pyarrow>=5,<12.1",
>>>>>>> f036a702
    "pydantic[email]>=1.7,<2",
    "python-dotenv>=0.21,<1.1",
    "pyyaml>=5,<6.1",
    "recordlinkage>=0.14,<0.17",
    "scikit-learn>=1.0,<1.4",
    "scipy>=1.6,<1.12",
    "Shapely>=2.0,<2.1",
    "sqlalchemy>=1.4,<2",
    "timezonefinder>=5,<6.3",
    "xlsxwriter>=3,<3.2",
]
classifiers = [
    "Development Status :: 3 - Alpha",
    "Environment :: Console",
    "Intended Audience :: Science/Research",
    "License :: OSI Approved :: MIT License",
    "Natural Language :: English",
    "Operating System :: OS Independent",
    "Programming Language :: Python :: 3 :: Only",
    "Programming Language :: Python :: 3.11",
    "Programming Language :: Python :: 3",
    "Programming Language :: Python",
    "Topic :: Scientific/Engineering",
]
keywords = [
    "analysis",
    "climate change",
    "coal",
    "data",
    "economics",
    "eia 860",
    "eia 861",
    "eia 923",
    "electricity",
    "emissions",
    "energy",
    "epa ampd",
    "epa cems",
    "ferc form 1",
    "ferc form 2",
    "ferc form 6",
    "ferc form 60",
    "ferc form 714",
    "finance",
    "fossil fuel",
    "natural gas",
    "oil",
    "policy",
    "utility",
]

[project.scripts]
metadata_to_rst = "pudl.convert.metadata_to_rst:main"
epacems_to_parquet = "pudl.convert.epacems_to_parquet:main"
ferc_to_sqlite = "pudl.ferc_to_sqlite.cli:main"
datasette_metadata_to_yml = "pudl.convert.datasette_metadata_to_yml:main"
pudl_datastore = "pudl.workspace.datastore:main"
pudl_etl = "pudl.cli.etl:main"
pudl_setup = "pudl.workspace.setup_cli:main"
state_demand = "pudl.analysis.state_demand:main"
pudl_check_fks = "pudl.etl.check_foreign_keys:main"
# pudl_territories currently blows up memory usage to 100+ GB.
# See https://github.com/catalyst-cooperative/pudl/issues/1174
# pudl_territories = "pudl.analysis.service_territory:main"

[project.urls]
"Homepage" = "https://catalyst.coop/pudl/"
"Source" = "https://github.com/catalyst-cooperative/pudl"
"Documentation" = "https://catalystcoop-pudl.readthedocs.io"
"Release Notes" = "https://catalystcoop-pudl.readthedocs.io/en/latest/release_notes.html"
"Issue Tracker" = "https://github.com/catalyst-cooperative/pudl/issues"
"Support" = "https://github.com/catalyst-cooperative/pudl/discussions"
"Funding" = "https://catalyst.coop/support-the-pudl-project/"

[project.optional-dependencies]
dev = [
    "black>=22.0,<23.8",
    "build>=0.10,<0.11",
    "ipdb>=0.13,<0.14",
    "isort>=5.0,<5.13",
    "jedi>=0.18,<0.19",
    "lxml>=4.6,<4.10",
    "tox>=4,<4.7",
    "twine>=3.3,<4.1",
]
doc = [
    "doc8>=0.9,<1.2",
    "furo>=2022.4.7",
    "sphinx-autoapi>=1.8,<2.2",
    "sphinx-issues>=1.2,<3.1",
    "sphinx-reredirects",
    "sphinx>=4,!=5.1.0,<7.1",
    "sphinxcontrib_bibtex>=2.4,<2.6",
]
test = [
    "bandit>=1.6,<1.8",
    "coverage>=5.3,<7.3",
    "doc8>=0.9,<1.2",
    "flake8-builtins>=1.5,<2.2",
    "flake8-docstrings>=1.5,<1.8",
    "flake8-rst-docstrings>=0.2,<0.4",
    "flake8-use-fstring>=1.0,<1.5",
    "flake8>=4.0,<6.1",
    "jupyter",
    "mccabe>=0.6,<0.8",
    "nbconvert>=7,<8",
    "nbformat>=5,<6",
    "pep8-naming>=0.12,<0.14",
    "pre-commit>=2.9,<3.4",
    "pydocstyle>=5.1,<6.4",
    "pytest-console-scripts>=1.1,<1.5",
    "pytest-cov>=2.10,<4.2",
    "pytest-mock>=3.0,<3.12",
    "pytest>=6.2,<7.5",
    "responses>=0.14,<0.24",
    "rstcheck[sphinx]>=5.0,<6.2",
    "tox>=4.0,<4.7",
]
datasette = [
    "datasette>=0.60,<0.65",
]

[tool.setuptools]
include-package-data = true

[tool.setuptools.packages.find]
where = ["src"]

[tool.setuptools_scm]

[tool.black]
line-length = 88
target-version = ["py311"]
include = "\\.pyi?$"

[tool.isort]
profile = "black"
known_first_party = "pudl"<|MERGE_RESOLUTION|>--- conflicted
+++ resolved
@@ -33,14 +33,9 @@
     "jinja2>=2,<3.2",
     "matplotlib>=3.3,<3.8",  # Should make this optional with a "viz" extras
     "networkx>=2.2,<3.2",
-<<<<<<< HEAD
-    "numpy>=1.18.5,!=1.23.0,<1.25",
     "pandas[parquet,excel,fss,gcp,compression]>=2.0,<2.1",
-=======
     "numpy>=1.18.5,!=1.23.0,<1.26",
-    "pandas>=1.4,<1.5.4",
     "pyarrow>=5,<12.1",
->>>>>>> f036a702
     "pydantic[email]>=1.7,<2",
     "python-dotenv>=0.21,<1.1",
     "pyyaml>=5,<6.1",
